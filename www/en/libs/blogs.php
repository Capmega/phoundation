--- conflicted
+++ resolved
@@ -159,11 +159,8 @@
                         `blogs_posts`.`category1`,
                         `blogs_posts`.`seocategory2`,
                         `blogs_posts`.`category2`,
-<<<<<<< HEAD
-=======
                         `blogs_posts`.`seocategory3`,
                         `blogs_posts`.`category3`,
->>>>>>> 5d0e7e2b
                         `blogs_posts`.`keywords`,
                         `blogs_posts`.`seokeywords`,
                         `blogs_posts`.`featured_until`,
