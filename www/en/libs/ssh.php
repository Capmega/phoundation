<?php
/*
 * SSH library library
 *
 * This library contains functions to manage SSH accounts
 *
 * Written and Copyright by Sven Oostenbrink
 */



/*
 * SSH account validation
 */
function ssh_validate_account($ssh){
    try{
        load_libs('validate');

        $v = new validate_form($ssh, 'name,username,ssh_key,description');
        $v->isNotEmpty ($ssh['name']    , tr('No account name specified'));
        $v->hasMinChars($ssh['name'],  2, tr('Please ensure the account name has at least 2 characters'));
        $v->hasMaxChars($ssh['name'], 32, tr('Please ensure the account name has less than 32 characters'));

        $v->isNotEmpty ($ssh['username']    , tr('No user name specified'));
        $v->hasMinChars($ssh['username'],  2, tr('Please ensure the user name has at least 2 characters'));
        $v->hasMaxChars($ssh['username'], 32, tr('Please ensure the user name has less than 32 characters'));

        $v->isNotEmpty ($ssh['ssh_key'], tr('No SSH key specified to the account'));

        $v->isNotEmpty ($ssh['description']   , tr('No description specified'));
        $v->hasMinChars($ssh['description'], 2, tr('Please ensure the description has at least 2 characters'));

        if(is_numeric(substr($ssh['name'], 0, 1))){
            $v->setError(tr('Please ensure that the account name does not start with a number'));
        }

        $v->isValid();

        return $ssh;

    }catch(Exception $e){
        throw new bException(tr('ssh_validate_account(): Failed'), $e);
    }
}



/*
 * Returns ssh account data
 */
function ssh_get_account($account){
    try{
        if(!$account){
            throw new bException(tr('ssh_get_account(): No accounts id specified'), 'not-specified');
        }

        if(!is_numeric($account)){
            throw new bException(tr('ssh_get_account(): Specified accounts id ":id" is not numeric', array(':id' => $account)), 'invalid');
        }

        $retval = sql_get('SELECT    `ssh_accounts`.`id`,
                                     `ssh_accounts`.`createdon`,
                                     `ssh_accounts`.`modifiedon`,
                                     `ssh_accounts`.`name`,
                                     `ssh_accounts`.`username`,
                                     `ssh_accounts`.`ssh_key`,
                                     `ssh_accounts`.`status`,
                                     `ssh_accounts`.`description`,

                                     `createdby`.`name`   AS `createdby_name`,
                                     `createdby`.`email`  AS `createdby_email`,
                                     `modifiedby`.`name`  AS `modifiedby_name`,
                                     `modifiedby`.`email` AS `modifiedby_email`

                           FROM      `ssh_accounts`

                           LEFT JOIN `users` AS `createdby`
                           ON        `ssh_accounts`.`createdby`  = `createdby`.`id`

                           LEFT JOIN `users` AS `modifiedby`
                           ON        `ssh_accounts`.`modifiedby` = `modifiedby`.`id`

                           WHERE     `ssh_accounts`.`id`   = :id',

                           array(':id' => $account));

        return $retval;

    }catch(Exception $e){
        throw new bException('ssh_get_account(): Failed', $e);
    }
}



/*
 *
 */
function ssh_start_control_master($server, $socket = null){
    global $_CONFIG;

    try{
        load_libs('file');
        file_ensure_path(TMP);

        if(!$socket){
            $socket = file_temp();
        }

        if(ssh_get_control_master($socket)){
            return $socket;
        }

        $result = ssh_exec(array('hostname'  => $server['domain'],
                                 'port'      => $_CONFIG['cdn']['port'],
                                 'username'  => $server['username'],
                                 'ssh_key'   => ssh_get_key($server['username']),
                                 'arguments' => '-nNf -o ControlMaster=yes -o ControlPath='.$socket), ' 2>&1 >'.ROOT.'/data/log/ssh_master');

        return $socket;

    }catch(Exception $e){
//showdie($e);
        throw new bException('ssh_start_control_master(): Failed', $e);
    }
}



/*
 *
 */
function ssh_get_control_master($socket = null){
    global $_CONFIG;

    try{
        $result = safe_exec('ps $(pgrep --full '.$socket.') | grep "ssh -nNf" | grep --invert-match pgrep', '0,1');
        $result = array_pop($result);

        preg_match_all('/^\s*\d+/', $result, $matches);

        $pid = array_pop($matches);
        $pid = (integer) array_pop($pid);

        return $pid;

    }catch(Exception $e){
//showdie($e);
        throw new bException('ssh_get_control_master(): Failed', $e);
    }
}



/*
 *
 */
function ssh_stop_control_master($socket = null){
    global $_CONFIG;

    try{
        $pid = ssh_get_control_master($socket);

        if(!posix_kill($pid, 15)){
            return posix_kill($pid, 9);
        }

        return true;

    }catch(Exception $e){
//showdie($e);
        throw new bException('ssh_stop_control_master(): Failed', $e);
    }
}



/*
 *
 */
function ssh_exec($server, $commands = null, $local = false, $background = false, $function = 'exec'){
    try{
        array_default($server, 'hostname'     , '');
        array_default($server, 'ssh_key'      , '');
        array_default($server, 'port'         , 22);
        array_default($server, 'hostkey_check', false);
        array_default($server, 'arguments'    , '-T');
        array_default($server, 'commands'     , $commands);
        array_default($server, 'background'   , $background);
        array_default($server, 'local'        , $local);
        array_default($server, 'proxies'      , null);

        /*
         * Validate commands
         */
        if(empty($server['commands'])){
            throw new bException(tr('No commmands specified'), 'not-specified');
        }

        if(empty($server['hostname'])){
            throw new bException(tr('No hostname specified'), 'not-specified');
        }

        if(empty($server['username'])){
            throw new bException(tr('No username specified'), 'not-specified');
        }

        if(empty($server['ssh_key'])){
            throw new bException(tr('No ssh key specified'), 'not-specified');
        }

        /*
         * If local is specified, then don't execute this command on a remote
         * server, just use safe_exec and execute it locally
         */
        if($server['local']){
            $result = safe_exec($server['commands'].($server['background'] ? ' &' : ''));
            return $result;
        }

        if(!$server['hostkey_check']){
            $server['arguments'] .= ' -o StrictHostKeyChecking=no -o UserKnownHostsFile=/dev/null ';
        }

        /*
         * Ensure that ssh_keys directory exists and that its safe
         */
        load_libs('file');
        file_ensure_path(ROOT.'data/ssh_keys');
        chmod(ROOT.'data/ssh_keys', 0770);

        /*
         * Safely create SSH key file
         */
        $keyfile = ROOT.'data/ssh_keys/'.str_random(8);

        touch($keyfile);
        chmod($keyfile, 0600);
        file_put_contents($keyfile, $server['ssh_key'], FILE_APPEND);
        chmod($keyfile, 0400);

        /*
         * Execute command on remote server
         */
        $command = 'ssh '.$server['arguments'].' -p '.$server['port'].' -i '.$keyfile.' '.$server['username'].'@'.$server['hostname'].' "'.$server['commands'].'"'.($server['background'] ? ' &' : '');

        log_console($command, 'VERBOSE/cyan');

<<<<<<< HEAD
        $results = safe_exec($command, null, true, $function);
=======
        if($server['proxies']){
//-o ProxyCommand=\"ssh -p 40220 s1.s nc s2.s 40220\"
//ssh -p 40220 -o ProxyCommand="ssh -p 40220 -o ProxyCommand=\"ssh -p 40220 s1.s nc s2.s 40220\" s2.s nc s3.s 40220" s3.s
            /*
             * To connect to this server, one must pass through a number of SSH proxies
             */
            $escapes        = 0;
            $proxy_template = ' -o ProxyCommand="ssh -p :proxy_template :proxy_port :proxy_host nc :target_host :proxy_port" ';
            $proxies_string = ':proxy_template';

            foreach($server['proxies'] as $id => $proxy){
                $proxy_string = $proxy_template;

                for($escape = 0; $escape < $escapes; $escape++){
                    $proxy_string = addcslashes($proxy_string, '"\\');
                }

                /*
                 * Next proxy string needs more escapes
                 */
                $escapes++;

                /*
                 * Fill in proxy values for this proxy
                 */
                $proxy_string   = str_replace(':proxy_port' , $proxy['port']     , $proxy_string);
                $proxy_string   = str_replace(':proxy_host' , $proxy['hostname'] , $proxy_string);
                $proxy_string   = str_replace(':target_host', $server['hostname'], $proxy_string);

                $proxies_string = str_replace(':proxy_template', $proxy_string, $proxies_string);
            }

            /*
             * No more proxies, remove the template placeholder
             */
            $proxies_string = str_replace(':proxy_template', '', $proxies_string);
        }

        /*
         * Execute the command
         */
        $results = safe_exec($command);
>>>>>>> c54b4abc

        if($server['background']){
            /*
             * Delete key file in background process
             */
            safe_exec('{ sleep 5; sudo chmod 0600 '.$keyfile.' ; sudo rm -rf '.$keyfile.' ; } &');

        }else{
            chmod($keyfile, 0600);
            file_delete($keyfile);
        }

        if(preg_match('/Warning: Permanently added \'\[.+?\]:\d{1,5}\' \(\w+\) to the list of known hosts\./', isset_get($results[0]))){
            /*
             * Remove known host warning from results
             */
            array_shift($results);
        }

        return $results;

    }catch(Exception $e){
        /*
         * Remove "Permanently added host blah" error, even in this exception
         */
        $data = $e->getData();

        if(!empty($data[0])){
            if(preg_match('/Warning: Permanently added \'\[.+?\]:\d{1,5}\' \(\w+\) to the list of known hosts\./', isset_get($data[0]))){
                /*
                 * Remove known host warning from results
                 */
                array_shift($data);
            }
        }

        unset($data);

        notify(tr('ssh_exec() exception'), $e, 'developers');

        /*
         * Try deleting the keyfile anyway!
         */
        try{
            if(!empty($keyfile)){
                chmod($keyfile, 0600);
                file_delete($keyfile);
            }

        }catch(Exception $e){
            /*
             * Cannot be deleted, just ignore and notify
             */
            notify(tr('ssh_exec() cannot delete key'), $e, 'developers');
        }

        throw new bException('ssh_exec(): Failed', $e);
    }
}



/*
 *
 */
function ssh_get_key($username){
    try{
        return sql_get('SELECT `ssh_key` FROM `ssh_accounts` WHERE `username` = :username', 'ssh_key', array(':username' => $username));

    }catch(Exception $e){
        throw new bException('ssh_get_key(): Failed', $e);
    }
}



/*
 *
 */
function ssh_cp($server, $source, $destnation, $from_server = false){
    try{
        array_params($server);
        array_default($server, 'server'       , '');
        array_default($server, 'hostname'     , '');
        array_default($server, 'ssh_key'      , '');
        array_default($server, 'port'         , 22);
        array_default($server, 'hostkey_check', false);
        array_default($server, 'arguments'    , '');

        /*
         * If server was specified by just name, then lookup the server data in
         * the database
         */
        if($server['hostname']){
            $dbserver = sql_get('SELECT    `ssh_accounts`.`username`,
                                           `ssh_accounts`.`ssh_key`,
                                           `servers`.`id`,
                                           `servers`.`hostname`,
                                           `servers`.`port`

                                 FROM      `servers`

                                 LEFT JOIN `ssh_accounts`
                                 ON        `ssh_accounts`.`id` = `servers`.`ssh_accounts_id`

                                 WHERE     `servers`.`hostname` = :hostname', array(':hostname' => $server['hostname']));

            if(!$dbserver){
                throw new bException(tr('ssh_cp(): Specified server ":server" does not exist', array(':server' => $server['server'])), 'not-exist');
            }

            $server = sql_merge($server, $dbserver);
        }

        if(!$server['hostkey_check']){
            $server['arguments'] .= ' -o StrictHostKeyChecking=no -o UserKnownHostsFile=/dev/null ';
        }

        /*
         * Ensure that ssh_keys directory exists and that its safe
         */
        load_libs('file');
        file_ensure_path(ROOT.'data/ssh_keys');
        chmod(ROOT.'data/ssh_keys', 0770);

        /*
         * Safely create SSH key file
         */
        $keyfile = ROOT.'data/ssh_keys/'.str_random(8);

        touch($keyfile);
        chmod($keyfile, 0600);
        file_put_contents($keyfile, $server['ssh_key'], FILE_APPEND);
        chmod($keyfile, 0400);

        if($from_server){
            $command = $server['username'].'@'.$server['hostname'].':'.$source.' '.$destnation;

        }else{
            $command = $source.' '.$server['username'].'@'.$server['hostname'].':'.$destnation;
        }

        /*
         * Execute command
         */
        $result = safe_exec('scp '.$server['arguments'].' -P '.$server['port'].' -i '.$keyfile.' '.$command.'');
        chmod($keyfile, 0600);
        file_delete($keyfile);

        return $result;

    }catch(Exception $e){
        notify(tr('ssh_cp() exception'), $e, 'developers');

                /*
         * Try deleting the keyfile anyway!
         */
        try{
            if(!empty($keyfile)){
                safe_exec(chmod($keyfile, 0600));
                file_delete($keyfile);
            }

        }catch(Exception $e){
            /*
             * Cannot be deleted, just ignore and notify
             */
            notify(tr('ssh_cp() cannot delete key'), $e, 'developers');
        }

        throw new bException(tr('ssh_cp(): Failed'), $e);
    }
}



/*
 *
 */
function ssh_mysql_slave_tunnel($server){
    try{
        array_params($server);
        array_default($server, 'server'       , '');
        array_default($server, 'hostname'     , '');
        array_default($server, 'ssh_key'      , '');
        array_default($server, 'port'         , 22);
        array_default($server, 'arguments'    , '-T');
        array_default($server, 'hostkey_check', false);

        /*
         * If server was specified by just name, then lookup the server data in
         * the database
         */
        if($server['hostname']){
            $dbserver = sql_get('SELECT    `ssh_accounts`.`username`,
                                           `ssh_accounts`.`ssh_key`,
                                           `servers`.`id`,
                                           `servers`.`hostname`,
                                           `servers`.`port`

                                 FROM      `servers`

                                 LEFT JOIN `ssh_accounts`
                                 ON        `ssh_accounts`.`id` = `servers`.`ssh_accounts_id`

                                 WHERE     `servers`.`hostname` = :hostname', array(':hostname' => $server['hostname']));

            if(!$dbserver){
                throw new bException(tr('ssh_mysql_slave_tunnel(): Specified server ":server" does not exist', array(':server' => $server['server'])), 'not-exist');
            }

            $server = sql_merge($server, $dbserver);
        }

        if(!$server['hostkey_check']){
            $server['arguments'] .= ' -o StrictHostKeyChecking=no -o UserKnownHostsFile=/dev/null ';
        }

        /*
         * Ensure that ssh_keys directory exists and that its safe
         */
        load_libs('file');
        file_ensure_path(ROOT.'data/ssh_keys');
        chmod(ROOT.'data/ssh_keys', 0770);

        /*
         * Safely create SSH key file
         */
        $keyfile = ROOT.'data/ssh_keys/'.str_random(8);

        touch($keyfile);
        chmod($keyfile, 0600);
        file_put_contents($keyfile, $server['ssh_key'], FILE_APPEND);
        chmod($keyfile, 0400);

        /*
         * Execute command
         */
        $result = safe_exec('autossh -p '.$server['port'].' -i '.$keyfile.' -L '.$server['ssh_port'].':localhost:3306 '.$server['username'].'@'.$server['hostname'].' -f -N &');

        /*
         * Delete key file in background process
         */
// :DELETE: Do not delete key file, because autossh will need it if its broken
        //safe_exec('{ sleep 10; chmod 0600 '.$keyfile.' ; rm -rf '.$keyfile.' ; } &');

        return $result;

    }catch(Exception $e){
        notify(tr('ssh_mysql_slave_tunnel() exception'), $e, 'developers');

        /*
         * Try deleting the keyfile anyway!
         */
        try{
            if(!empty($keyfile)){
                safe_exec(chmod($keyfile, 0600));
                file_delete($keyfile);
            }

        }catch(Exception $e){
            /*
             * Cannot be deleted, just ignore and notify
             */
            notify(tr('ssh_mysql_slave_tunnel() cannot delete key'), $e, 'developers');
        }

        throw new bException(tr('ssh_mysql_slave_tunnel(): Failed'), $e);
    }
}
?><|MERGE_RESOLUTION|>--- conflicted
+++ resolved
@@ -246,9 +246,6 @@
 
         log_console($command, 'VERBOSE/cyan');
 
-<<<<<<< HEAD
-        $results = safe_exec($command, null, true, $function);
-=======
         if($server['proxies']){
 //-o ProxyCommand=\"ssh -p 40220 s1.s nc s2.s 40220\"
 //ssh -p 40220 -o ProxyCommand="ssh -p 40220 -o ProxyCommand=\"ssh -p 40220 s1.s nc s2.s 40220\" s2.s nc s3.s 40220" s3.s
@@ -291,7 +288,6 @@
          * Execute the command
          */
         $results = safe_exec($command);
->>>>>>> c54b4abc
 
         if($server['background']){
             /*
