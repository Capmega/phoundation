--- conflicted
+++ resolved
@@ -188,7 +188,7 @@
         array_default($server, 'commands'     , $commands);
         array_default($server, 'background'   , $background);
         array_default($server, 'local'        , $local);
-show($server);
+
         /*
          * Validate commands
          */
@@ -196,25 +196,8 @@
             throw new bException(tr('No commmands specified'), 'not-specified');
         }
 
-<<<<<<< HEAD
         if(empty($server['hostname'])){
             throw new bException(tr('No hostname specified'), 'not-specified');
-=======
-        /*
-         * If it gonna run in background
-         * we must return the pid
-         */
-        if($background){
-            $commands .= ' &; echo \$\!';
-        }
-
-        /*
-         * If local just use safe_exec
-         */
-        if($local){
-            $result = safe_exec('"'.$commands.'"');
-            return $result;
->>>>>>> f8924d43
         }
 
         if(empty($server['username'])){
@@ -224,7 +207,7 @@
         if(empty($server['ssh_key'])){
             throw new bException(tr('No ssh key specified'), 'not-specified');
         }
-
+=
         /*
          * If local is specified, then don't execute this command on a remote
          * server, just use safe_exec and execute it locally
@@ -258,16 +241,11 @@
         /*
          * Execute command on remote server
          */
-<<<<<<< HEAD
         $command = 'ssh '.$server['arguments'].' -p '.$server['port'].' -i '.$keyfile.' '.$server['username'].'@'.$server['hostname'].' "'.$server['commands'].'"'.($server['background'] ? ' &; echo $1' : '');
 
         log_console($command, 'VERBOSE/cyan');
 
         $results = safe_exec($command);
-=======
-//show('ssh '.$server['arguments'].' -p '.$server['port'].' -i '.$keyfile.' '.$server['username'].'@'.$server['hostname'].' "'.$commands.'"');
-        $result = safe_exec('ssh '.$server['arguments'].' -p '.$server['port'].' -i '.$keyfile.' '.$server['username'].'@'.$server['hostname'].' "'.$commands.'"');
->>>>>>> f8924d43
 
         chmod($keyfile, 0600);
         file_delete($keyfile);
@@ -282,7 +260,6 @@
         return $results;
 
     }catch(Exception $e){
-showdie($e);
         notify(tr('ssh_exec() exception'), $e, 'developers');
 
         /*
