<?php
/*
 * GIT library
 *
 * This library contains functions to manage GIT
 *
 * @author Sven Oostenbrink <support@capmega.com>
 * @license http://opensource.org/licenses/GPL-2.0 GNU Public License, Version 2
 * @copyright 2019 Capmega <license@capmega.com>
 * @category Function reference
 * @package git
 */



/*
 * Initialize the library, automatically executed by libs_load()
 *
 * NOTE: This function is executed automatically by the load_libs() function and does not need to be called manually
 *
 * @author Sven Olaf Oostenbrink <sven@capmega.com>
 * @copyright Copyright (c) 2018 Capmega
 * @license http://opensource.org/licenses/GPL-2.0 GNU Public License, Version 2
 * @category Function reference
 * @package git
 * @version 2.0.5: Added function and documentation
 *
 * @return void
 */
function git_library_init(){
    try{
        load_libs('cli');

    }catch(Exception $e){
        throw new BException('git_library_init(): Failed', $e);
    }
}



/*
 * Returns true if the specified path is part of a git repository, false if not
 *
 * A path is part of a git repository if one if its parent directories contains a .git directory
 *
 * @author Sven Olaf Oostenbrink <sven@capmega.com>
 * @copyright Copyright (c) 2018 Capmega
 * @license http://opensource.org/licenses/GPL-2.0 GNU Public License, Version 2
 * @category Function reference
 * @package git
 * @version 2.0.6: Added function and documentation
 *
 * @param string $path The path to be checked
 * @return boolean True if the specified path is part of a git repository, false if not
 */
function git_is_repository($path = ROOT){
    try{
        git_check_path($path);

        while($path){
            if(file_exists(slash($path).'.git')){
                return true;
            }

            $path = str_runtil($path, '/');
        }

        return false;

    }catch(Exception $e){
        throw new BException('git_commit(): Failed', $e);
    }
}



/*
 * Returns true if the git command is available, false if not
 *
 * @author Sven Olaf Oostenbrink <sven@capmega.com>
 * @copyright Copyright (c) 2018 Capmega
 * @license http://opensource.org/licenses/GPL-2.0 GNU Public License, Version 2
 * @category Function reference
 * @package git
 * @version 2.0.6: Added function and documentation
 *
 * @return boolean True if the git command is available, false if not
 */
function git_is_available(){
    try{
        return (boolean) cli_which('git');

    }catch(Exception $e){
        throw new BException('git_is_available(): Failed', $e);
    }
}



/*
 * Ensure the path is specified and exists
 *
 * @author Sven Olaf Oostenbrink <sven@capmega.com>
 * @copyright Copyright (c) 2018 Capmega
 * @license http://opensource.org/licenses/GPL-2.0 GNU Public License, Version 2
 * @category Function reference
 * @package git
 *
 * @param string $path
 * @return
 */
function git_check_path(&$path){
    static $paths;

    try{
        if(isset($paths[$path])){
            return $paths[$path];
        }

        if(!$path){
            $path = ROOT;
        }

        if(!file_exists($path)){
            throw new BException(tr('git_check_path(): Specified path ":path" does not exist', array(':path' => $path)), 'not-exists');
        }

        if(!file_scan($path, '.git')){
            throw new BException(tr('git_check_path(): Specified path ":path" is not a git repository', array(':path' => $path)), 'git');
        }

        $paths[$path] = true;
        return true;

    }catch(Exception $e){
        throw new BException('git_check_path(): Failed', $e);
    }
}



/*
 * Execute the specified git method with the specified arguments
 *
 * @author Sven Olaf Oostenbrink <sven@capmega.com>
 * @copyright Copyright (c) 2018 Capmega
 * @license http://opensource.org/licenses/GPL-2.0 GNU Public License, Version 2
 * @category Function reference
 * @package git
 *
 * @param string
 * @param string $patch_file
 * @param null array $arguments
 * @return
 */
function git_exec($path, $arguments, $check_path = true){
    try{
        if($check_path){
            git_check_path($path);
        }

        $pid = cli_pgrep('git');

        while($pid){
            /*
             * Git is already running somewhere. Check if its not running on our
             * current target path
             */
            $git_path = cli_get_cwd($pid);
            $exists   = (str_exists($git_path, $path) or str_exists($path, $git_path));

            if($exists){
                /*
                 * Git is already being used on our target path! Wait up to the
                 * one second and retry the configured amount of times
                 */
                if(!isset($retry)){
                    $retry = $_CONFIG['git']['retries'];
                }

                if($retry <= 0){
                    throw new BException(tr('git_exec(): The target path ":path" is occupied by the process ":pid", and the waiting period timed out after ":tries" tries', array(':path' => $path, ':pid' => $pid, ':tries' => $_CONFIG['git']['retries'])), 'busy');
                }

                log_console(tr('Found git process already working on target path ":path", retrying ":tries" times in 1 second.', array(':path' => $path, ':tries' => $retry)), 'yellow');
                sleep(1);
                $retry--;

            }else{
                $pid = null;
            }
        }

        $results = safe_exec(array('commands' => array('cd' , array($path),
                                                       'git', $arguments)));

        return $results;

    }catch(Exception $e){
        throw new BException('git_exec(): Failed', $e);
    }
}



/*
 *
 *
 * @author Sven Olaf Oostenbrink <sven@capmega.com>
 * @copyright Copyright (c) 2018 Capmega
 * @license http://opensource.org/licenses/GPL-2.0 GNU Public License, Version 2
 * @category Function reference
 * @package git
 *
 * @param string $file
 * @param string $patch_file
 * @return
 */
function git_am($file, $patch_file){
    try{
        $path    = dirname($patch_file);
        $results = git_exec($path, array('am', basename($patch_file), '<'));

        return $results;

    }catch(Exception $e){
        throw new BException('git_am(): Failed', $e);
    }
}



/*
 * Apply a git patch file
 *
 * @author Sven Olaf Oostenbrink <sven@capmega.com>
 * @copyright Copyright (c) 2018 Capmega
 * @license http://opensource.org/licenses/GPL-2.0 GNU Public License, Version 2
 * @category Function reference
 * @package git
 *
 * @param string $file
 * @return
 */
function git_apply($file){
    try{
        $path    = dirname($file);
        $results = git_exec($path, array('apply', basename($file)));

        return $results;

    }catch(Exception $e){
        $data = array_force($e->getData());
        $data = array_pop($data);

        if(strstr($data, 'patch does not apply')){
            throw new BException(tr('git_apply(): Failed to apply patch ":file"', array(':file' => $file)), 'failed');
        }

        throw new BException('git_apply(): Failed', $e);
    }
}



/*
 * Get or set the current GIT branch
 *
 * @author Sven Olaf Oostenbrink <sven@capmega.com>
 * @copyright Copyright (c) 2018 Capmega
 * @license http://opensource.org/licenses/GPL-2.0 GNU Public License, Version 2
 * @category Function reference
 * @package git
 *
 * @param string $branch
 * @param string $path
 * @return
 */
function git_branch($branch = null, $path = ROOT){
    try{
        git_check_path($path);

        if($branch){
            /*
             * Set the branch
             */
            git_exec($path, array('branch', $branch));
        }

        /*
         * Get and return the branch
         */
        $results = git_exec($path, array('branch'));

        foreach($results as $branch){
            if(substr(trim($branch), 0, 1) == '*'){
                $branch = trim(substr(trim($branch), 1));
                $branch = strtolower(str_cut($branch, '(', ')'));
                $branch = trim(str_from($branch, 'head detached at'));

                return $branch;
            }
        }

        throw new BException(tr('git_branch(): Could not find current branch for ":path"', array(':path' => $path)), 'not-exists');

    }catch(Exception $e){
        throw new BException('git_branch(): Failed', $e);
    }
}



/*
 * Get and return the available GIT branches for the specified git repository path
 *
 * @author Sven Olaf Oostenbrink <sven@capmega.com>
 * @copyright Copyright (c) 2018 Capmega
 * @license http://opensource.org/licenses/GPL-2.0 GNU Public License, Version 2
 * @category Function reference
 * @package git
 *
 * @param string $path
 * @param boolean $all If set to true, list both remote-tracking branches and local branches.
 * @return array All available branches on the specified git project path
 */
function git_list_branches($path = ROOT, $all = false){
    try{
        git_check_path($path);

        /*
         * Get and return the branch
         */
        $retval  = array();
        $results = git_exec($path, array('branch', '-a', '-q'));

        foreach($results as $branch){
            $branch = str_until($branch, '->');
            $branch = trim($branch);
            $branch = str_rfrom($branch, '/');

            $retval[] = $branch;
        }

        $retval = array_unique($retval);

        return $retval;

    }catch(Exception $e){
        throw new BException('git_list_branches(): Failed', $e);
    }
}



/*
 * Checkout the specified file, resetting its changes
 *
 * @author Sven Olaf Oostenbrink <sven@capmega.com>
 * @copyright Copyright (c) 2018 Capmega
 * @license http://opensource.org/licenses/GPL-2.0 GNU Public License, Version 2
 * @category Function reference
 * @package git
 *
 * @param string $path
 * @param string $branch
 * @param boolean $create
 * @return
 */
function git_checkout($branch = null, $path = ROOT, $create = false){
    try{
        if($branch){
            $results = git_exec($path, array('checkout', ($create ? ' -B ' : ''), $branch));

        }else{
            if(is_dir($path)){
                $results = git_exec($path, array('checkout', '--', $path));

            }else{
                $file    = basename($path);
                $path    = dirname($path);
                $results = git_exec($path, array('checkout', '--', $file));
            }
        }

        return $results;

    }catch(Exception $e){
        throw new BException('git_checkout(): Failed', $e);
    }
}



/*
 * Clean the specified git repository
 *
 * @author Sven Olaf Oostenbrink <sven@capmega.com>
 * @copyright Copyright (c) 2018 Capmega
 * @license http://opensource.org/licenses/GPL-2.0 GNU Public License, Version 2
 * @category Function reference
 * @package git
 *
 * @param string $path
 * @param boolean $directories
 * @param boolean $force
 * @return
 */
function git_clean($path = ROOT, $directories = false, $force = false){
    try{
        $results = git_exec($path, array('clean', ($directories ? ' -d' : ''), ($force ? ' -f' : '')));
        return $results;

    }catch(Exception $e){
        throw new BException('git_clean(): Failed', $e);
    }
}



/*
 * Clone the specified git repository to the specified path
 *
 * @author Sven Olaf Oostenbrink <sven@capmega.com>
 * @copyright Copyright (c) 2018 Capmega
 * @license http://opensource.org/licenses/GPL-2.0 GNU Public License, Version 2
 * @category Function reference
 * @package git
 *
 * @param string $repository The git repository URL to be cloned
 * @param string $path The path where the git repository must be cloned
 * @param boolean $clean If set to true, this function will remove the .git repository directory from the cloned project, leaving only the working tree
 * @return string The path of the cloned repository
 */
function git_clone($repository, $path, $clean = false){
    try{
        /*
         * Clone the repository
         */
        $results = git_exec($path, array('clone', $repository), false);

        if($clean){
            /*
             * Delete the .git repository file, leaving on the working tree
             */
            file_delete(slash($path).$repository.'/.git');
        }

        return slash($path).$repository;

    }catch(Exception $e){
        throw new BException('git_clone(): Failed', $e);
    }
}



/*
 * Make a patch for the specified file
 *
 * @author Sven Olaf Oostenbrink <sven@capmega.com>
 * @copyright Copyright (c) 2018 Capmega
 * @license http://opensource.org/licenses/GPL-2.0 GNU Public License, Version 2
 * @category Function reference
 * @package git
 *
 * @param string $file
 * @param string $color
 * @return
 */
function git_diff($file, $color = false){
    try{
        $path    = dirname($file);
        $results = git_exec($path, array('diff', ($color ? '' : '--no-color '), '--', basename($file)));

        return $results;

    }catch(Exception $e){
        throw new BException('git_diff(): Failed', $e);
    }
}



/*
 * Get the changes for the specified commit
 *
 * @author Sven Olaf Oostenbrink <sven@capmega.com>
 * @copyright Copyright (c) 2018 Capmega
 * @license http://opensource.org/licenses/GPL-2.0 GNU Public License, Version 2
 * @category Function reference
 * @package git
 *
 * @param string $commit The commit to get the changes and information for
 * @param string $path
 * @return
 */
function git_show($commit, $path = ROOT, $params = null){
    try{
        array_ensure($params, 'check');
        git_check_path($path);

        $arguments = array('show');

        if($params['check']){
            $arguments[] = '--check';
        }

        $arguments[] = $commit;
        $arguments[] = '--';
        $results     = git_exec($path, $arguments);

        return $results;

    }catch(Exception $e){
        throw new BException('git_show(): Failed', $e);
    }
}



/*
 * Download objects and refs from another repository on the specified path
 *
 * @author Sven Olaf Oostenbrink <sven@capmega.com>
 * @copyright Copyright (c) 2018 Capmega
 * @license http://opensource.org/licenses/GPL-2.0 GNU Public License, Version 2
 * @category Function reference
 * @package git
 *
 * @param params $params
 * @return
 */
function git_fetch($path = ROOT, $params = null){
    try{
        array_params($params, 'tags,all');
        git_check_path($path);

        $arguments = array('fetch');

        if($params['all']){
            $arguments[] = '--all';
        }

        if($params['tags']){
            $arguments[] = '--tags';
        }

        /*
         * Execute a git fetch
         */
        $results = git_exec($path, $arguments);

        return $results;

    }catch(Exception $e){
        throw new BException('git_fetch(): Failed', $e);
    }
}



/*
 * Make a patch for the specified file
 *
 * @author Sven Olaf Oostenbrink <sven@capmega.com>
 * @copyright Copyright (c) 2018 Capmega
 * @license http://opensource.org/licenses/GPL-2.0 GNU Public License, Version 2
 * @category Function reference
 * @package git
 *
 * @param string $file
 * @return
 */
function git_format_patch($file){
    try{
under_construction();
        $path    = dirname($file);
        $results = git_exec($path, array('format-patch', $file));

        return $results;

    }catch(Exception $e){
        throw new BException('git_format_patch(): Failed', $e);
    }
}



/*
 * Return the current branch for the specified git repository
 *
 * @author Sven Olaf Oostenbrink <sven@capmega.com>
 * @copyright Copyright (c) 2018 Capmega
 * @license http://opensource.org/licenses/GPL-2.0 GNU Public License, Version 2
 * @category Function reference
 * @package git
 *
 * @param string $branch
 * @return
 */
function git_branch_is_tag($branch = null, $path = ROOT){
    try{
        $results = git_exec($path, array('branch', '--no-color'));

<<<<<<< HEAD
        foreach($results as $line){
            $current = trim(substr($line, 0, 2));
=======
        $tags     = git_list_tags($path);
        $branches = git_list_branches($path);

        if(!$branch){
            /*
             * Get the current branch
             */
            $branch = git_branch(null, $path);
        }
>>>>>>> 854bdbbc

        /*
         * Does the specified branch exist as a branch?
         */
        if(in_array($branch, $tags)){
            return true;
        }

        /*
         * Does the specified branch exist as a branch?
         */
        if(in_array($branch, $branches)){
            return false;
        }

        throw new BException(tr('git_branch_is_tag(): Specified branch or tag ":branch" does not exist', array(':branch' => $branch)), 'not-exists');

    }catch(Exception $e){
        throw new BException('git_branch_is_tag(): Failed', $e);
    }
}



/*
 *
 *
 * @author Sven Olaf Oostenbrink <sven@capmega.com>
 * @copyright Copyright (c) 2018 Capmega
 * @license http://opensource.org/licenses/GPL-2.0 GNU Public License, Version 2
 * @category Function reference
 * @package git
 *
 * @param string $path
 * @param string $remote
 * @param string $branch
 * @return
 */
function git_pull($path = ROOT, $remote, $branch){
    try{
        $results = git_exec($path, array('pull', $remote, $branch));

        return $results;

    }catch(Exception $e){
        throw new BException('git_pull(): Failed', $e);
    }
}



/*
 *
 *
 * @author Sven Olaf Oostenbrink <sven@capmega.com>
 * @copyright Copyright (c) 2018 Capmega
 * @license http://opensource.org/licenses/GPL-2.0 GNU Public License, Version 2
 * @category Function reference
 * @package git
 *
 * @param string $path
 * @param null string $remote
 * @param null string $branch
 * @param boolean $tags
 * @return
 */
function git_push($path = ROOT, $remote = null, $branch = null, $tags = true){
    try{
        if($branch and !$remote){
            throw new BException(tr('git_push(): Branch ":branch" was specified without remote', array(':branch' => $branch)), 'invalid');
        }

        $results = git_exec($path, array('push', $remote, $branch));

        if($tags){
            $tags    = git_exec($path, array('push', '--tags', $remote, $branch));
            $results = array_merge($results, $tags);
        }

        return $results;

    }catch(Exception $e){
        throw new BException('git_push(): Failed', $e);
    }
}



/*
 *
 *
 * @author Sven Olaf Oostenbrink <sven@capmega.com>
 * @copyright Copyright (c) 2018 Capmega
 * @license http://opensource.org/licenses/GPL-2.0 GNU Public License, Version 2
 * @category Function reference
 * @package git
 *
 * @param string $file
 * @param null string $commit
 * @return
 */
function git_reset($commit = 'HEAD', $path = ROOT, $params = null){
    try{
        $file = $path;

        if(!is_dir($path)){
            $path = dirname($file);
        }

        array_ensure($params, 'hard');
        $options = '';

        if($params['hard']){
            $options .= ' --hard ';
        }

        $results = git_exec($path, array('reset', ($commit ? $commit.' ' : ''), $file));

        return $results;

    }catch(Exception $e){
        throw new BException('git_reset(): Failed', $e);
    }
}



/*
 * Return an associative array with as key => value $file => $status
 *
 * @author Sven Olaf Oostenbrink <sven@capmega.com>
 * @copyright Copyright (c) 2018 Capmega
 * @license http://opensource.org/licenses/GPL-2.0 GNU Public License, Version 2
 * @category Function reference
 * @package git
 *
 * @param string $params
 * @param null array $filters
 * @return
 */
function git_status($path = ROOT, $filters = null){
    try{
        git_check_path($path);

        /*
         * Check if we dont have any changes that should be committed first
         */
        $retval  = array();
        $results = git_exec($path, array('status', '--porcelain'));

        foreach($results as $line){
            if(!$line) continue;

            $status = substr($line, 0, 2);

            if($filters){
                /*
                 * Only allow files that have status in the filter
                 */
                $skip = true;

                foreach($filters as $filter){
                    if($status == $filter){
                        $skip = false;
                    }
                }

                if($skip) continue;
            }

            switch($status){
                case 'D ':
                    $status = 'deleted';
                    break;

                case ' T':
                    $status = 'typechange';
                    break;

                case ' D':
                    $status = 'deleted';
                    break;

                case 'AD':
                    $status = 'added to index but deleted';
                    break;

                case 'A ':
                    $status = 'new file added to index';
                    break;

                case 'AM':
                    $status = 'new file';
                    break;

                case ' M':
                    $status = 'modified';
                    break;

                case 'RM':
                    $status = 'renamed modified';
                    break;

                case 'M ':
                    $status = 'modified indexed';
                    break;

                case '??':
                    $status = 'not tracked';
                    break;

                case 'UU':
                    $status = 'Both modified';
                    break;

                default:
                    throw new BException(tr('git_status(): Unknown git status ":status" encountered for file ":file"', array(':status' => $status, ':file' => substr($line, 3))), 'unknown');
            }

            $retval[substr($line, 3)] = $status;
        }

        return $retval;

    }catch(Exception $e){
        throw new BException('git_status(): Failed', $e);
    }
}



/*
 * Return a list of available tags for the specified repository
 *
 * @author Sven Olaf Oostenbrink <sven@capmega.com>
 * @copyright Copyright (c) 2018 Capmega
 * @license http://opensource.org/licenses/GPL-2.0 GNU Public License, Version 2
 * @category Function reference
 * @package git
 *
 * @param string $path
 * @return array The available tags for the specified git repository
 */
function git_list_tags($path = ROOT){
    try{
        /*
         * Check if we dont have any changes that should be committed first
         */
        $results = git_exec($path, array('tag', '--list'));

        return $results;

    }catch(Exception $e){
        throw new BException('git_list_tags(): Failed', $e);
    }
}



/*
 *
 *
 * @author Sven Olaf Oostenbrink <sven@capmega.com>
 * @copyright Copyright (c) 2018 Capmega
 * @license http://opensource.org/licenses/GPL-2.0 GNU Public License, Version 2
 * @category Function reference
 * @package git
 *
 * @param string $path
 * @return
 */
function git_stash($path = ROOT){
    try{
        $results_add   = git_exec($path, array('add', '.'));
        $results_stash = git_exec($path, array('stash'));
        $results       = array_merge($results_add, $results_stash);

        return $results;

    }catch(Exception $e){
        throw new BException('git_stash(): Failed', $e);
    }
}



/*
 *
 *
 * @author Sven Olaf Oostenbrink <sven@capmega.com>
 * @copyright Copyright (c) 2018 Capmega
 * @license http://opensource.org/licenses/GPL-2.0 GNU Public License, Version 2
 * @category Function reference
 * @package git
 *
 * @param string $path
 * @return
 */
function git_stash_pop($path = ROOT){
    try{
        $results_pop   = git_exec($path, array('stash', 'pop'));
        $results_reset = git_exec($path, array('reset', 'HEAD'));
        $results       = array_merge($results_pop, $results_reset);

        return $results;

    }catch(Exception $e){
        throw new BException('git_stash_pop(): Failed', $e);
    }
}



/*
 *
 *
 * @author Sven Olaf Oostenbrink <sven@capmega.com>
 * @copyright Copyright (c) 2018 Capmega
 * @license http://opensource.org/licenses/GPL-2.0 GNU Public License, Version 2
 * @category Function reference
 * @package git
 *
 * @param string $path
 * @return
 */
function git_add($path = ROOT){
    try{
        if(is_dir($path)){
            $results = git_exec($path, array('add', $path));

        }else{
            $results = git_exec(dirname($path), array('add', $path));
        }

        return $results;

    }catch(Exception $e){
        throw new BException('git_add(): Failed', $e);
    }
}



/*
 *
 *
 * @author Sven Olaf Oostenbrink <sven@capmega.com>
 * @copyright Copyright (c) 2018 Capmega
 * @license http://opensource.org/licenses/GPL-2.0 GNU Public License, Version 2
 * @category Function reference
 * @package git
 *
 * @param string $path
 * @return
 */
function git_commit($message, $path = ROOT){
    try{
        $results = git_exec($path, array('commit', '-m', $message));

        return $results;

    }catch(Exception $e){
        throw new BException('git_commit(): Failed', $e);
    }
}
?><|MERGE_RESOLUTION|>--- conflicted
+++ resolved
@@ -601,12 +601,6 @@
  */
 function git_branch_is_tag($branch = null, $path = ROOT){
     try{
-        $results = git_exec($path, array('branch', '--no-color'));
-
-<<<<<<< HEAD
-        foreach($results as $line){
-            $current = trim(substr($line, 0, 2));
-=======
         $tags     = git_list_tags($path);
         $branches = git_list_branches($path);
 
@@ -616,7 +610,6 @@
              */
             $branch = git_branch(null, $path);
         }
->>>>>>> 854bdbbc
 
         /*
          * Does the specified branch exist as a branch?
