--- conflicted
+++ resolved
@@ -13,12 +13,6 @@
 /*
  * Initialize the library
  * Automatically executed by libs_load()
-<<<<<<< HEAD
- */
-function apache_library_init(){
-    try{
-        load_libs('servers');
-=======
  */
 function apache_library_init(){
     try{
@@ -32,53 +26,6 @@
 
 
 /*
- *
- *<VirtualHost *:80>
- *   ServerName domain.com
- *   ServerAlias *.domain.org
- *   ProxyPreserveHost On
-
- *   ProxyPass / http://255.255.255.255:8080/
- *   ProxyPassReverse / http://255.255.255.255:8081/
-</VirtualHost>
- */
-function apache_set_vhost($hostname, $vhost_name, $params, $port){
-    try{
-        $params     = apache_validate_params($params);
-
-        if(substr($vhost_name, -5, 5) != '.conf'){
-            $vhost_name .= '.conf';
-        }
-
-        $server_os  = servers_detect_os($hostname);
-        $full_path  = apache_get_path_vhosts($server_os).$vhost_name;
-
-        /*
-         *
-         *Cleaning content of file in case already exist
-         */
-        $command  = '> '.$full_path.';';
-        $command .= 'echo "<VirtualHost *:'.$port.'>" >> '.$full_path.';';
-
-        foreach($params as $key => $value){
-            $command .= 'echo  "  '.$key.' '.$value.'" >> '.$full_path.';';
-        }
-        $command .= 'echo "</VirtualHost>" >> '.$full_path.';';
-
-        $result = servers_exec($hostname, $command);
-
-        return $result;
->>>>>>> e1b17cd1
-
-    }catch(Exception $e){
-        throw new bException('apache_library_init(): Failed', $e);
-    }
-}
-
-
-
-/*
-<<<<<<< HEAD
  * Example:
  *
  * <VirtualHost *:80>
@@ -90,28 +37,9 @@
  *   ProxyPassReverse / http://1.1.1.1:9999/
  * </VirtualHost>
  */
-function apache_write_vhost($hostname, $vhost_name, $params, $port, $linux_version='ubuntu'){
+function apache_write_vhost($hostname, $vhost_name, $params, $port){
     try{
         $os = servers_get_os($hostname);
-=======
- *ServerName
- *ServerAdmin
- *ServerSignature
- *ServerTokens
- *UseCanonicalName
- *UseCanonicalPhysicalPort
- */
-function apache_set_identification($hostname, $params){
-    try{
-        $command     = '';
-        $config_path = apache_get_path_config($hostname);;
-
-        foreach($params as $key => $value){
-            $command .= 'if grep "'.$key.'" "'.$config_path.'"; then sed -i "s/'.$key.'[[:space:]]*.*/'.$key.' '.$value.'/g" "'.$config_path.'"; else echo "'.$key.' '.$value.'" >> '.$config_path.'; fi;';
-        }
-
-        $result      = servers_exec($hostname, $command);
->>>>>>> e1b17cd1
 
         switch($os['name']){
             case 'debian':
@@ -133,9 +61,8 @@
                 }
 
                 $command .= 'echo "</VirtualHost>" >> '.$full_path.';';
-                $result   = servers_exec($hostname, $command);
-
-                return $result;
+                servers_exec($hostname, $command);
+                break;
 
             case 'redhat':
                 // FALLTHROUGH
@@ -150,7 +77,6 @@
         }
 
     }catch(Exception $e){
-<<<<<<< HEAD
         throw new bException('apache_write_vhost(): Failed', $e);
     }
 }
@@ -158,74 +84,27 @@
 
 
 /*
+ * ....
  *
+ * ServerName
+ * ServerAdmin
+ * ServerSignature
+ * ServerTokens
+ * UseCanonicalName
+ * UseCanonicalPhysicalPort
  */
-function apache_set_signature($hostname, $type){
+function apache_set_identification($hostname, $params){
     try{
-        $os = servers_get_os($hostname);
+        $command     = '';
+        $config_path = apache_get_config_path($hostname);;
 
-        switch($os['name']){
-            case 'debian':
-                // FALLTHROUGH
-            case 'ubuntu':
-                // FALLTHROUGH
-            case 'mint':
-                $config_path = apache_get_config_path($os['name']);
-                $command     = 'if ! grep "ServerSignature" '.$config_path.'; then echo "ServerSignature off" >> '.$config_path.'; fi;if ! grep "ServerTokens" '.$config_path.'; then echo "ServerTokens Prod" >> '.$config_path.'; fi;';
-                $result      = servers_exec($hostname, $command);
-                break;
-
-            case 'redhat':
-                // FALLTHROUGH
-            case 'fedora':
-                // FALLTHROUGH
-            case 'centos':
-                //$config_path = apache_get_config_path($os['name']);
-                //$command     = 'if ! grep "ServerSignature" '.$config_path.'; then echo "ServerSignature off" >> '.$config_path.'; fi;if ! grep "ServerTokens" '.$config_path.'; then echo "ServerTokens Prod" >> '.$config_path.'; fi;';
-                //$result      = servers_exec($hostname, $command);
-                break;
-
-            default:
-                throw new bException(tr('apache_set_signature(): Unknown operating system ":os" detected', array(':os' => $os['name'])), 'unknown');
+        foreach($params as $key => $value){
+            $command .= 'if grep "'.$key.'" "'.$config_path.'"; then sed -i "s/'.$key.'[[:space:]]*.*/'.$key.' '.$value.'/g" "'.$config_path.'"; else echo "'.$key.' '.$value.'" >> '.$config_path.'; fi;';
         }
 
-        return $result;
+        servers_exec($hostname, $command);
 
     }catch(Exception $e){
-        throw new bException('apache_turn_off_signature(): Failed', $e);
-    }
-}
-
-
-
-/*
- *
- */
-function apache_get_config_path($os_name){
-    try{
-        switch($os_name){
-            case 'debian':
-                // FALLTHROUGH
-            case 'ubuntu':
-                // FALLTHROUGH
-            case 'mint':
-                $config_path = '/etc/apache2/apache2.conf';
-                break;
-
-            case 'redhat':
-                // FALLTHROUGH
-            case 'fedora':
-                // FALLTHROUGH
-            case 'centos':
-                $config_path = '/etc/httpd/conf/httpd.conf';
-                break;
-
-            default:
-                throw new bException(tr('apache_get_config_path(): Unknown operating system ":os" detected', array(':os' => $os_name)), 'unknown');
-        }
-
-        return $config_path;
-=======
         throw new bException('apache_set_identification(): Failed', $e);
     }
 }
@@ -233,12 +112,12 @@
 
 
 /*
- *
+ * .......
  */
-function apache_get_path_vhosts($server_os){
+function apache_get_vhosts_path($server_os){
     try{
         if(empty($server_os['name'])){
-            throw new bException(tr('apache_get_path_vhosts(): No operating system specified'), 'not-specified');
+            throw new bException(tr('apache_get_vhosts_path(): No operating system specified'), 'not-specified');
         }
         switch($server_os['name']){
             case 'linuxmint':
@@ -252,13 +131,13 @@
                 break;
 
             default:
-                throw new bException(tr('apache_get_path_vhosts(): Invalid operating system ":os" specified', array(':os' => $server_os['name'])), 'invalid');
+                throw new bException(tr('apache_get_vhosts_path(): Invalid operating system ":os" specified', array(':os' => $server_os['name'])), 'invalid');
         }
 
         return $vhost_path;
 
     } catch(Exception $e){
-        throw new bException('apache_get_path_vhosts(): Failed', $e);
+        throw new bException('apache_get_vhosts_path(): Failed', $e);
     }
 }
 
@@ -267,7 +146,7 @@
 /*
  *
  */
-function apache_get_path_config($hostname){
+function apache_get_config_path($hostname){
     try{
         $server_os = servers_detect_os($hostname);
 
@@ -283,74 +162,13 @@
                 break;
 
             default:
-                throw new bException(tr('apache_get_path_config(): Invalid operating system ":os" specified', array(':os' => $server_os['name'])), 'invalid');
+                throw new bException(tr('apache_get_config_path(): Invalid operating system ":os" specified', array(':os' => $server_os['name'])), 'invalid');
         }
 
         return $path;
 
     }catch(Exception $e){
-        throw new bException('apache_get_config(): Failed', $e);
-    }
-}
-
-
-
-/*
- *
- */
-function apache_validate_params($params){
-    try{
-        if(empty($params)){
-            throw new bException(tr('apache_validate_params(): No linux version'), 'not-specified');
-        }
-
-        if(!is_array($params)){
-            throw new bException(tr('apache_validate_params(): Params are not valid. No correct format. Must be an array key=>value'), 'invalid');
-        }
-
-        return $params;
->>>>>>> e1b17cd1
-
-    }catch(Exception $e){
         throw new bException('apache_get_config_path(): Failed', $e);
     }
 }
-<<<<<<< HEAD
-
-
-
-/*
- *
- */
-function apache_get_vhosts_path($os_name){
-    try{
-        switch($os_name){
-            case 'debian':
-                // FALLTHROUGH
-            case 'ubuntu':
-                // FALLTHROUGH
-            case 'mint':
-                $vhost_path = '/etc/apache2/sites-available/';
-                break;
-
-            case 'redhat':
-                // FALLTHROUGH
-            case 'fedora':
-                // FALLTHROUGH
-            case 'centos':
-                $vhost_path = '/etc/httpd/conf.d/';
-                break;
-
-            default:
-                throw new bException(tr('apache_get_vhosts_path(): Unknown operating system ":os" detected', array(':os' => $os_name)), 'unknown');
-        }
-
-        return $vhost_path;
-
-    } catch(Exception $e){
-        throw new bException('apache_get_vhosts_path(): Failed', $e);
-    }
-}
-=======
->>>>>>> e1b17cd1
 ?>