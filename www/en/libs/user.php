--- conflicted
+++ resolved
@@ -72,12 +72,7 @@
             $user = $user['id'];
         }
 
-<<<<<<< HEAD
-        sql_query('UPDATE `users` SET `avatar` = :avataar WHERE `id` = :id', array(':avatar' => cfm($avatar),
-                                                                                   ':user'   => $user));
-=======
         sql_query('UPDATE `users` SET `avatar` = :avatar WHERE `id` = :id', array(':avatar' => cfm($avatar), ':user' => $user));
->>>>>>> b250ea8e
 
         return $avatar;
 
