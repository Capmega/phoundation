<?php
/*
 * Cloud Flare library
 *
 * This library contains all functions to communicate easily with the Cloud Flare service
 *
 * @license http://opensource.org/licenses/GPL-2.0 GNU Public License, Version 2
 * @copyright Sven Oostenbrink <support@svenoostenbrink.com>
 */

load_config('cloudflare');
load_libs('ext/cloudflare');



/*
 *
 */
function cf_init(){
    global $_CONFIG;

    try{
        if(!empty($GLOBALS['cf_connector'])){
            return null;
        }

        $cf = new cloudflare_api($_CONFIG['cloudflare']['email'], $_CONFIG['cloudflare']['API-key']);
        $GLOBALS['cf_connector'] = $cf;

    }catch(Exception $e){
        throw new bException('cf_init(): Failed', $e);
    }
}



/*
 *  Returns an associative array  which elements are : domain => zone_identifier
 */
function cf_zone_list(){
    try{
        cf_init();
        $response = $GLOBALS['cf_connector']->zone_load_multi();

        if($response->result != 'success'){
            throw new bException('cf_zone_list(): Response from CloudFlare was unsuccessfull. MessaMessage : "'.$response->msg.'"');
        }

        $zones = array();

        foreach ($response->response->zones->objs as $zone) {
            $zones[$zone->zone_name] = $zone->zone_id;
        }

        return $zones;

    }catch(Exception $e){
        throw new bException('cf_zone_list(): Failed', $e);
    }
}



/*
 *   Adds an IP to the whitelist
 *   Adding an IP to the whitelist automatically removes it from blacklist
 *   Notice that domain support is not yet implemented
 */
function cf_whitelist($ip, $domain=null){
    try{
        cf_init();
        $response = $GLOBALS['cf_connector']->wl($ip);

        if($response->result != 'success'){
            throw new bException('cf_whitelist(): Response from CloudFlare was unsuccessfull. MessaMessage : "'.$response->msg.'"');
        }

    }catch(Exception $e){
        throw new bException('cf_whitelist(): Failed', $e);
    }
}



/*
 *   Adds an IP to the blacklist
 *   Adding an IP to the blacklist automatically removes it from whitelist
 *   Notice that domain support is not yet implemented
 */
function cf_blacklist($ip, $domain=null){
    try{
        cf_init();
        $response = $GLOBALS['cf_connector']->ban($ip);

        if($response->result != 'success'){
<<<<<<< HEAD
            throw new bException('cf_blacklist(): Response from CloudFlare was unsuccessfull. Message : '.$response->msg);
=======
            show($response);
            throw new bException('cf_blacklist(): Response from CloudFlare was unsuccessfull. MessaMessage : "'.$response->msg.'"');
>>>>>>> 73e8c4a3
        }

    }catch(Exception $e){
        throw new bException('cf_blacklist(): Failed', $e);
    }
}



/*
 *   Removes an IP from whitelist or from blacklist depending on where it is located
 *   Notice that domain support is not yet implemented
 */
function cf_unwhitelist($ip, $domain=null){
    try{
        cf_init();
        $response = $GLOBALS['cf_connector']->nul($ip);

        if($response->result != 'success'){
            throw new bException('cf_unwhitelist(): Response from CloudFlare was unsuccessfull. MessaMessage : "'.$response->msg.'"');
        }

    }catch(Exception $e){
        throw new bException('cf_unwhitelist(): Failed', $e);
    }
}



/*
 *   Removes an IP from whitelist or from blacklist depending on where it is located
 *   Notice that domain support is not yet implemented
 */
function cf_unblacklist($ip, $domain=null){
    try{
        cf_init();
        $response = $GLOBALS['cf_connector']->nul($ip);

        if($response->result != 'success'){
            throw new bException('cf_unblacklist(): Response from CloudFlare was unsuccessfull. Message : "'.$response->msg.'"');
        }

    }catch(Exception $e){
        throw new bException('cf_unblacklist(): Failed', $e);
    }
}



/*
 *
 */
function cf_clear_cache($domain){
    try{
        cf_init();
        $response = $GLOBALS['cf_connector']->fpurge_ts($domain);

        if($response->result != 'success'){
            throw new bException('cf_clear_cache(): Response from CloudFlare was unsuccessfull. Message : "'.$response->msg.'"');
        }

    }catch(Exception $e){
        throw new bException('cf_clear_cache(): Failed', $e);
    }
}



/*
 *
 */
function cf_install_apache_module(){
    try{
        passthru('sudo apt-get update && sudo apt-get -y install libtool apache2-dev', $return);
<<<<<<< HEAD
        if($return == 0){
            passthru('wget -O /tmp/mod_cloudflare.c https://www.cloudflare.com/static/misc/mod_cloudflare/mod_cloudflare.c', $return);
            if($return == 0){
                passthru('sudo apxs -a -i -c /tmp/mod_cloudflare.c', $return);
=======

        if($return == 0){
            passthru('wget -O /tmp/mod_cloudflare.c https://www.cloudflare.com/static/misc/mod_cloudflare/mod_cloudflare.c', $return);

            if($return == 0){
                passthru('sudo apxs -a -i -c /tmp/mod_cloudflare.c', $return);

>>>>>>> 73e8c4a3
                if($return == 0){
                    passthru('sudo service apache2 restart');
                    return true;
                }
            }
        }

        return false;
<<<<<<< HEAD
    } catch(Exception $e){
=======

    }catch(Exception $e){
>>>>>>> 73e8c4a3
        throw new bException('cf_install_apache_module(): Failed', $e);
    }

}



/*
 *
 */
function cf_is_apache_module_installed(){
    try{
        return shell_exec('apachectl -M | grep cloudflare_module');

<<<<<<< HEAD
    } catch(Exception $e){
=======
    }catch(Exception $e){
>>>>>>> 73e8c4a3
        throw new bException('cf_is_apache_module_installed(): Failed', $e);
    }
}
?><|MERGE_RESOLUTION|>--- conflicted
+++ resolved
@@ -93,12 +93,7 @@
         $response = $GLOBALS['cf_connector']->ban($ip);
 
         if($response->result != 'success'){
-<<<<<<< HEAD
             throw new bException('cf_blacklist(): Response from CloudFlare was unsuccessfull. Message : '.$response->msg);
-=======
-            show($response);
-            throw new bException('cf_blacklist(): Response from CloudFlare was unsuccessfull. MessaMessage : "'.$response->msg.'"');
->>>>>>> 73e8c4a3
         }
 
     }catch(Exception $e){
@@ -173,20 +168,13 @@
 function cf_install_apache_module(){
     try{
         passthru('sudo apt-get update && sudo apt-get -y install libtool apache2-dev', $return);
-<<<<<<< HEAD
+
         if($return == 0){
             passthru('wget -O /tmp/mod_cloudflare.c https://www.cloudflare.com/static/misc/mod_cloudflare/mod_cloudflare.c', $return);
+
             if($return == 0){
                 passthru('sudo apxs -a -i -c /tmp/mod_cloudflare.c', $return);
-=======
-
-        if($return == 0){
-            passthru('wget -O /tmp/mod_cloudflare.c https://www.cloudflare.com/static/misc/mod_cloudflare/mod_cloudflare.c', $return);
-
-            if($return == 0){
-                passthru('sudo apxs -a -i -c /tmp/mod_cloudflare.c', $return);
-
->>>>>>> 73e8c4a3
+
                 if($return == 0){
                     passthru('sudo service apache2 restart');
                     return true;
@@ -195,12 +183,8 @@
         }
 
         return false;
-<<<<<<< HEAD
-    } catch(Exception $e){
-=======
-
-    }catch(Exception $e){
->>>>>>> 73e8c4a3
+
+    }catch(Exception $e){
         throw new bException('cf_install_apache_module(): Failed', $e);
     }
 
@@ -215,11 +199,7 @@
     try{
         return shell_exec('apachectl -M | grep cloudflare_module');
 
-<<<<<<< HEAD
-    } catch(Exception $e){
-=======
-    }catch(Exception $e){
->>>>>>> 73e8c4a3
+    }catch(Exception $e){
         throw new bException('cf_is_apache_module_installed(): Failed', $e);
     }
 }
