<?php
/*
 * Email library
 *
 * This library can be used to manage emails
 *
 * @license http://opensource.org/licenses/GPL-2.0 GNU Public License, Version 2
 * @copyright Sven Oostenbrink <support@ingiga.com>
 *
 * Requires php-imap library
 * debian / ubuntu alikes : sudo apt-get -y install php5-imap openssl; sudo php5enmod imap
 * Redhat / Fedora alikes : sudo yum -y install php5-imap openssl
 *
 * Enable imap in email https://mail.google.com/mail/u/0/#settings/fwdandpop
 * Disable captcha https://accounts.google.com/DisplayUnlockCaptcha
 * First connection might be refused by email, and you may have to allow the connection here: https://security.google.com/settings/security/activity
 *
 * In case basic authentication is used, allow less secure apps in https://www.google.com/settings/security/lesssecureapps, see also https://support.google.com/accounts/answer/6010255?hl=en
 *
 * TO ADD USERS TO POSTFIX VIRTUAL USERS:
 * INSERT INTO `virtual_users` (`domain_id`, `password`, `email`) VALUES (1, ENCRYPT('the_password_here', CONCAT('$6$', SUBSTRING(SHA(RAND()), -16))), "user@domain.com");
 */



load_config('email');

if(!function_exists('imap_open')){
    throw new bException(tr('php module "imap" appears not to be installed. Please install the module first. On Ubuntu and alikes, use "sudo apt-get -y install php5-imap; sudo php5enmod imap" to install and enable the module., on Redhat and alikes use ""sudo yum -y install php5-imap" to install the module. After this, a restart of your webserver or php-fpm server might be needed'), 'not_available');
}



/*
 * Send a new email
 */
// :IMPLEMENT: Add support for non basic authentication which is more secure! See https://developers.google.com/email/xoauth2_protocol#the_sasl_xoauth2_mechanism
// https://developers.google.com/api-client-library/php/start/installation
function email_connect($userdata, $mail_box = null){
    global $_CONFIG;
    static $connections = array();

    try{
        if($mail_box){
            if($mail_box == 'inbox'){
                $mail_box = 'INBOX';

            }else{
                $mail_box = 'INBOX.'.$mail_box;
            }
        }

        $imap = str_until($userdata['imap'], '}').'}'.$mail_box;

        if(!empty($connections[$userdata['email'].$mail_box])){
            /*
             * Return cached connection
             */
            if(VERBOSE and PLATFORM_SHELL){
                cli_log(tr('Using cached IMAP connection for account ":email" mailbox ":mailbox"', array(':email' => $userdata['email'], ':mailbox' => $mail_box)));
            }

            return $connections[$userdata['email'].$mail_box];
        }

        /*
         * Get userdata and connect to imap
         */
// :TODO: array('DISABLE_AUTHENTICATOR' => array('NTLM', 'GSSAPI')) is hard coded, make this configurable as well!
        $connection = imap_open($imap, $userdata['email'], $userdata['password'], null, 1, array('DISABLE_AUTHENTICATOR' => array('NTLM', 'GSSAPI')));

        if(VERBOSE and PLATFORM_SHELL){
            cli_log(tr('Created IMAP connection for account  ":email" mailbox ":mailbox"', array(':email' => $userdata['email'], ':mailbox' => $mail_box)));
        }

        /*
         * Cache and return the connection
         */
        if(count($connections) >= $_CONFIG['email']['imap_cache']){
            array_shift($connections);
        }

        $connections[$imap] = $connection;

        return $connection;

    }catch(Exception $e){
        throw new bException(tr('email_connect(): Failed'), $e);
    }
}



/*
 * Poll for new emails
 */
function email_poll($params){
    try{
        array_params($params);
<<<<<<< HEAD
        array_default($params, 'account'      , null);
        array_default($params, 'mail_box'     , null);
        array_default($params, 'criteria'     , 'ALL');
        array_default($params, 'delete'       , false);
        array_default($params, 'peek'         , false);
        array_default($params, 'internal'     , false);
        array_default($params, 'uid'          , false);
        array_default($params, 'character_set', 'UTF-8');
        array_default($params, 'store'        , false);
        array_default($params, 'return'       , false);
        array_default($params, 'callbacks'    , array());
        array_default($params, 'return'       , false);
=======
        array_default($params, 'account'         , null);
        array_default($params, 'mail_box'        , null);
        array_default($params, 'criteria'        , 'ALL');
        array_default($params, 'delete'          , false);
        array_default($params, 'peek'            , false);
        array_default($params, 'internal'        , false);
        array_default($params, 'uid'             , false);
        array_default($params, 'character_set'   , 'UTF-8');
        array_default($params, 'store'           , false);
        array_default($params, 'return'          , false);
        array_default($params, 'callbacks'       , array());
        array_default($params, 'return'          , false);
        array_default($params, 'forward_option'  , false);
>>>>>>> d01370b9

        if($params['peek'] and $params['delete']){
            throw new bException(tr('email_poll(): Both peek and delete were specified, though they are mutually exclusive. Please specify one or the other'), 'conflict');
        }

        if(PLATFORM_SHELL){
            cli_log(tr('Polling email account ":account"', array(':account' => $params['account'])));

            if($params['peek']){
                cli_log(tr('Using peek flag'));
            }
        }

        $userdata = email_get_client_account($params['account']);

        /*
         * Pre IMAP Fetch
         */
        execute_callback(isset_get($params['callbacks']['start']));

        $imap     = email_connect($userdata, $params['mail_box']);
        $mails    = imap_search($imap, $params['criteria'], SE_FREE, $params['character_set']);
        $retval   = array();

        /*
         * Post IMAP Fetch
         */
        $mails = execute_callback(isset_get($params['post_search']), $mails);

        if(!$mails){
            if(PLATFORM_SHELL){
                cli_log(tr('No emails found for account ":email"', array(':email' => $userdata['email'])), 'yellow');
            }

        }else{
            if(PLATFORM_SHELL){
                cli_log(tr('Found ":count" mails for account ":email"', array(':count' => count($mails), ':email' => $userdata['email'])), 'green');
            }

            rsort($mails);

            /*
             * Set flags
             */
            $flags = ($params['peek'] ? FT_PEEK : null) or ($params['uid'] ? FT_UID : null) or ($params['internal'] ? FT_INTERNAL : null);

            /*
             * Process every email
             */
            foreach($mails as $mail){
                /*
                 * Get information specific to this email
                 */
                $mail = execute_callback(isset_get($params['callbacks']['pre_fetch']), $mail);

                $data = imap_fetch_overview($imap, $mail, 0);
                $data = array_shift($data);
                $data = array_from_object($data);

                if(VERBOSE and PLATFORM_SHELL){
                    cli_log(tr('Found mail ":subject"', array(':subject' => isset_get($data['subject']))));
                }


                /*
                 * - Source matches "To:" to "Inbox recibe in", this is usefull when there are aliases sending
                 * to and inbox and we want to modify the "To: " file acordingly
                 * - Target will leave it as it is
                 * - Account is usefull just to we can perform the same checks per account and not globally
                 */
                if($userdata['email'] !== $data['to']){
                    switch($_CONFIG['email']['forward_option']){
                        case 'source':
                            $data['to'] = $userdata['email'];
                            break;

                        case 'target':
                            break;

                        case 'account':
                            /*
                             * Per account settings
                             */
                            switch($userdata['forward_option']){
                                case 'source':
                                    $data['to'] = $userdata['email'];
                                    break;

                                case 'target':
                                    break;

                                default:
                                    throw new bException(tr('email_poll(): Unknown account forward_option ":option" specified', array(':option' => $params['forward_option'])), 'unknown');
                            }

                            break;

                        default:
                            throw new bException(tr('email_poll(): Unknown $_CONFIG[email][forward_option] ":option" specified', array(':option' => $_CONFIG['email']['forward_option'])), 'unknown');
                    }
                }

                $data['text'] = imap_fetchbody($imap, $mail, 1.1, $flags);
                $data['html'] = imap_fetchbody($imap, $mail, 1.2, $flags);

                if(!$data['text']){
                    $data['text'] = imap_fetchbody($imap, $mail, 1, $flags);
                }

                /*
                 * Get the images of the email
                 */
                $data = email_get_attachments($imap, $mail, $data, $flags);
                $data = execute_callback(isset_get($params['callbacks']['post_fetch']), $data);

                /*
                 * Decode the body text.
                 *
                 * NOTE: Do not use imap_qprint() but quoted_printable_decode()
                 * for this due to a bug in imap_qprint(). See
                 * http://php.net/manual/en/function.imap-qprint.php#4009 for
                 * more information
                 */
                $data['text'] = trim(mb_strip_invalid(quoted_printable_decode($data['text'])));
                $data['text'] = str_replace("\r", '', $data['text']);
                $data['html'] = trim(mb_strip_invalid(imap_qprint($data['html'])));
                $data['html'] = str_replace("\r", '', $data['html']);

                if($params['store']){
                    try{
                        if(VERBOSE AND PLATFORM_SHELL){
                            cli_log(tr('Processing email ":subject"', array(':subject' => $mail['subject'])));
                        }

                        $data                      = email_cleanup($data);
                        $data['users_id']          = $userdata['users_id'];
                        $data['email_accounts_id'] = $userdata['id'];

                        email_update_conversation($data, 'received');
                        $data = execute_callback(isset_get($params['callbacks']['post_update']), $data);

                    }catch(bException $e){
                        /*
                         * Continue working on the next mail
                         */
//:TODO: Add more exception data here
                        log_error($e);
                        log_error(tr('Failed polling process'));
                    }
                }

                if($params['return']){
                    $retval[] = $data;
                }

                if($params['delete']){
                    imap_delete($imap, $mail);
                    $mail = execute_callback(isset_get($params['callbacks']['post_delete']), $mail);
                }
            }

            if($params['delete']){
                imap_expunge($imap);
                $imap = execute_callback(isset_get($params['callbacks']['post_expunge']), $imap);
            }

            if(VERBOSE and PLATFORM_SHELL){
                cli_log(tr('Processed ":count" new mails for account ":account"', array(':count' => count($mails), ':account' => $params['account'])));
            }

            sql_query('UPDATE `email_client_accounts` SET `last_poll` = NOW() WHERE `id` = :id', array(':id' => $userdata['id']));
        }

        return $retval;

    }catch(Exception $e){
        log_error(tr('Failed to poll email data for account ":account" because ":e"', array(':account' => $params['account'], ':e' => $e->getMessages())));
        throw new bException(tr('email_poll(): Failed'), $e);
    }
}



/*
 *
 */
function email_get_attachments($imap, $email, $data, $flags){
    try{
        /*
         * Extract the images of the emails if there are
         */
        load_libs('file,image');

        $decode = imap_fetchbody($imap, $email , '', $flags);
        $count  = substr_count($decode, "Content-Transfer-Encoding: base64");

        if(!$count){
            /*
             * Hhmm, there are no attachments, why are we here?
             */
            return $data;
        }

        $structure = imap_fetchstructure($imap, $email);

        /*
         * Loop through each image
         */
        for($i = 0; $i < $count; $i++){
            try{
                $section = strval(2 + $i);
                $decode  = imap_fetchbody($imap, $email, $section);
                $img     = base64_decode($decode);

                /*
                 * Get file type
                 */
                $f         = finfo_open();
                $mime_type = finfo_buffer($f, $img, FILEINFO_MIME_TYPE);
                $extension = '.'.str_from($mime_type, '/');

                switch($extension){
                    case '.jpeg':
                        $extension = '.jpg';
                        break;

                    default:
                        /*
                         * Assume mimetype is extension
                         */
                }

                $file_name = time().'_'.$i.$extension;

                if(!empty($structure->parts[$i + 1]->id)){
                    /*
                     * This is an inline image
                     */
                    $data['img'.$i]['cid'] = rtrim(trim($structure->parts[$i + 1]->id, '<'), '>');

                }else{
                    /*
                     * Attachment
                     */
                    $data['img'.$i]['cid'] = 'attachment';
                }

                $data['img'.$i]['file'] = $file_name;
                file_put_contents(TMP.$file_name, $img);

            }catch(Exception $e){
                /*
                 * An image failed, just continue
                 */
                log_database(tr('email_get_attachments(): Failed to process attachment ":attachment" from message ":message" from email ":email"', array(':attachment' => $i, ':message' => isset_get($data['subject']), ':email' => $email)), 'error');
                continue;
            }
        }

       return $data;

    }catch(Exception $e){
        throw new bException(tr('email_get_attachments(): Failed'), $e);
    }
}



/*
 * Get the specified email conversation
 *
 * A conversation is a collection of email messages, in order of date, that share the same sender, receiver, and subject (subject may contain "RE: ")
 */
function email_get_conversation($email){
    try{
        /*
         *
         */
        array_ensure($email, 'subject');

        $conversation = sql_get('SELECT `id`,
                                        `users_id`,
                                        `last_messages`,
                                        `email_accounts_id`

                                 FROM   `email_conversations`

                                 WHERE ((`us`      LIKE :us      AND `them`    LIKE :them)
                                 OR     (`us`      LIKE :them    AND `them`    LIKE :us)
                                 AND    (`subject` =    :subject OR  `subject` =    :resubject))',

                                 array(':us'        => '%'.$email['to'].'%',
                                       ':them'      => '%'.$email['from'].'%',
                                       ':subject'   => mb_trim(str_starts_not($email['subject'], 'RE:')),
                                       ':resubject' => str_starts($email['subject'], 'RE:')));

        if(!$conversation){
            /*
             * This is a new conversation
             */
            if(empty($email['email_accounts_id'])){
                $email['email_accounts_id'] = sql_get('SELECT `id` FROM `email_accounts` WHERE `email` = :email', 'id', array(':email' => $email['from']));

                if(!$email['email_accounts_id']){
                    $email['email_accounts_id'] = sql_get('SELECT `id` FROM `email_accounts` WHERE `email` = :email', 'id', array(':email' => $email['to']));
                }
            }

            sql_query('INSERT INTO `email_conversations` (`subject`, `them`, `us`, `email_accounts_id`, `users_id`)
                       VALUES                            (:subject , :them , :us , :email_accounts_id , :users_id )',

                       array(':us'                => $email['to'],
                             ':them'              => $email['from'],
                             ':users_id'          => isset_get($email['users_id']),
                             ':email_accounts_id' => $email['email_accounts_id'],
                             ':subject'           => (string) $email['subject']));

            $conversation = array('id'            => sql_insert_id(),
                                  'last_messages' => '');
        }

        return $conversation;

    }catch(Exception $e){
        throw new bException(tr('email_get_conversation(): Failed'), $e);
    }
}



/*
 * Update email conversation
 *
 * A conversation is a collection of email messages, in order of date, that share the same sender, receiver, and subject (subject may contain "RE: ")
 */
function email_update_conversation($email, $direction){
    global $_CONFIG;

    try{
        load_libs('json');

        $email = email_update_message($email, $direction);

        if(empty($direction)){
            throw new bException(tr('email_update_conversation(): No conversation direction specified'), 'not-specified');
        }

        if(($direction != 'sent') and ($direction != 'received')){
            throw new bException(tr('email_update_conversation(): Invalid conversation direction ":direction:" specified', array(':direction' => $direction)), 'not-specified');
        }

        if(empty($email['conversation'])){
            throw new bException(tr('email_update_conversation(): Specified email ":subject" does not contain a conversation', array(':subject' => $email['subject'])), 'not-specified');
        }

        if(empty($email['id'])){
            throw new bException(tr('email_update_conversation(): Specified email ":subject" has no database id', array(':subject' => $email['subject'])), 'not-specified');
        }

        /*
         * Get the conversation from the email
         */
        $conversation = $email['conversation'];

        /*
         * Decode the current last_messages
         */
        if($conversation['last_messages']){
            try{
                $conversation['last_messages'] = json_decode_custom($conversation['last_messages']);

            }catch(Exception $e){
                /*
                 * Ups, JSON decode failed!
                 */
                $conversation['last_messages'] = array(array('id'        => null,
                                                             'message'   => tr('Failed to decode messages'),
                                                             'direction' => 'unknown'));
            }

            /*
             * Ensure the conversation does not pass the max size
             */
            if(count($conversation['last_messages']) >= $_CONFIG['email']['conversations']['size']){
                array_pop($conversation['last_messages']);
            }

        }else{
            $conversation['last_messages'] = array();
        }

        /*
         * Add message timestamp to each message?
         */
        if($_CONFIG['email']['conversations']['message_dates']){
            $email['text'] = str_replace('%datetime%', system_date_format($email['date']), $_CONFIG['email']['conversations']['message_dates']).$email['text'];
        }

        /*
         * Add new message. Truncate each message by 10% to ensure that the conversations last_message string does not surpass 1024 characters
         */
        array_unshift($conversation['last_messages'], array('id'        => $email['id'],
                                                            'direction' => $direction,
                                                            'message'   => $email['text']));

        $last_messages  = json_encode_custom($conversation['last_messages']);
        $message_length = strlen($last_messages);

        while($message_length > 2048){
            /*
             * The JSON string is too large to be stored, reduce the size of the largest messages and try again
             */
            foreach($conversation['last_messages'] as $id => $message){
                $sizes[$id] = strlen($message['message']);
            }

            arsort($sizes);

            $size = reset($sizes);
            $id   = key($sizes);

            $conversation['last_messages'][$id]['message'] = substr($conversation['last_messages'][$id]['message'], 0, floor($sizes[$id] * .9));

            unset($message);
            unset($sizes);
            unset($size);

            $last_messages  = json_encode_custom($conversation['last_messages']);
            $message_length = strlen($last_messages);
        }

        if($direction == 'sent'){
            sql_query('UPDATE `email_conversations`

                       SET    `last_messages` = :last_messages,
                              `direction`     = "send",
                              `modifiedon`    = NOW(),
                              `repliedon`     = NOW()

                       WHERE  `id`            = :id',

                       array(':id'            => $conversation['id'],
                             ':last_messages' => $last_messages));

        }else{
            sql_query('UPDATE `email_conversations`

                       SET    `last_messages` = :last_messages,
                              `direction`     = "received",
                              `modifiedon`    = NOW(),
                              `repliedon`     = NULL

                       WHERE  `id`            = :id',

                       array(':id'            => $conversation['id'],
                             ':last_messages' => $last_messages));
        }

    }catch(Exception $e){
        throw new bException(tr('email_update_conversation(): Failed'), $e);
    }
}



/*
 *
 */
function email_update_message($email, $direction){
    try{
        $email['users_id']          = email_get_users_id($email);
        $email['email_accounts_id'] = email_get_accounts_id($email);
        $email['conversation']      = email_get_conversation($email);
        $email['reply_to_id']       = email_get_reply_to_id($email);

        if(empty($email['id']) and !empty($email['message_id'])){
            /*
             * Perhaps we already have this email, check the messages_id
             */
            $email['id'] = sql_get('SELECT `id` FROM `email_messages` WHERE `message_id` = :message_id', 'id', array('message_id' => $email['message_id']));
        }

        if(empty($email['id'])){
           switch($direction){
                case 'sent':
                    sql_query('INSERT INTO `email_messages` (`direction`, `conversations_id`, `reply_to_id`, `from`, `to`, `users_id`, `email_accounts_id`, `date`, `subject`, `text`, `html`, `sent`                             )
                               VALUES                       (:direction , :conversations_id , :reply_to_id , :from , :to , :users_id , :email_accounts_id , :date , :subject , :text , :html , '.($email['sent'] ? 'NOW()' : '').')',

                               array(':direction'         => $direction,
                                     ':conversations_id'  => isset_get($email['conversation']['id']),
                                     ':reply_to_id'       => isset_get($email['reply_to_id']),
                                     ':from'              => isset_get($email['from']),
                                     ':to'                => isset_get($email['to']),
                                     ':users_id'          => isset_get($email['users_id']),
                                     ':email_accounts_id' => isset_get($email['email_accounts_id']),
                                     ':date'              => isset_get($email['date'], system_date_format(null, 'mysql')),
                                     ':subject'           => (string) isset_get($email['subject']),
                                     ':text'              => isset_get($email['text']),
                                     ':html'              => isset_get($email['html'])));
                    break;

                case 'received':
                    sql_query('INSERT INTO `email_messages` (`direction`, `conversations_id`, `reply_to_id`, `from`, `to`, `users_id`, `email_accounts_id`, `date`, `message_id`, `size`, `uid`, `msgno`, `recent`, `flagged`, `answered`, `deleted`, `seen`, `draft`, `udate`, `subject`, `text`, `html`)
                               VALUES                       (:direction , :conversations_id , :reply_to_id , :from , :to , :users_id , :email_accounts_id , :date , :message_id , :size , :uid , :msgno , :recent , :flagged , :answered , :deleted , :seen , :draft , :udate , :subject , :text , :html )',

                               array(':direction'         => $direction,
                                     ':conversations_id'  => isset_get($email['conversation']['id']),
                                     ':reply_to_id'       => isset_get($email['reply_to_id']),
                                     ':from'              => isset_get($email['from']),
                                     ':to'                => isset_get($email['to']),
                                     ':users_id'          => isset_get($email['users_id']),
                                     ':email_accounts_id' => isset_get($email['email_accounts_id']),
                                     ':date'              => isset_get($email['date'], system_date_format(null, 'mysql')),
                                     ':message_id'        => isset_get($email['message_id']),
                                     ':size'              => isset_get($email['size']),
                                     ':uid'               => isset_get($email['uid']),
                                     ':msgno'             => isset_get($email['msgno']),
                                     ':recent'            => isset_get($email['recent']),
                                     ':flagged'           => isset_get($email['flagged']),
                                     ':answered'          => isset_get($email['answered']),
                                     ':deleted'           => isset_get($email['deleted']),
                                     ':seen'              => isset_get($email['seen']),
                                     ':draft'             => isset_get($email['draft']),
                                     ':udate'             => isset_get($email['udate']),
                                     ':subject'           => (string) isset_get($email['subject']),
                                     ':text'              => isset_get($email['text']),
                                     ':html'              => isset_get($email['html'])));
                    break;

                default:
                    throw new bException(tr('email_update_message(): Unknown direction "%direction%" specified', array('%direction%' => $direction)), 'unknown');
            }

            $email['id'] = sql_insert_id();
            email_check_images($email);

        }else{
            sql_query('UPDATE `email_messages`

                       SET    `direction`         = :direction,
                              `conversations_id`  = :conversations_id,
                              `reply_to_id`       = :reply_to_id,
                              `from`              = :from,
                              `to`                = :to,
                              `users_id`          = :users_id,
                              `email_accounts_id` = :email_accounts_id,
                              `date`              = :date,
                              `subject`           = :subject,
                              `text`              = :text,
                              `html`              = :html,
                              `sent`              = :sent

                       WHERE  `id`                = :id',

                       array(':id'                => $email['id'],
                             ':direction'         => $direction,
                             ':conversations_id'  => $email['conversation']['id'],
                             ':reply_to_id'       => $email['reply_to_id'],
                             ':from'              => $email['from'],
                             ':to'                => $email['to'],
                             ':users_id'          => $email['users_id'],
                             ':email_accounts_id' => $email['email_accounts_id'],
                             ':date'              => isset_get($email['date'], system_date_format(null, 'mysql')),
                             ':subject'           => $email['subject'],
                             ':text'              => $email['text'],
                             ':html'              => $email['html'],
                             ':sent'              => (empty($email['sent']) ? null : system_date_format($email['sent'], 'mysql'))));
        }

        return $email;

    }catch(Exception $e){
        throw new bException(tr('email_update_message(): Failed'), $e);
    }
}



/*
 *
 */
function email_cleanup($email){
    try{
        foreach($email as $key => &$value){
            if(is_scalar($value)){
                if(strstr($value, '?utf-8?B?')){
                    $value = base64_decode(str_from($value, '?utf-8?B?'));
                }
            }
        }

        if(strstr($email['to'], '<')){
            $email['to'] = str_cut($email['to'], '<', '>');
        }

        if(strstr($email['from'], '<')){
            $email['from'] = str_cut($email['from'], '<', '>');
        }

        return $email;

    }catch(Exception $e){
        throw new bException(tr('email_cleanup(): Failed'), $e);
    }
}



/*
 * Check if there are images for an email, insert them in the database
 * and move them to the correct location
 */
function email_check_images($email){
    try{
        /*
         * If there are images insert them into `email_files` table
         */
        $i = 0;

        $name   = str_until($email['to'], '@');
        $domain = str_from ($email['to'], '@');

        while(!empty($email['img'.$i])){
            if(empty($path)){
                $path = ROOT.'data/email/images/'.$domain.'/'.$name.'/'.$email['id'];
                file_ensure_path($path);
            }

            /*
             * Insert the image in the database
             */
            sql_query('INSERT INTO `email_files` (`email_messages_id`, `file_cid`, `file`)
                       VALUES                    (:email_messages_id , :file_cid , :file )',

                       array(':email_messages_id' => $email['id'],
                             ':file_cid'          => $email['img'.$i]['cid'],
                             ':file'              => $email['img'.$i]['file']));

            /*
             * Move the image to the correct location
             */
            rename(TMP.$email['img'.$i]['file'], ROOT.'data/email/images/'.$domain.'/'.$name.'/'.$email['id'].'/'.$email['img'.$i]['file']);
            $email['img'.$i]['file'] = ROOT.'data/email/images/'.$domain.'/'.$name.'/'.$email['id'].'/'.$email['img'.$i]['file'];

            $i++;
        }

    }catch(Exception $e){
        throw new bException(tr('email_check_images(): Failed'), $e);
    }
}



/*
 * Return the id of the last email for this conversation
 */
function email_get_reply_to_id($email){
    try{
        if(empty($email['conversation']['id'])){
            return null;
        }

        return sql_get('SELECT `id` FROM `email_messages` WHERE `conversations_id` = :conversations_id LIMIT 1', 'id', array(':conversations_id' => $email['conversation']['id']));

    }catch(Exception $e){
        throw new bException(tr('email_get_reply_to_id(): Failed'), $e);
    }
}



/*
 *
 */
function email_get_users_id($email){
    try{
        if(!empty($email['users_id'])){
            return $email['users_id'];
        }

        $r = sql_query('SELECT `id` FROM `users` WHERE `email` = :from OR `email` = :to', array(':from' => $email['from'], ':to' => $email['to']));

        switch($r->rowCount()){
            case 0:
                return null;

            case 1:
                return sql_fetch($r, 'id');
        }

        /*
         * This is a mail between two local users, yay!
         */
        return sql_get('SELECT `id` FROM `users` WHERE `email` = :from', 'id', array(':from' => $email['from']));

    }catch(Exception $e){
        throw new bException(tr('email_get_users_id(): Failed'), $e);
    }
}



/*
 *
 */
function email_get_accounts_id($email){
    try{
        if(!empty($email['email_accounts_id'])){
            return $email['email_accounts_id'];
        }

        $r = sql_query('SELECT `id` FROM `email_accounts` WHERE `email` = :from OR `email` = :to', array(':from' => $email['from'], ':to' => $email['to']));

        switch($r->rowCount()){
            case 0:
                return null;

            case 1:
                return sql_fetch($r, 'id');
        }

        /*
         * This is a mail between two local accounts, yay!
         */
        return sql_get('SELECT `id` FROM `email_accounts` WHERE `email` = :from', 'id', array(':from' => $email['from']));

    }catch(Exception $e){
        throw new bException(tr('email_get_accounts_id(): Failed'), $e);
    }
}



/*
 * Send a new email
 */
function email_send($email, $smtp = null){
    global $_CONFIG;

    try{
        array_params($email);
        array_default($email, 'delayed'     , true);
        array_default($email, 'conversation', true);
        array_default($email, 'validate'    , true);
        array_default($email, 'smtp_host'   , false);

        if($email['validate']){
            $email = email_validate($email);
        }

        if($email['delayed']){
            /*
             * Don't send the email right now. The email script can be used
             * later to send all delayed emails. This way, when a mail message
             * has been sent in a web page, the web page does not have to wait
             * for the mail to be sent, it will be sent in a background process
             */
            return email_delay($email);
        }

        /*
         * Send the email right now
         */
        $mail    = email_load_phpmailer();
        $account = email_get_client_account($email['from']);

        $mail->IsSMTP(); // send via SMTP

        if(empty($smtp)){
            /*
             * Use the default SMTP configuration
             */
            $mail->Host     = $_CONFIG['email']['smtp']['host'];
            $mail->Port     = $_CONFIG['email']['smtp']['port'];
            $mail->SMTPAuth = $_CONFIG['email']['smtp']['auth'];

            switch(isset_get($_CONFIG['email']['smtp']['secure'])){
                case '':
                    /*
                     * Don't use secure connection
                     */
                    break;

                case 'ssl':
                    //FALLTHROUGH
                case 'tls':
                    $mail->SMTPSecure = $_CONFIG['email']['smtp']['secure'];
                    break;

                default:
                    throw new bException(tr('email_send(): Unknown global SMTP secure setting "%value%" for host "%host%". Use either false, "tls", or "ssl"', array('%value%' => $_CONFIG['email']['smtp']['secure'], '%host%' => $_CONFIG['email']['smtp']['host'])), 'unknow');
            }

        }else{
            /*
             * Use user specific SMTP configuration
             */
            $mail->Host     = $smtp['host'];
            $mail->Port     = isset_get($smtp['port'], 25);
            $mail->SMTPAuth = $smtp['auth'];

            switch(isset_get($smtp['secure'])){
                case '':
                    /*
                     * Don't use secure connection
                     */
                    break;

                case 'ssl':
                    //FALLTHROUGH
                case 'tls':
                    $mail->SMTPSecure = $smtp['secure'];
                    break;

                default:
                    throw new bException(tr('email_send(): Unknown user specific SMTP secure setting ":value" for host ":host". Use either false, "tls", or "ssl"', array(':value' => $smtp['secure'], ':host' => $_CONFIG['email']['smtp']['host'])), 'unknown');
            }
        }

        $mail->From     = $email['from'];
        $mail->FromName = isset_get($email['from_name']);

        $mail->AddReplyTo($email['from'], isset_get($email['from_name']));
        $mail->AddAddress($email['to']  , isset_get($email['to_name']));

//        $mail->WordWrap = 50; // set word wrap
        $mail->Username = $account['email'];
        $mail->Password = $account['password'];

        if(empty($email['html'])){
            $mail->IsHTML(false);
            $mail->Body = $email['text'];

        }else{
            $mail->IsHTML(true);
            $mail->Body = $email['html'];
        }

        $mail->Subject = $email['subject'];
        $mail->AltBody = $email['text'];

        if(!empty($email['attachments'])){
            foreach(array_force($email['attachments']) as $attachment){
// :IMPLEMENT:
            //$mail->AddAttachment("/var/tmp/file.tar.gz"); // attachment
            //$mail->AddAttachment("/tmp/image.jpg", "new.jpg"); // attachment
            }
        }

        if(!$mail->Send()){
            throw new bException(tr('email_send(): Failed because "%error%"',  array('%error%' => $mail->ErrorInfo)), 'mailfail');
        }

        $email['sent'] = system_date_format(null, 'mysql');

        if($email['conversation']){
            email_update_conversation($email, 'sent');
        }

    }catch(Exception $e){
        throw new bException(tr('email_send(): Failed'), $e);
    }
}



/*
 *
 */
function email_from_exists($email){
    global $_CONFIG;

    try{
        /*
         * Validate email, extract it from "user <email>" if needed
         */
        if(!filter_var($email, FILTER_VALIDATE_EMAIL)){
            $email = str_cut($email, '<', '>');

            if(!filter_var($email, FILTER_VALIDATE_EMAIL)){
                throw new bException(tr('email_from_exists(): Specified "from" email address ":email" is not a valid email address', array(':email' => $email)), 'invalid');
            }
        }

        if(empty($_CONFIG['email']['users'])){
            /*
             * Get list from database
             */
            $account = sql_get('SELECT `id`, `email`, `status` FROM `email_accounts` WHERE `email` = :email', array(':email' => $email));

            if(!$account){
// :DELETE: _exists() functions should just return true or false, the entry exists or not
                //throw new bException(tr('email_from_exists(): Specified email address ":email" does not exist', array(':email' => $email)), 'not-exist');
                return false;
            }

            if($account['status']){
// :DELETE: _exists() functions should just return true or false, the entry exists or not
                //throw new bException(tr('email_from_exists(): Specified email address ":email" is currently not available', array(':email' => $email)), 'not-available');
                return false;
            }

            return true;

        }

        /*
         * Using the old (and obsoleted) hard configured emails
         */
        if(!empty($_CONFIG['email']['aliases'][$email])){
            return $_CONFIG['email']['aliases'][$email];
        }

        return !empty($_CONFIG['email']['users'][$email]);

    }catch(Exception $e){
        throw new bException(tr('email_from_exists(): Failed'), $e);
    }
}



/*
 * Load the phpmailer library. Auto install if its not available
 */
function email_load_phpmailer(){
    try{
        if(!file_exists(ROOT.'/libs/ext/PHPMailer/PHPMailerAutoload.php')){

            if(PLATFORM_SHELL){
                cli_log('email_load_phpmailer(): phpmailer not found, installing now');
            }

            /*
             * Install it first
             * Update parent directory file mode first to be sure its writable
             */
            load_libs('file');
            $file = file_temp('phpmailer.zip');
            $path = slash(dirname($file));

            file_put_contents($file, fopen('https://github.com/PHPMailer/PHPMailer/archive/master.zip', 'r'));
            safe_exec('cd '.$path.'; unzip '.$file);

            /*
             * Move PHPMailer into its required location. Ensure the path is writable.
             */
            file_execute_mode(ROOT.'libs/ext/PHPMailer', 0750, function(){ rename($path.'PHPMailer-master/', ROOT.'libs/ext/PHPMailer'); });

            safe_exec('rm '.$path.' -rf ');
        }

        load_libs('ext/PHPMailer/PHPMailerAutoload');

        return new PHPMailer();

    }catch(Exception $e){
        throw new bException(tr('email_load_phpmailer(): Failed'), $e);
    }
}



/*
 * Validates the specified email array and returns correct email data
 */
function email_validate($email){
    try{
        load_libs('validate');
        array_default($email, 'validate_sender', false);

        $v = new validate_form($email, 'body,subject,to,from');

        $v->isNotEmpty('to'     , tr('Please specify an email destination'));
        $v->isNotEmpty('from'   , tr('Please specify an email source'));
        $v->isNotEmpty('subject', tr('Please specify an email subject'));
        $v->isNotEmpty('subject', tr('Please write something in the email'));

        if(!email_from_exists($email['from'])){
            $v->setError(tr('Specified source email ":email" does not exist', array(':email' => $email['from'])));
        }

        switch(isset_get($email['format'])){
            case '':
                $email['format'] = 'text';
                // FALLTHROUGH
            case 'text':
                $email['html'] = $email['body'];
                $email['text'] = $email['body'];
                break;

            case 'html':
                $email['html'] = $email['body'];
                $email['text'] = strip_tags($email['body']);
                break;

            default:
                $v->setError(tr('Unkown format ":format" specified', array(':format' => $params['format'])));
        }

        $v->isValid();

        return email_prepare($email);

    }catch(Exception $e){
        throw new bException(tr('email_validate(): Failed'), $e);
    }
}



/*
 * Prepare the email with "date","from" and "to"
 */
function email_prepare($email){
    global $_CONFIG;

    try{
        array_default($email, 'replace' , true);
        array_default($email, 'header'  , isset_get($_CONFIG['email']['header']));
        array_default($email, 'footer'  , isset_get($_CONFIG['email']['footer']));
        array_default($email, 'template', '');

        /*
         * Which format are we using?
         */
        if(!empty($params['template'])){
            /*
             * Ensure that the specified type exists on configuration
             */
            if(empty($_CONFIG['email']['templates'][$params['template']])){
                throw new bException(tr('email_prepare(): Unkown template ":template"', array(':template' => $params['template'])), 'unkown');
            }

            $replace = array(':body' => $email['body']);

            $email['body'] = load_content($_CONFIG['email']['templates'][$email['template']]['file'], $replace, LANGUAGE);

        }else{
            $params['template'] = null;
        }

// :DELETE: I'm not even going to pretend I understand why this is needed, or what it is supposed to be used for...
        ///*
        // * Get user info
        // */
        //$user = sql_get('SELECT `id`,
        //                        `name`,
        //                        `username`,
        //                        `email`
        //
        //                 FROM   `users`
        //
        //                 WHERE  `email` = :email',
        //
        //                 array(':email' => $params['to']));
        //
        //if(!$user){
        //    if($params['require_user']){
        //        throw new bException(tr('email_delay(): Specified user ":user" does not exist', array(':user' => $params['to'])), 'not-exist');
        //    }
        //
        //    $user = array('id' => null);
        //}

        $email['date'] = date('Y-m-d H:i:s');

        /*
         * Add header / footer
         */
        if($email['header']){
            $email['text'] = $_CONFIG['email']['header'].$email['text'];
            $email['html'] = $_CONFIG['email']['header'].$email['html'];
        }

        if($email['footer']){
            $email['text'] = $email['text'].$_CONFIG['email']['footer'];
            $email['html'] = $email['html'].$_CONFIG['email']['footer'];
        }



        /*
         *
         */
        if(strpos($email['to'], '<') !== false){
            $email['to_name'] = trim(str_until($email['to'], '<'));
            $email['to']      = trim(str_cut($email['to'], '<', '>'));

        }else{
            $email['to_name'] = '';
        }

        if(strpos($email['from'], '<') !== false){
            $email['from_name'] = trim(str_until($email['from'], '<'));
            $email['from']      = trim(str_cut($email['from'], '<', '>'));

        }else{
            $email['from_name'] = '';
        }



        /*
         * Do search / replace over the email body
         */
        if($email['replace']){
            load_libs('user');

            switch(gettype($email['replace'])){
                case 'boolean':
                    $email['replace'] = array(//':toname' => (empty($email['user_name']) ? $email['user_username'] : $email['user_name']),
                                              ':user'   => user_name($_SESSION['user']),
                                              ':email'  => isset_get($_SESSION['user']['email']),
                                              ':domain' => domain());
                case 'array':
                    break;

                default:
                    throw new bException(tr('email_prepare(): Invalid "replace" specified, is a ":type" but should be either true, false, or an array containing the from => to values', array(':type' => gettype($email['replace']))), 'invalid');
            }

            $email['text'] = str_replace(array_keys($email['replace']), array_values($email['replace']), $email['text']);
        }

        return $email;

    }catch(Exception $e){
        throw new bException(tr('email_prepare(): Failed'), $e);
    }
}



/*
 * Return userdata for the specified username
 */
function email_get_account($email, $columns = null){
    try{
        /*
         * Ensure we have only email address
         * Get domain name
         */
        if(strpos($email, '<') !== false){
            $email = str_cut($email, '<', '>');
        }

        if(!$columns){
            $columns = '`email_accounts`.`id`,
                        `email_accounts`.`createdby`,
                        `email_accounts`.`createdon`,
                        `email_accounts`.`modifiedby`,
                        `email_accounts`.`modifiedon`,
                        `email_accounts`.`status`,
                        `email_accounts`.`domains_id`,
                        `email_accounts`.`users_id`,
                        `email_accounts`.`id` AS `email_accounts_id`,
                        `email_accounts`.`name`,
                        `email_accounts`.`email`,
                        `email_accounts`.`password`,
                        `email_accounts`.`poll_interval`,
                        `email_accounts`.`last_poll`,
                        `email_accounts`.`header`,
                        `email_accounts`.`footer`,
                        `email_accounts`.`description`,

                        `email_domains`.`domain`        AS `domain`,
                        `email_domains`.`header`        AS `domain_header`,
                        `email_domains`.`footer`        AS `domain_footer`,
                        `email_domains`.`poll_interval` AS `domain_poll_interval`,

                        `email_domains`.`smtp_host`,
                        `email_domains`.`smtp_port`,
                        `email_domains`.`imap`';
        }

        $retval = sql_get('SELECT    '.$columns.'

                           FROM      `email_accounts`

                           LEFT JOIN `email_domains`
                           ON        `email_domains`.`id` = `email_accounts`.`domains_id`

                           WHERE  `email` = :email',

                           array(':email' => $email));

        if(!$retval){
            throw new bException(tr('email_get_account(): Specified email ":email" does not exist', array(':email' => $email)), 'not-exist');
        }

        return $retval;

    }catch(Exception $e){
        throw new bException(tr('email_get_account(): Failed'), $e);
    }
}



/*
 * Return userdata for the specified username
 */
function email_get_client_account($email, $columns = null){
    try{
        /*
         * Ensure we have only email address
         * Get domain name
         */
        if(strpos($email, '<') !== false){
            $email = str_cut($email, '<', '>');
        }

        if(!$columns){
            $columns = '`email_client_accounts`.`id`,
                        `email_client_accounts`.`createdby`,
                        `email_client_accounts`.`createdon`,
                        `email_client_accounts`.`modifiedby`,
                        `email_client_accounts`.`modifiedon`,
                        `email_client_accounts`.`status`,
                        `email_client_accounts`.`domains_id`,
                        `email_client_accounts`.`users_id`,
                        `email_client_accounts`.`id` AS `email_client_accounts_id`,
                        `email_client_accounts`.`name`,
                        `email_client_accounts`.`email`,
                        `email_client_accounts`.`seoemail`,
                        `email_client_accounts`.`password`,
                        `email_client_accounts`.`poll_interval`,
                        `email_client_accounts`.`last_poll`,
                        `email_client_accounts`.`header`,
                        `email_client_accounts`.`footer`,
                        `email_client_accounts`.`description`,

                        `email_client_domains`.`seoname`       AS `domain`,
                        `email_client_domains`.`header`        AS `domain_header`,
                        `email_client_domains`.`footer`        AS `domain_footer`,
                        `email_client_domains`.`poll_interval` AS `domain_poll_interval`,

                        `email_client_domains`.`smtp_host`,
                        `email_client_domains`.`smtp_port`,
                        `email_client_domains`.`imap`';
        }

        $retval = sql_get('SELECT    '.$columns.'

                           FROM      `email_client_accounts`

                           LEFT JOIN `email_client_domains`
                           ON        `email_client_domains`.`id` = `email_client_accounts`.`domains_id`

                           WHERE  `seoemail` = :seoemail
                           OR     `email`    = :email',

                           array(':email'    => $email,
                                 ':seoemail' => $email));

        if(!$retval){
            throw new bException(tr('email_get_client_account(): Specified email ":email" does not exist', array(':email' => $email)), 'not-exist');
        }

        return $retval;

    }catch(Exception $e){
        throw new bException(tr('email_get_client_account(): Failed'), $e);
    }
}



/*
 * Return domain data for the specified username
 */
function email_get_domain($email_or_domain, $columns = null, $table = 'email_domains'){
    try{
        if(!$columns){
            $columns = '`id`,
                        `createdby`,
                        `createdon`,
                        `modifiedby`,
                        `modifiedon`,
                        `status`,
                        `name`,
                        `seoname`,
                        `poll_interval`,
                        `description`,
                        `smtp_host`,
                        `smtp_port`,
                        `imap`,
                        `header`,
                        `footer`';
        }

        /*
         * Ensure we have only email address
         * Get domain name
         */
        if(strpos($email_or_domain, '<') !== false){
            $email_or_domain = str_cut($email_or_domain, '<', '>');
        }

        $domain = str_from($email_or_domain, '@');

        $retval = sql_get('SELECT '.$columns.'

                           FROM   `'.$table.'`

                           WHERE  `seoname` = :seoname',

                           array(':seoname' => $domain));

        return $retval;

    }catch(Exception $e){
        throw new bException(tr('email_get_domain(): Failed'), $e);
    }
}



/*
 * Return domain data for the specified username
 */
function email_client_get_domain($email_or_domain, $columns = null){
    try{
        return email_get_domain($email_or_domain, $columns, 'email_client_domains');

    }catch(Exception $e){
        throw new bException(tr('email_client_get_domain(): Failed'), $e);
    }
}



/*
 * This function inserts new emails on DB
 */
function email_delay($email){
    global $_CONFIG;

    try{
        array_params($email);
        array_default($email, 'auto_start', isset_get($_CONFIG['email']['delayed']['auto_start']));

        /*
         * Store the email on DB with the `status` = "new"
         */
        sql_query('INSERT INTO `emails` (`createdby`, `users_id`, `status`, `subject`, `from`, `to`, `html`, `text`, `format`)
                   VALUES               (:createdby , :users_id , "new"   , :subject , :from , :to , :html , :text , :format )',

                   array(':createdby' => isset_get($_SESSION['user']['id']),
                         ':users_id'  => isset_get($email['users_id']),
                         ':subject'   => $email['subject'],
                         ':from'      => $email['from'],
                         ':to'        => $email['to'],
                         ':html'      => $email['html'],
                         ':text'      => $email['text'],
                         ':format'    => $email['format']));

        if($email['auto_start']){
            /*
             * Run the script to send the "new" emails
             */
            run_background('base/email --env '.ENVIRONMENT.' send', true, true);
        }

        return sql_insert_id();

    }catch(Exception $e){
        throw new bException(tr('email_delay(): Failed'), $e);
    }
}



/*
 * This function send the emails stored in DB with `status` = "new"
 */
function email_send_unsent(){
    global $_CONFIG;

    try{
        /*
         * Load the emails where status is "new"
         */
        $r = sql_query('SELECT    `emails`.`id` AS `emails_id`,
                                  `emails`.`status`,
                                  `emails`.`template`,
                                  `emails`.`subject`,
                                  `emails`.`from`,
                                  `emails`.`to`,
                                  `emails`.`text`,
                                  `emails`.`html`,
                                  `emails`.`format`,
                                  `emails`.`users_id`,
                                  `users`.`name`     AS `user_name`,
                                  `users`.`username` AS `user_username`

                        FROM      `emails`

                        LEFT JOIN `users`
                        ON        `emails`.`users_id` = `users`.`id`

                        WHERE     `emails`.`status`   = "new"

                        LIMIT     20');

        $p = sql_prepare('UPDATE `emails`

                          SET    `status` = "sent",
                                 `senton` = NOW()

                          WHERE  `id`     = :id');

        /*
         * Prepare to send each email and then
         * update the `status` to "sent" and also update the `senton` date
         */
        while($email = sql_fetch($r)){
            /*
             * Don't delay again, its already stored!
             * Don't validate again, its already processed and valid!
             */
            $email['delayed']  = false;
            $email['validate'] = false;

            try{
                /*
                 * Send the email
                 */
                email_send($email);

            }catch(Exception $e){
                /*
                 * Error ocurred ! ... Notify and continue sending emails
                 */
                if(PLATFORM == 'shell'){
                    cli_log(tr('Failed to send email to user ":user" because ":e"', array(':user' => $email['to'], ':e' => $e->getMessage())), 'error');
                }

                log_database(tr('Failed to send email to user ":user" because ":e"', array(':user' => $email['to'], ':e' => $e->getMessage())), 'error');
                continue;
            }

            /*
             * The mail was sent, update the `status` and `senton`
             */
            $p->execute(array(':id' => $email['emails_id']));

            /*
             * Wait a little as to not be too heavy on system resources
             */
            usleep(500);
        }

    }catch(Exception $e){
        throw new bException(tr('email_send_unsent(): Failed'), $e);
    }
}



/*
 *
 */
function email_get_encryption_key(){
    global $_CONFIG;

    try{
        if(empty($_CONFIG['email']['encryption_key'])){
            throw new bException(tr('email_get_encryption_key(): $_CONFIG[email][encryption_key] has not been specified. Please specify a random key first'), 'not-specified');
        }

        return $_CONFIG['email']['encryption_key'];

    }catch(Exception $e){
        throw new bException(tr('email_get_encryption_key(): Failed'), $e);
    }
}



/*
 * Validate the data of the specified email-domain
 */
function email_validate_domain($domain, $table = 'email_domains'){
    try{
        load_libs('seo');
        $v = new validate_form($domain, 'name,imap,smpt_host,smtp_port,description,header,footer,poll_interval');

        $v->isNotEmpty  ($domain['name']    , tr('Please provide a name'));
        $v->hasMinChars ($domain['name'],  2, tr('Please ensure that the name has a minimum of 2 characters'));
        $v->hasMaxChars ($domain['name'], 96, tr('Please ensure that the name has a maximum of 96 characters'));

        if(strpos($domain['name'], ' ') !== false){
            $v->setError(tr('Please ensure that the domain name contains no spaces'));
        }

        $v->hasMaxChars ($domain['description'], 4096, tr('Please ensure that the description has a maximum of 4K characters'));
        $v->hasMaxChars ($domain['header']     , 4096, tr('Please ensure that the header has a maximum of 4K characters'));
        $v->hasMaxChars ($domain['footer']     , 4096, tr('Please ensure that the footer has a maximum of 4K characters'));

        $v->isNotEmpty ($domain['smtp_host'], tr('Please provide an SMTP host'));
        $v->isNotEmpty ($domain['smtp_port'], tr('Please provide an SMTP port'));
        $v->isNumeric  ($domain['smtp_port'], tr('Please ensure that the SMTP port is numeric'));
        $v->hasMaxChars($domain['smtp_host'], 128, tr('Please ensure that the name has a maximum of 128 characters'));

        $v->isNotEmpty ($domain['imap'], tr('Please provide an IMAP connection string'));
        $v->isRegex    ($domain['imap'], '/^\{[a-zA-Z0-9\.-]+?:\d{1,5}(?:\/imap\/ssl(?:\/novalidate-cert)?)?\}[A-Z]+$/', tr('Please provide valid a IMAP connection string, like {mail.domain.com:993/imap/ssl}INBOX'));

        if($domain['poll_interval'] === ''){
            $domain['poll_interval'] = null;
        }

        $v->isNatural  ($domain['poll_interval'], tr('Please provide a natural numeric poll interval'), 0);

        $domain['seoname'] = seo_unique($domain['name'], $table, $domain['id']);

        $v->isValid();

        return $domain;

    }catch(Exception $e){
        throw new bException(tr('email_validate_domain(): Failed'), $e);
    }
}



/*
 * Validate the data of the specified email-user
 */
function email_validate_account($account, $client){
    try{
        load_libs('seo');

        if($client){
            $client = '_client';
        }

        $v = new validate_form($account, 'name,email,password,description,header,footer,poll_interval');
        $v->isValidEmail($account['email']   , tr('Please provide a valid email'));
        $v->isNotEmpty  ($account['name']    , tr('Please provide a name'));
        $v->hasMinChars ($account['name']    , 1, tr('Please ensure that the name has a minimum of 1 character'));
        $v->isNotEmpty  ($account['password'], tr('Please provide a password'));

        if(empty($account['domain'])){
            $v->setError(tr('Please specify a domain from the list'));
        }

        $v->hasMaxChars ($account['description'], 4096, tr('Please ensure that the description has a maximum of 4K characters'));
        $v->hasMaxChars ($account['header']     , 4096, tr('Please ensure that the header has a maximum of 4K characters'));
        $v->hasMaxChars ($account['footer']     , 4096, tr('Please ensure that the footer has a maximum of 4K characters'));

        $domain = sql_get('SELECT `id`, `status` FROM `email'.$client.'_domains` WHERE `seoname` = :seoname', array(':seoname' => $account['domain']));

        if(!$domain){
            $v->setError(tr('The specified domain ":domain" does not exist', array(':domain' => $account['domain'])));

        }elseif($domain['status']){
            /*
             * Domain is possibly deleted, or disabled
             */
            $v->setError(tr('The specified domain ":domain" is not available', array(':domain' => $account['domain'])));
        }

        $account['domains_id'] = $domain['id'];

        if(!$account['poll_interval']){
            $account['poll_interval'] = 0;
        }

        $v->isNatural($account['poll_interval'], tr('Please provide a natural numeric poll interval'), 0);

        $account['seoemail'] = seo_unique($account['email'], 'email'.$client.'_accounts', $account['id'], 'seoemail');

        $v->isValid();

        return $account;

    }catch(Exception $e){
        throw new bException(tr('email_validate_account(): Failed'), $e);
    }
}



/*
 * Delete a group of email messages
 */
function email_delete($params){
    try{
        array_params($params);
        array_default($params, 'account' , '');
        array_default($params, 'mail_box', '');
        array_default($params, 'criteria', '');
        array_default($params, 'filters' , array());

        if(!$params['account']){
            throw new bException(tr('email_delete(): No account specified'), 'not-specified');
        }

        if(!$params['mail_box']){
            throw new bException(tr('email_delete(): No mail_box specified'), 'not-specified');
        }

        if(!$params['criteria']){
            throw new bException(tr('email_delete(): No criteria specified'), 'not-specified');
        }

        if(!$params['filters']){
            throw new bException(tr('email_delete(): No filters specified'), 'not-specified');
        }

        if(PLATFORM_SHELL){
            cli_log(tr('Polling email account ":account"', array(':account' => $params['account'])));
        }

        if($params['filters']['old']){
            /*
             * When scanning for old messages, already filter for them to scan
             * less messages. Since imap_search doesn't work below day level,
             * we'll have to scan for the hour-minute-second level ourselves.
             */
            $params['filters']['old'] = strtoupper($params['filters']['old']);

            try{
                $date = new DateTime();
                $date->sub(new DateInterval('P'.$params['filters']['old']));

            }catch(Exception $e){
                throw new bException(tr('email_delete(): Invalid datetime interval ":interval" specified for the --old filter. See http://php.net/manual/en/dateinterval.construct.php on how to construct these.', array(':interval' => 'P'.$params['filters']['old'])), 'invalid');
            }

            $params['criteria'] .= ' SINCE '.$date->format('d-M-Y');
        }

        $count    = 0;
        $userdata = email_get_client_account($params['account']);
        $imap     = email_connect($userdata, $params['mail_box']);
        $mails    = imap_search($imap, $params['criteria']);
        $retval   = array();

        if(!$mails){
            if(PLATFORM_SHELL){
                cli_log(tr('No emails found for account ":email"', array(':email' => $userdata['email'])), 'yellow');
            }

        }else{
            if(PLATFORM_SHELL){
                cli_log(tr('Found ":count" mails for account ":email"', array(':count' => count($mails), ':email' => $userdata['email'])), 'green');
            }

            rsort($mails);

            /*
             * Process every email
             */
            foreach($mails as $mail){
                $delete = false;

                /*
                 * Get information specific to this email
                 */
                $data = imap_fetch_overview($imap, $mail, 0);
                $data = array_shift($data);
                $data = array_from_object($data);

                foreach($params['filters'] as $filter => $value){
                    switch($filter){
                        case 'seen':
                            if($mail['seen']) $delete = true;
                            break;

                        case 'old':
                            /*
                             * Detect old value format
                             */
                            $mail_date = new DateTime($data['date']);

                            if($mail_date < $date){
                                $delete = true;
                            }

                            break;
                    }

                    if($delete) break;
                }

                if($delete){
                    if(VERBOSE and PLATFORM_SHELL){
                        cli_log(tr('Marked mail ":subject" for deletion', array(':subject' => $data['subject'])));
                    }

                    imap_delete($imap, $mail);
                    $count++;
                }
            }

            if($delete){
                imap_expunge($imap);
            }

            if(VERBOSE and PLATFORM_SHELL){
                cli_log(tr('Deleted ":count" new mails for account ":account"', array(':count' => $count, ':account' => $params['account'])));
            }
        }

        return $count;

    }catch(Exception $e){
        throw new bException(tr('email_delete(): Failed'), $e);
    }
}



/*
 *
 */
function email_test_account($account, $mail_box = 'INBOX'){
    try{
throw new bException(tr('email_test(): This functionality is still under construction'), 'under-construction');
        $userdata = email_get_client_account($account);
        $imap     = email_connect($userdata, $mail_box);
        $mails    = imap_search($imap, 'UNSEEN', SE_FREE, 'UTF-8');

show($mails);
showdie($imap);
$mail = array_pop($mails);
$data = imap_fetch_overview($imap, $mail, 0);
$data = array_shift($data);
$data = array_from_object($data);
showdie($data);

        return count($mails);

    }catch(Exception $e){
showdie($e);
        throw new bException(tr('email_test_account(): Failed'), $e);
    }
}




/*
 * OBSOLETE FUNCTIONS FOLLOW BELOW
 */
function email_get_user($email, $columns = null){
    try{
        return email_get_client_account($email, $columns = null);

    }catch(Exception $e){
        throw new bException(tr('email_delete(): Failed'), $e);
    }
}

function email_validate_user($user){
    try{
        return email_validate_account($user);

    }catch(Exception $e){
        throw new bException(tr('email_validate_user(): Failed'), $e);
    }
}
?><|MERGE_RESOLUTION|>--- conflicted
+++ resolved
@@ -97,34 +97,19 @@
 function email_poll($params){
     try{
         array_params($params);
-<<<<<<< HEAD
-        array_default($params, 'account'      , null);
-        array_default($params, 'mail_box'     , null);
-        array_default($params, 'criteria'     , 'ALL');
-        array_default($params, 'delete'       , false);
-        array_default($params, 'peek'         , false);
-        array_default($params, 'internal'     , false);
-        array_default($params, 'uid'          , false);
-        array_default($params, 'character_set', 'UTF-8');
-        array_default($params, 'store'        , false);
-        array_default($params, 'return'       , false);
-        array_default($params, 'callbacks'    , array());
-        array_default($params, 'return'       , false);
-=======
-        array_default($params, 'account'         , null);
-        array_default($params, 'mail_box'        , null);
-        array_default($params, 'criteria'        , 'ALL');
-        array_default($params, 'delete'          , false);
-        array_default($params, 'peek'            , false);
-        array_default($params, 'internal'        , false);
-        array_default($params, 'uid'             , false);
-        array_default($params, 'character_set'   , 'UTF-8');
-        array_default($params, 'store'           , false);
-        array_default($params, 'return'          , false);
-        array_default($params, 'callbacks'       , array());
-        array_default($params, 'return'          , false);
-        array_default($params, 'forward_option'  , false);
->>>>>>> d01370b9
+        array_default($params, 'account'       , null);
+        array_default($params, 'mail_box'      , null);
+        array_default($params, 'criteria'      , 'ALL');
+        array_default($params, 'delete'        , false);
+        array_default($params, 'peek'          , false);
+        array_default($params, 'internal'      , false);
+        array_default($params, 'uid'           , false);
+        array_default($params, 'character_set' , 'UTF-8');
+        array_default($params, 'store'         , false);
+        array_default($params, 'return'        , false);
+        array_default($params, 'callbacks'     , array());
+        array_default($params, 'return'        , false);
+        array_default($params, 'forward_option', false);
 
         if($params['peek'] and $params['delete']){
             throw new bException(tr('email_poll(): Both peek and delete were specified, though they are mutually exclusive. Please specify one or the other'), 'conflict');
