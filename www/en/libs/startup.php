<?php
/*
 * This is not a real library per-se, it will just start up the system
 *
 * @license http://opensource.org/licenses/GPL-2.0 GNU Public License, Version 2
 * @copyright Sven Oostenbrink <support@svenoostenbrink.com>, Johan Geuze
 */

/*
 * Force a specific environment. This is only needed to debug production
 * environments
 */
//$environment = 'production_debug';



/*
 * Framework version
 */
<<<<<<< HEAD
define('FRAMEWORKCODEVERSION', '0.27.0');
=======
define('FRAMEWORKCODEVERSION', '0.26.3');
>>>>>>> 4715e1e8


/*
 * By default run in quiet mode, and set the projects ROOT path
 */
if(!isset($GLOBALS['quiet'])){
    $GLOBALS['quiet'] = true;
}


/*
 * Allow for ROOT to be predefined. This may be useful when using www/404.php with www/en, www/es, etc
 */
if(!defined('ROOT')){
    define('ROOT', realpath(dirname(__FILE__).'/../../..').'/');
}


/*
 * Report ALL errors
 */
error_reporting(E_ALL);


/*
 * Include project file
 */
include_once(ROOT.'config/project.php');


/*
 * Check what platform we're in
 */
define('PLATFORM', isset($_SERVER['argc']) ? 'shell' : 'http');
//define('PLATFORM', isset($_SERVER['SHELL']) ? 'shell' : 'http');


if((PLATFORM == 'shell') and (count($argv) > 1)){
    /*
     * Pre-process command line arguments
     */
    require('handlers/startup_shell_arguments.php');
}


try{
    /*
     * Check what environment we're in
     */
    if((isset($environment) and ($env = $environment)) or ($env = getenv(PROJECT.'_ENVIRONMENT'))){
        define('ENVIRONMENT', $env);

        /*
         * Check for sub environment settings
         */
        if(!defined('REQUIRE_SUBENVIRONMENTS')){
            define('REQUIRE_SUBENVIRONMENTS', false);
        }

        if(!REQUIRE_SUBENVIRONMENTS){
            define('SUBENVIRONMENT'    , false);
            define('SUBENVIRONMENTNAME', '');

        }else{
            if((isset($subenvironment) and ($env = $subenvironment)) or ($env = getenv(PROJECT.'_SUBENVIRONMENT'))){
                define('SUBENVIRONMENT'    , $env);
                define('SUBENVIRONMENTNAME', strtolower($env));

            }else{
                die("\033[0;31mstartup: No required sub environment specified for project \"".PROJECT."\"\033[0m\n");
            }
        }

    }elseif(empty($env)){
        /*/
         * No environment specified in project configuration
         */
        die("\033[0;31mstartup: No required environment name specified for project \"".PROJECT."\"\033[0m\n");

    }else{
        /*/
         * No environment set in ENV, maybe given by parameter?
         */
        die("\033[0;31mstartup: No required environment specified for project \"".PROJECT."\"\033[0m\n");
    }

    /*
     * Cleanup
     */
    unset($env);
    unset($environment);
    unset($subenvironment);

    /*
     * Load basic required libraries
     */
    $path      = dirname(__FILE__).'/';
    $libraries = array('system', 'mb', 'strings', 'array', 'pdo');

    /*
     * Always (obligatory) load the custom subenvironment file
     */
    if(SUBENVIRONMENT){
        $libraries[] = 'custom_'.SUBENVIRONMENTNAME;
    }

    foreach($libraries as $library){
        include_once($path.$library.'.php');
    }

    unset($path);
    unset($library);
    unset($libraries);

}catch(Exception $e){
    throw new bException('startup: Failed to load system library "'.str_log($library).'"', $e);
}


/*
 * Set error handlers
 */
$GLOBALS['system']['olderrorhandler'] = set_error_handler('php_error_handler');
set_exception_handler('uncaught_exception');


/*
 * Load configuration of product environment, then overwrite with current environment
 */
try{
    include($file = ROOT.'config/base/default.php');
    include($file = ROOT.'config/production.php');

    /*
     * Also load environment specific configuration, overwriting some production settings
     */
    if(SUBENVIRONMENT){
        include($file = ROOT.'config/production_'.SUBENVIRONMENTNAME.'.php');

        if(ENVIRONMENT != 'production'){
            include($file = ROOT.'config/'.ENVIRONMENT.'_'.SUBENVIRONMENTNAME.'.php');

        }else{
            /*
             * So we are on production configuration..!
             */
            ini_set('display_errors', 0);
        }

    }else{
        if(ENVIRONMENT != 'production'){
            include($file = ROOT.'config/'.ENVIRONMENT.'.php');
        }
    }

    /*
     * Optionally load the platform specific configuration file, if it exists
     */
    if(file_exists($file = ROOT.'config/'.ENVIRONMENT.'_'.PLATFORM.'.php')){
        include($file);
    }

    unset($file);

}catch(Exception $e){
    /*
     * Failed to load configuration!
     */
    if(SUBENVIRONMENT){
        if(!file_exists($file)){
            die("\033[0;31mstartup: Missing configuration file \"".str_log($file)."\" for environment \"".str_log(ENVIRONMENT)."\" with subenvironment \"".str_log(SUBENVIRONMENT)."\"\033[0m\n");
        }

        die("\033[0;31mstartup: Failed to load configuration for environment \"".str_log(ENVIRONMENT)."\" with subenvironment \"".str_log(SUBENVIRONMENT)."\"\033[0m\n");

    }else{
        if(!file_exists($file)){
            die("\033[0;31mstartup: Missing configuration file \"".str_log($file)."\" for environment \"".str_log(ENVIRONMENT)."\"\033[0m\n");
        }

        die("\033[0;31mstartup: Failed to load ".str_log($file)." for environment \"".str_log(ENVIRONMENT)."\"\033[0m\n");
    }
}


try{
    /*
     * Load debug files if needed
     */
    try{
        if($_CONFIG['debug']){
            /*
             * We're in debug mode, so load debug configuration and library as well
             */
            include_once($file = ROOT.'config/debug.php');
            include_once($file = dirname(__FILE__).'/debug.php');
        }

    }catch(Exception $e){
        switch($path){
            case 'libs':
                $type = 'library';
                break;

            case 'config':
                $type = 'configuration';
                break;
        }

        if(!file_exists($file)){
            throw new bException('startup: The debug '.str_log($type).' file "'.str_log($file).'" does not exist', $e);
        }

        throw new bException('startup: Failed to load the debug '.str_log($type).' file "'.str_log($file).'"', $e);
    }


    /*
     * Set security umask
     */
    umask($_CONFIG['security']['umask']);


    /*
     * Autoload the cache and memcached library if configuration is setup for it
     */
    $libraries[] = 'cache';

    if(!empty($_CONFIG['memcached'])){
        $libraries[] = 'memcached';
    }

    if(!empty($libraries)){
        load_libs($libraries);
    }


    /*
     * Setup locale and character encoding
     *
     * Prepare for unicode usage
     */
    ini_set('default_charset', $_CONFIG['charset']);

    foreach($_CONFIG['locale'] as $key => $value){
        if($value){
            setlocale($key, $value);
        }
    }

    if($_CONFIG['charset'] = 'UTF-8'){
        mb_init(not_empty($_CONFIG['locale'][LC_CTYPE], $_CONFIG['locale'][LC_ALL]));

        if(function_exists('mb_internal_encoding')){
            mb_internal_encoding('UTF-8');
        }
    }

    unset($file);


    /*
     * Set timezone
     * See http://www.php.net/manual/en/timezones.php for more info
     */
    date_default_timezone_set($_CONFIG['timezone']);


    /*
     * Start platform specific stuff
     */
    try{
        switch($_CONFIG['tmp']){
            case 'local':
                define('TMP', ROOT.'tmp/');
                break;

            case 'global':
                define('TMP', '/tmp/'.strtolower(PROJECT).'/'.(SUBENVIRONMENTNAME ? SUBENVIRONMENTNAME.'/' : ''));
                break;

            default:
                throw new bException('startup: Unknown $_CONFIG[tmp] "'.str_log($_CONFIG['tmp']).'" specified. Please use only "local" or "global"', 'unknown');
        }

        define('PUBTMP', ROOT.'data/content/tmp/');

        switch(PLATFORM){
            case 'http':
                /*
                 * Add HTTP support library
                 */
                load_libs('http,html,inet'.(empty($_CONFIG['memcached']) ? '' : ',memcached'));

                /*
                 * Start for HTTP
                 *
                 * Set some base parameters
                 */
                define('PWD'    , realpath(dirname(__FILE__).'/..').'/');
                define('TEST'   , (isset($_GET['test'])  ? $_GET['test']  : false));
                define('FORCE'  , (isset($_GET['force']) ? $_GET['force'] : false));
                define('VERBOSE', debug());

                if($_CONFIG['maintenance']){
                    /*
                     * We are in maintenance mode, have to show mainenance page.
                     */
                    $GLOBALS['page_force'] = true;
// :TODO: The following line should not be necessary
//                    define('SCRIPT', 'maintenance');
                    page_show(500);

                }else{
                    define('SCRIPT', str_runtil(str_rfrom($_SERVER['PHP_SELF'], '/'), '.php'));
                }

                /*
                 * Set session and cookie parameters
                 */
                try{
                    if(!empty($_CONFIG['sessions']['shared_memory'])){
                        /*
                         * Store session data in share memory. This is very
                         * useful for security on shared servers if you do not
                         * want your session data available to other users
                         */
                        ini_set('session.save_handler', 'mm');
                    }

                    session_set_cookie_params($_CONFIG['cookie']['lifetime'], $_CONFIG['cookie']['path'], $_CONFIG['cookie']['domain'], $_CONFIG['cookie']['secure'], $_CONFIG['cookie']['httponly']);

                    try{
                        session_start();

                    }catch(Exception $e){
                        /*
                         * Session startup failed. Clear session and try again
                         */
                        try{
                            session_regenerate_id(true);

                        }catch(Exception $e){
                            /*
                             * Woah, something really went wrong..
                             *
                             * This may be
                             * headers already sent (the SCRIPT file has a space or BOM at the beginning maybe?)
                             * permissions of PHP session directory?
                             */
// :TODO: Add check on SCRIPT file if it contains BOM!
                            throw new bException('startup: session start and session regenerate both failed, check PHP session directory', $e);
                        }
                    }

                    if($_CONFIG['sessions']['regenerate_id']){
                        if(isset($_SESSION['created']) and (time() - $_SESSION['created'] > $_CONFIG['sessions']['regenerate_id'])){
                            /*
                             * Use "created" to monitor session id age and
                             * refresh it periodically to mitigate attacks on
                             * sessions like session fixation
                             */
                            session_regenerate_id(true);
                            $_SESSION['created'] = time();
                        }
                    }

                    if($_CONFIG['sessions']['lifetime']){
                        if(ini_get('session.gc_maxlifetime') < $_CONFIG['sessions']['lifetime']){
                            /*
                             * Ensure that session data is not considdered
                             * garbage within the configured session lifetime!
                             */
                            ini_set('session.gc_maxlifetime', $_CONFIG['sessions']['lifetime']);
                        }

                        if(isset($_SESSION['last_activity']) and (time() - $_SESSION['last_activity'] > $_CONFIG['sessions']['lifetime'])){
                            /*
                             * Session expired!
                             */
                            session_unset();
                            session_destroy();
                        }
                    }

                    $_SESSION['last_activity'] = time();

                    check_extended_session();

                    /*
                     * Language might have been set by GET or POST
                     */
                    if(empty($_REQUEST['l'])){
                        $_REQUEST['l'] = substr(__DIR__, -7, 2);
                    }

                    if(!empty($_REQUEST['l'])){
                        $language = $_REQUEST['l'];

                        /*
                         * Ensure that the requested language exists
                         */
                        if(is_scalar(isset_get($language))){
                            if(!empty($_CONFIG['language']['supported'][$language])){
                                $_SESSION['language'] = $language;
                            }
                        }

                    }elseif(!empty($_SESSION['language'])){
                        /*
                         * Get language from session
                         */
                        $language = $_SESSION['language'];
                    }

                }catch(Exception $e){
                    if(!is_writable(session_save_path())){
                        throw new bException('startup: Session startup failed because the session path "'.str_log(session_save_path()).'" is not writable for platform "'.PLATFORM.'"', $e);
                    }

                    throw new bException('Session startup failed', $e);
                }


                /*
                 * Check the cookie domain configuration to see if its valid. This should only have to be checked
                 * at first session page load. Since $_SESSION[language] should always be set, we can check its not set,
                 * we know we have a fresh and new session.
                 */
                if(empty($_SESSION['language'])){
                    switch($_CONFIG['cookie']['domain']){
                        case '':
                            throw new bException(tr('startup: No cookie domain specified'), 'notspecified');

                        case 'auto':
                            $_CONFIG['domain'] = $_SERVER['SERVER_NAME'];
                            break;

                        case '.auto':
                            $_CONFIG['domain'] = '.'.$_SERVER['SERVER_NAME'];
                            break;

                        default:
                            /*
                             * Test cookie domain limitation
                             *
                             * If the configured cookie domain is different from the current domain then all cookie will inexplicably fail without warning,
                             * so this must be detected to avoid lots of hair pulling and throwing arturo off the balcony incidents :)
                             */
                            if(substr($_CONFIG['cookie']['domain'], 0, 1) == '.'){
                                $test = substr($_CONFIG['cookie']['domain'], 1);

                            }else{
                                $test = $_CONFIG['cookie']['domain'];
                            }

                            $length = strlen($test);

                            if(substr($_SERVER['SERVER_NAME'], -$length, $length) != $test){
                                throw new bException('startup: Specified cookie domain "'.str_log($_CONFIG['cookie']['domain']).'" is invalid for current domain "'.str_log($_SERVER['SERVER_NAME']).'"', 'cookiedomain');
                            }

                            unset($test);
                            unset($length);
                    }
                }

                break;

            case 'shell':
                include(dirname(__FILE__).'/handlers/startup_platform_shell.php');
                break;

            default:
                throw new bException('startup: Unknown platform "'.str_log(PLATFORM).'" detected', 'unknownplatform');
        }

    }catch(Exception $e){
        throw new bException('startup: Platform specific processing failed', $e);
    }


    /*
     * Get required language.
     *
     * This is normally done by checking the current dirname of the startup file, this will be LANGUAGECODE/libs/startup.php
     *
     * Language may be changed by $_SESSION['language'], or (Check system argument processing above):
     *
     * $_GET['language'] value
     * $argv['language'] > next value
     *
     * Both will set $language
     */
    try{
        if(empty($language)){
            if(PLATFORM == 'shell'){
                $language = isset_get($_CONFIG['language']['fallback'], 'en');

            }else{
                /*
                 * No specific language was requested, rules are as follows:
                 * Use the language in $_SESSION[language], if set
                 * If not, use language set in $_CONFIG[language][supported]
                 * If $_CONFIG[language][supported] is "auto" then use geoip
                 * location
                 */
                if(empty($_SESSION['language'])){
                    if($_CONFIG['language']['default'] == 'auto'){
                        /*
                         * Use GEO-IP language detection
                         */
                        try{
                            load_libs('locales');
                            $locales  = locales_get_for_ip($_SERVER['REMOTE_ADDR']);
                            $language =  str_until(str_until($locales, ','), '-');

                        }catch(Exception $e){
                            /*
                             * If anything goes wrong, fall back to US english
                             */
// :TODO: Notifications?
                            $language = isset_get($_CONFIG['language']['fallback'], 'en');
                        }

                    }else{
                        $language = $_CONFIG['language']['default'];
                    }

                }else{
                    $language = $_SESSION['language'];
                }
            }

// :DELETE: Next line was from old language detection system
//            define('LANGUAGE', str_rfrom(substr(dirname(__FILE__), 0, -5), '/'));
        }

        if(empty($_CONFIG['language']['supported'][$language])){
            throw new bException('startup: Specified language code "'.str_log($language).'" is not supported', 'invalidlanguage');
        }

        define('LANGUAGE', $language);
        define('LOCALE'  , $language.(empty($_SESSION['location']['country']['code']) ? '' : '_'.$_SESSION['location']['country']['code']));
        unset($language);

        /*
         * Ensure $_SESSION['language'] available
         */
        if(empty($_SESSION['language'])){
            $_SESSION['language'] = LANGUAGE;
        }

    }catch(Exception $e){
        /*
         * Language selection failed
         */
        if(!defined('LANGUAGE')){
            define('LANGUAGE', 'en');
        }

        $e = new bException('startup: Language selection failed', $e);
    }


    /*
     * Delayed exception throwing for
     */
    if(isset($e)){
        throw $e;
    }


    /*
     * Verify project data integrity
     */
    if(!defined("SEED") or !SEED or (PROJECTCODEVERSION == '0.0.0')){
        return include(dirname(__FILE__).'/handlers/startup_no_project_data.php');
    }


    /*
     * http specific post processing
     */
    if(PLATFORM == 'http'){
        /*
         * New session?
         */
        if(!isset($_SESSION['client'])){
            /*
             * Detect what client we are dealing with
             */
            client_detect();
        }

        /*
         * Check OPTIONS request.
         * If options was requested, just return basic HTTP headers
         */
// :TODO: Should pages themselves not check for this and perhaps send other headers?
        if($_SERVER['REQUEST_METHOD'] == 'OPTIONS'){
            http_headers(200, 0);
            die();
        }

        /*
         * HTTP specific stuff
         */
// :TODO: Replace this with only one global variable.
        $GLOBALS['page_is_mobile'] = false;
        $GLOBALS['page_is_admin']  = false;
        $GLOBALS['page_is_ajax']   = false;
        $GLOBALS['page_is_404']    = false;

        if(substr($_SERVER['PHP_SELF'], -7, 7) == '404.php'){
            /*
             * This is a 404 page
             */
            $GLOBALS['page_is_404'] = true;
        }

        $_CONFIG['cdn']['prefix'] = slash($_CONFIG['cdn']['prefix']);

        if($_CONFIG['cdn']['prefix'] != '/pub/'){
            $GLOBALS['header'] = html_script('var cdnprefix="'.$_CONFIG['cdn']['prefix'].'";', false);
        }

        /*
         * Check if some session redirect was requested
         */
        if(isset($_GET['redirect'])){
            $_SESSION['redirect'] = $_GET['redirect'];
        }

        if(substr($_SERVER['PHP_SELF'], 0, 7) == '/admin/'){
            /*
             * This is an admin page
             * Disabled all caching (both server side, and HTTP) for admin pages
             */
            $GLOBALS['page_is_admin']               = true;

            $_CONFIG['cache']['method']             = false;
            $_CONFIG['cache']['http']['enabled']    = false;

            load_config('admin');
            load_libs('custom_admin');
            restore_post();

        }elseif((!empty($_SESSION['mobile']['site']) and $_CONFIG['mobile']['enabled']) or !empty($_CONFIG['mobile']['force'])){
            /*
             * Switch to mobile site
             * We're not on mobile version, but should show mobile version.
             * If a mobile version exists for this page, load it
             */
            $GLOBALS['page_is_mobile'] = true;
            load_libs('mobile');
            restore_post();
            page_show(SCRIPT, true);

        }elseif(strstr($_SERVER['PHP_SELF'], '/ajax/')){
            $GLOBALS['page_is_ajax'] = true;

        }elseif(!empty($GLOBALS['page_force'])){
            /*
             * We're being forced to run a different script from the one that was requested
             */
            restore_post();
            page_show(SCRIPT, true);

        }else{
            /*
             * Just a normal page
             */
            restore_post();
        }

        /*
         * Check for URL's with queries. Depending on configuration, 301 direct to URL without query
         */
        http_redirect_query_url();

    }else{
        /*
         * Shell platform
         *
         * Check basic CLI arguments
         */
        cli_basic_arguments();

        if(TEST){
            log_console('Warning: Running in TEST mode', 'test', 'yellow');
        }
    }


    /*
     * Set library directory, and if a standard custom
     * library file exists, load it
     */
    define('LIBS', ROOT.'www/'.LANGUAGE.'/libs/');

    try{
       if(file_exists(LIBS.'/custom.php')){
           include_once(LIBS.'/custom.php');
       }

    }catch(Exception $e){
        throw new bException('startup: Failed to load custom library', $e);
    }

}catch(Exception $e){
    throw new bException('startup: Failed', $e);
}
?><|MERGE_RESOLUTION|>--- conflicted
+++ resolved
@@ -17,11 +17,8 @@
 /*
  * Framework version
  */
-<<<<<<< HEAD
 define('FRAMEWORKCODEVERSION', '0.27.0');
-=======
-define('FRAMEWORKCODEVERSION', '0.26.3');
->>>>>>> 4715e1e8
+
 
 
 /*
