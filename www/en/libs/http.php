--- conflicted
+++ resolved
@@ -199,6 +199,7 @@
         $headers = $params['headers'];
 
         $headers[] = 'Content-Type: text/html; charset='.$_CONFIG['charset'];
+        $headers[] = 'Content-Language: '.LANGUAGE;
 
         if($content_length){
             $headers[] = 'Content-Length: '.$content_length;
@@ -261,14 +262,7 @@
             }
         }
 
-<<<<<<< HEAD
-        $headers[] = 'Content-Type: text/html; charset='.$_CONFIG['charset'];
-        $headers[] = 'Content-Length: '.$content_length;
-        $headers[] = 'Content-Language: '.LANGUAGE;
-        $headers   = http_cache($params, $headers);
-=======
         $headers = http_cache($params, $headers);
->>>>>>> db5ed538
 
         /*
          * Remove incorrect headers
