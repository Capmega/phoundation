<?php
/*
 * System library
 *
 * This library contains all system functions for Phoundation
 *
 * @author Sven Olaf Oostenbrink <sven@capmega.com>
 * @copyright Copyright (c) 2018 Capmega
 * @license http://opensource.org/licenses/GPL-2.0 GNU Public License, Version 2
 * @category Function reference
 * @package system
 */


/*
 * Framework version
 */
<<<<<<< HEAD
define('FRAMEWORKCODEVERSION', '3.0.4');
=======
define('FRAMEWORKCODEVERSION', '2.8.29');
>>>>>>> 0bb4e107
define('PHP_MINIMUM_VERSION' , '7.2.19');



/*
 * This constant can be used to measure time used to render page or process
 * script
 */
define('STARTTIME', microtime(true));
define('REQUEST'  , substr(uniqid(), 7));



/*
 * Define project paths.
 *
 * ROOT   is the root directory of this project and should be used as the root for all other paths
 * TMP    is a private temporary directory
 * PUBTMP is a public (accessible by web server) temporary directory
 */
define('ROOT'  , realpath(__DIR__.'/../../..').'/');
define('TMP'   , ROOT.'data/tmp/');
define('PUBTMP', ROOT.'data/content/tmp/');
define('CRLF'  , "\r\n");



/*
 * Include project setup file. This file contains the very bare bones basic
 * information about this project
 *
 * Load system library and initialize core
 */
include_once(ROOT.'config/project.php');



/*
 * Setup error handling, report ALL errors
 */
error_reporting(E_ALL);
set_error_handler('php_error_handler');
set_exception_handler('uncaught_exception');



try{
    /*
     * Create the core object and load the basic libraries
     */
    $core = new Core();



    /*
     * Check what platform we're in
     */
    switch(php_sapi_name()){
        case 'cli':
            define('PLATFORM'     , 'cli');
            define('PLATFORM_HTTP', false);
            define('PLATFORM_CLI' , true);

            $file = realpath(ROOT.'scripts/'.str_from($argv[0], 'scripts/'));
            $file = str_from($file, ROOT.'scripts/');

            $core->register['real_script'] = $file;
            $core->register['script']      = str_rfrom($file, '/');

            unset($file);

            /*
             * Load basic libraries for command line interface
             * All scripts will execute cli_done() automatically once done
             */
            load_libs('cli,http,strings,array,sql,mb,meta,file,json');
            register_shutdown_function('cli_done');
            break;

        default:
            define('PLATFORM'     , 'http');
            define('PLATFORM_HTTP', true);
            define('PLATFORM_CLI' , false);
            define('NOCOLOR'      ,  (getenv('NOCOLOR') ? 'NOCOLOR' : null));

            /*
             * Define what the current script
             * Detect requested language
             */
            $core->register['http_code']         = 200;
            $core->register['script']            = str_runtil(str_rfrom($_SERVER['PHP_SELF'], '/'), '.php');
            $core->register['real_script']       = $core->register['script'];
            $core->register['accepts']           = accepts();
            $core->register['accepts_languages'] = accepts_languages();

            /*
             * Load basic libraries
             * All scripts will execute http_done() automatically once done
             */
            load_libs('http,strings,array,sql,mb,meta,file,json');
            register_shutdown_function('http_done');

            /*
             * Check what environment we're in
             */
            $env = getenv(PROJECT.'_ENVIRONMENT');

            if(empty($env)){
                /*
                 * No environment set in ENV, maybe given by parameter?
                 */
                die('startup: Required environment not specified for project "'.PROJECT.'"');
            }

            if(strstr($env, '_')){
                die('startup: Specified environment "'.$env.'" is invalid, environment names cannot contain the underscore character');
            }

            define('ENVIRONMENT', $env);

            /*
             * Load basic configuration for the current environment
             * Load cache libraries (done until here since these need configuration @ load time)
             */
            load_config(' ');
            $core->register['ready'] = true;

            /*
             * Define VERBOSE / VERYVERBOSE here because we need debug() data
             */
            define('VERYVERBOSE', (debug() and ((getenv('VERYVERBOSE') or !empty($GLOBALS['veryverbose'])))      ? 'VERYVERBOSE' : null));
            define('VERBOSE'    , (debug() and (VERYVERBOSE or getenv('VERBOSE') or !empty($GLOBALS['verbose'])) ? 'VERBOSE'     : null));

            /*
             * Set protocol
             */
            global $_CONFIG;
            define('PROTOCOL', 'http'.($_CONFIG['sessions']['secure'] ? 's' : '').'://');

            if($_CONFIG['security']['url_cloaking']['enabled']){
                /*
                 * URL cloaking enabled. Load the URL library so that the URL cloaking
                 * functions are available
                 */
                load_libs('url');
            }

            break;
    }

}catch(Exception $e){
    /*
     * Startup failed miserably, we will NOT have log_file() or exception
     * handler available!
     *
     * Unregister shutdown handler by kicking the entire array to avoid issues
     * with those shutdown handlers!
     */
    if(isset($core)){
        $core->register = array();
    }

    if(defined('PLATFORM_HTTP')){
        if(PLATFORM_HTTP){
            /*
             * Died in browser
             */
            error_log('startup: Failed with "'.$e->getMessage().'"');
            die('startup: Failed, see web server error log');
        }

        /*
         * Died in CLI
         */
        die('startup: Failed with "'.$e->getMessage().'"');
    }

    /*
     * We died even before PLATFORM_HTTP was defined? How?
     */
    error_log('startup: Failed with "'.$e->getMessage().'"');
    die('startup: Failed, see error log');
}



/*
 * BELOW FOLLOW TWO CLASSES AND AFTER THAT ONLY SYSTEM FUNCTIONS
 */



/*
 * $core is the main object for BASE. It starts automatically once the startup library is loaded, determines the platform (cli or http), and in case of http, what the call type is. The call type differentiates between http web pages, admin web pages (pages with /admin, showing the admin section), ajax requests (URL's starting with /ajax), api requests (URL's starting with /api), system pages (any 404, 403, 500, 503, etc. page), Google AMP pages (any URL starting with /amp), and explicit mobile pages (any URL starting with /mobile). $core will automatically run the correct handler for the specified request, which will automatically load the required libraries, setup timezones, configure language and locale, and load the custom library. After that, control is returned to the webpage that called the startup library
 *
 * @author Sven Olaf Oostenbrink <sven@capmega.com>
 * @copyright Copyright (c) 2018 Capmega
 * @license http://opensource.org/licenses/GPL-2.0 GNU Public License, Version 2
 * @category Function reference
 * @package system
 */
class Core{
    private $callType = null;

    public $sql       = array();
    public $mc        = array();
    public $register  = array('tabindex'      => 0,
                              'ready'         => false,
                              'js_header'     => array(),
                              'js_footer'     => array(),
                              'css'           => array(),
                              'quiet'         => true,
                              'footer'        => '',
                              'debug_queries' => array());



    /*
     * The core::startup() method starts the correct call type handler
     *
     * @author Sven Olaf Oostenbrink <sven@capmega.com>
     * @copyright Copyright (c) 2018 Capmega
     * @license http://opensource.org/licenses/GPL-2.0 GNU Public License, Version 2
     * @category Function reference
     * @package system
     *
     * @return void
     */
    public function startup(){
        global $_CONFIG, $core;

        try{
            if(isset($this->register['startup'])){
                /*
                 * Core already started up
                 */
                log_file(tr('Core already started @ ":time", not starting again', array(':time' => $this->register['startup'])), 'core::startup', 'error');
                return false;
            }

            /*
             * Detect platform and execute specific platform startup sequence
             */
            switch(PLATFORM){
                case 'http':
                    /*
                     * Determine what our target file is. With direct execution,
                     * $_SERVER[PHP_SELF] would contain this, with route
                     * execution, $_SERVER[PHP_SELF] would be route, so we
                     * cannot use that. Route will store the file being executed
                     * in $this->register['script_path'] instead
                     */
                    if(isset($this->register['script_path'])){
                        $file = '/'.$this->register['script_path'];

                    }else{
                        $file = '/'.$_SERVER['PHP_SELF'];
                    }

                    /*
                     * Auto detect what http call type we're on from the script
                     * being executed
                     */
                    if(str_exists($file, '/admin/')){
                        $this->callType = 'admin';

                    }elseif(str_exists($file, '/ajax/')){
                        $this->callType = 'ajax';

                    }elseif(str_exists($file, '/api/')){
                        $this->callType = 'api';

                    }elseif((substr($_SERVER['SERVER_NAME'], 0, 3) === 'api') and preg_match('/^api(?:-[0-9]+)?\./', $_SERVER['SERVER_NAME'])){
                        $this->callType = 'api';

                    }elseif((substr($_SERVER['SERVER_NAME'], 0, 3) === 'cdn') and preg_match('/^cdn(?:-[0-9]+)?\./', $_SERVER['SERVER_NAME'])){
                        $this->callType = 'api';

                    }elseif($_CONFIG['amp']['enabled'] and !empty($_GET['amp'])){
                        $this->callType = 'amp';

                    }elseif(is_numeric(substr($file, -3, 3))){
                        $this->register['http_code'] = substr($file, -3, 3);
                        $this->callType = 'system';

                    }else{
                        $this->callType = 'http';
                    }

                    break;

                case 'cli':
                    $this->callType = 'cli';
                    break;
            }

            $this->register['startup'] = microtime(true);

            require('handlers/system-'.$this->callType.'.php');

            /*
             * Set timeout for this request
             */
            set_timeout();

            /*
             * Verify project data integrity
             */
            if(!defined('SEED') or !SEED or (PROJECTCODEVERSION == '0.0.0')){
                if($core->register['script'] !== 'setup'){
                    if(!FORCE){
                        throw new BException(tr('startup: Project data in "ROOT/config/project.php" has not been fully configured. Please ensure that PROJECT is not empty, SEED is not empty, and PROJECTCODEVERSION is valid and not "0.0.0"'), 'project-not-setup');
                    }
                }
            }

        }catch(Error $e){
            throw new BException(tr('core::startup(): Failed calltype ":calltype" with PHP error', array(':calltype' => $this->callType)), $e);

        }catch(Exception $e){
            if(PLATFORM_HTTP and headers_sent($file, $line)){
                if(preg_match('/debug-.+\.php$/', $file)){
                    throw new BException(tr('core::startup(): Failed because headers were already sent on ":location", so probably some added debug code caused this issue', array(':location' => $file.'@'.$line)), $e);
                }

                throw new BException(tr('core::startup(): Failed because headers were already sent on ":location"', array(':location' => $file.'@'.$line)), $e);
            }

            throw new BException(tr('core::startup(): Failed calltype ":calltype"', array(':calltype' => $this->callType)), $e);
        }
    }



    /*
     *
     *
     * @author Sven Olaf Oostenbrink <sven@capmega.com>
     * @copyright Copyright (c) 2018 Capmega
     * @license http://opensource.org/licenses/GPL-2.0 GNU Public License, Version 2
     * @category Function reference
     * @package system
     *
     * @return void
     */
    public function executedQuery($query_data){
        $this->register['debug_queries'][] = $query_data;
        return count($this->register['debug_queries']);
    }



    /*
     * The register allows to store global variables without using the $GLOBALS scope
     *
     * @author Sven Olaf Oostenbrink <sven@capmega.com>
     * @copyright Copyright (c) 2018 Capmega
     * @license http://opensource.org/licenses/GPL-2.0 GNU Public License, Version 2
     * @category Function reference
     * @package system
     *
     * @param string $key The key for the value that needs to be stored
     * @param mixed $value The data that has to be stored. If no value is specified, the function will return the value for the specified key.
     * @return mixed If a value is specified, this function will return the specified value. If no value is specified, it will return the value for the specified key.
     */
    public function register($key, $value = null){
        if($value === null){
            return isset_get($this->register[$key]);
        }

        if(is_array($value)){
            /*
             * If value is an array, then build up a list
             */
            if(!isset($this->register[$key])){
                $this->register[$key] = array();
            }

            $this->register[$key] = array_merge($this->register[$key], $value);
            return $this->register[$key];
        }

        return $this->register[$key] = $value;
    }



    /*
     * This method will return the calltype for this call, as is stored in the private variable core::callType or if $type is specified, will return true if $calltype is equal to core::callType, false if not.
     *
     * @author Sven Olaf Oostenbrink <sven@capmega.com>
     * @copyright Copyright (c) 2018 Capmega
     * @license http://opensource.org/licenses/GPL-2.0 GNU Public License, Version 2
     * @category Function reference
     * @package system
     *
     * @param (optional)string $type The call type you wish to compare to, or nothing if you wish to receive the current core::callType
     * @return mixed If $type is specified, this function will return true if $type matches core::callType, or false if it does not. If $type is not specified, it will return core::callType
     */
    public function callType($type = null){
        if($type){
            switch($type){
                case 'http':
                    // FALLTHROUGH
                case 'admin':
                    // FALLTHROUGH
                case 'cli':
                    // FALLTHROUGH
                case 'mobile':
                    // FALLTHROUGH
                case 'ajax':
                    // FALLTHROUGH
                case 'api':
                    // FALLTHROUGH
                case 'amp':
                    // FALLTHROUGH
                case 'system':
                    break;

                default:
                    throw new BException(tr('core::callType(): Unknown call type ":type" specified', array(':type' => $type)), 'unknown');
            }

            return ($this->callType === $type);
        }

        return $this->callType;
    }
}



/*
 * Extend basic PHP exception to automatically add exception trace information inside the exception objects
 *
 * @author Sven Olaf Oostenbrink <sven@capmega.com>
 * @copyright Copyright (c) 2018 Capmega
 * @license http://opensource.org/licenses/GPL-2.0 GNU Public License, Version 2
 * @category Function reference
 * @package system
 */
class BException extends Exception{
    private $messages = array();
    private $data     = null;
    public  $code     = null;

    /*
     *
     * @author Sven Olaf Oostenbrink <sven@capmega.com>
     * @copyright Copyright (c) 2018 Capmega
     * @license http://opensource.org/licenses/GPL-2.0 GNU Public License, Version 2
     * @category Function reference
     * @package system
     *
     * @param mixed $messages
     * @param string $code
     * @param mixed $data
     */
    function __construct($messages, $code, $data = null){
        return include(__DIR__.'/handlers/system-bexception-construct.php');
    }



    /*
     * Add specified $message to the exception messages list
     *
     * @author Sven Olaf Oostenbrink <sven@capmega.com>
     * @copyright Copyright (c) 2018 Capmega
     * @license http://opensource.org/licenses/GPL-2.0 GNU Public License, Version 2
     * @category Function reference
     * @package system
     *
     * @param string $message The message you wish to add to the exceptions messages list
     * @return object $this, so that you can string multiple calls together
     */
    public function addMessages($messages){
        if(is_object($messages)){
            if(!($messages instanceof BException)){
                throw new BException(tr('BException::addMessages(): Only supported object class to add to messages is BException'), 'invalid');
            }

            $messages = $messages->getMessages();
        }

        foreach(array_force($messages) as $message){
            $this->messages[] = $message;
        }

        return $this;
    }



    /*
     * Set the exception objects code to the specified $code
     *
     * @author Sven Olaf Oostenbrink <sven@capmega.com>
     * @copyright Copyright (c) 2018 Capmega
     * @license http://opensource.org/licenses/GPL-2.0 GNU Public License, Version 2
     * @category Function reference
     * @package system
     *
     * @param string $code The new exception code you wish to set BException::code to
     * @return object $this, so that you can string multiple calls together
     */
    public function setCode($code){
        $this->code = $code;
        return $this;
    }



    /*
     * Returns the current exception code but without any warning prefix. If the exception code has a prefix, it will be separated from the actual code by a forward slash /. For example, "warning/invalid" would return "invalid"
     *
     * @author Sven Olaf Oostenbrink <sven@capmega.com>
     * @copyright Copyright (c) 2018 Capmega
     * @license http://opensource.org/licenses/GPL-2.0 GNU Public License, Version 2
     * @category Function reference
     * @package system
     *
     * @return string The current BException::code value from the first /
     */
    public function getRealCode(){
        return str_from($this->code, '/');
    }



    /*
     * Returns all messages from this exception object
     *
     * @author Sven Olaf Oostenbrink <sven@capmega.com>
     * @copyright Copyright (c) 2018 Capmega
     * @license http://opensource.org/licenses/GPL-2.0 GNU Public License, Version 2
     * @category Function reference
     * @package system
     *
     * @param string $separator If specified, all messages will be returned as a string, each message separated by the specified $separator. If not specified, the messages will be returned as an array
     * @return mixed An array with the messages list for this exception. If $separator has been specified, this method will return all messages in one string, each message separated by $separator
     */
    public function getMessages($separator = null){
        if($separator === null){
            return $this->messages;
        }

        return implode($separator, $this->messages);
    }



    /*
     * Returns the data associated with the exception
     *
     * @author Sven Olaf Oostenbrink <sven@capmega.com>
     * @copyright Copyright (c) 2018 Capmega
     * @license http://opensource.org/licenses/GPL-2.0 GNU Public License, Version 2
     * @category Function reference
     * @package system
     *
     * @return mixed Returns the content for BException::data
     */
    public function getData(){
        return $this->data;
    }



    /*
     * Set the data associated with the exception. This content could be a data structure received by the function or method that caused the exception, which could help with handling the exception, logging information, or debugging the issue
     *
     * @author Sven Olaf Oostenbrink <sven@capmega.com>
     * @copyright Copyright (c) 2018 Capmega
     * @license http://opensource.org/licenses/GPL-2.0 GNU Public License, Version 2
     * @category Function reference
     * @package system
     *
     * @param mixed $data The content for this exception
     */
    public function setData($data){
        $this->data = array_force($data);
    }



    /*
     * Make this exception a warning or not.
     *
     * Returns all messages from this exception object
     *
     * @author Sven Olaf Oostenbrink <sven@capmega.com>
     * @copyright Copyright (c) 2018 Capmega
     * @license http://opensource.org/licenses/GPL-2.0 GNU Public License, Version 2
     * @category Function reference
     * @package system
     *
     * @param boolean $value Specify true if this exception should be a warning, false if not
     * @return object $this, so that you can string multiple calls together
     */
    public function makeWarning($value){
        if($value){
            $this->code = str_starts($this->code, 'warning/');

        }else{
            $this->code = str_starts_not($this->code, 'warning/');
        }

        return $this;
    }



    /*
     * Returns if this exception is a warning exception or not
     *
     * Returns all messages from this exception object
     *
     * @author Sven Olaf Oostenbrink <sven@capmega.com>
     * @copyright Copyright (c) 2018 Capmega
     * @license http://opensource.org/licenses/GPL-2.0 GNU Public License, Version 2
     * @category Function reference
     * @package system
     *
     * @return boolean True if thie exception is a warning, false if it is a real exception
     */
    public function isWarning(){
        return (substr($this->code, 0, 7) === 'warning');
    }
}



/*
 * Convert all PHP errors in exceptions. With this function the entirety of base works only with exceptions, and function output normally does not need to be checked for errors.
 *
 * NOTE: This function should never be called directly
 *
 * @author Sven Olaf Oostenbrink <sven@capmega.com>
 * @copyright Copyright (c) 2018 Capmega
 * @license http://opensource.org/licenses/GPL-2.0 GNU Public License, Version 2
 * @category Function reference
 * @package system
 *
 * @param boolean $value Specify true if this exception should be a warning, false if not
 * @return object $this, so that you can string multiple calls together
 */
function php_error_handler($errno, $errstr, $errfile, $errline, $errcontext){
    return include(__DIR__.'/handlers/system-php-error-handler.php');
}



/*
 * This function is called automaticaly
 *
 * NOTE: This function should never be called directly
 *
 * @author Sven Olaf Oostenbrink <sven@capmega.com>
 * @copyright Copyright (c) 2018 Capmega
 * @license http://opensource.org/licenses/GPL-2.0 GNU Public License, Version 2
 * @category Function reference
 * @package system
 *
 * @param boolean $value Specify true if this exception should be a warning, false if not
 * @return object $this, so that you can string multiple calls together
 */
function uncaught_exception($e, $die = 1){
    return include(__DIR__.'/handlers/system-uncaught-exception.php');
}



/*
 * Display value if exists
 * IMPORTANT! After calling this function, $var will exist!
 *
 * @author Sven Olaf Oostenbrink <sven@capmega.com>
 * @copyright Copyright (c) 2018 Capmega
 * @license http://opensource.org/licenses/GPL-2.0 GNU Public License, Version 2
 * @category Function reference
 * @package system
 *
 * @param mixed $variable
 * @param mixed (optional) $return
 * @param mixed (optional) $alt_return
 * @return mixed
 */
function isset_get(&$variable, $return = null, $alt_return = null){
    if(isset($variable)){
        return $variable;
    }

    unset($variable);

    if($return === null){
        return $alt_return;
    }

    return $return;
}



/*
 * Ensures the specified variable exists. If the variable already exists with a non NULL value, it will not be touched. If the variable does not exist, or has a NULL value, it will be set to the $initialization variable
 *
 * @author Sven Olaf Oostenbrink <sven@capmega.com>
 * @copyright Copyright (c) 2018 Capmega
 * @license http://opensource.org/licenses/GPL-2.0 GNU Public License, Version 2
 * @category Function reference
 * @package system
 *
 * @param mixed $variable
 * @param mixed $initialize The value to initialize the variable with
 * @return mixed the value of the variable. Either the value of the existing variable, or the value of the $initialize variable, if the variable did not exist, or was NULL
 */
function ensure_variable(&$variable, $initialize){
    if(isset($variable)){
        $variable = $initialize;

    }elseif($variable === null){
        $variable = $initialize;
    }

    return $variable;
}



/*
 * tr() is a translator marker function. It basic function is to tell the
 * translation system that the text within should be translated.
 *
 * Since text may contain data from either variables or function output, and
 * translators should not be burdened with copying variables or function calls,
 * all variable data should be identified in the text by a :marker, and the
 * :marker should be a key (with its value) in the $replace array.
 *
 * $replace values are always processed first by str_log() to ensure they are
 * readable texts, so the texts sent to tr() do NOT require str_log().
 *
 * On non production systems, tr() will perform a check on both the $text and
 * $replace data to ensure that all markers have been replaced, and non were
 * forgotten. If results were found, an exception will be thrown. This
 * behaviour does NOT apply to production systems
 *
 * @author Sven Olaf Oostenbrink <sven@capmega.com>
 * @copyright Copyright (c) 2018 Capmega
 * @license http://opensource.org/licenses/GPL-2.0 GNU Public License, Version 2
 * @category Function reference
 * @package system
 *
 * @param string $text
 * @param array $replace
 * @param boolean $verify
 * @return string
 */
function tr($text, $replace = null, $verify = true){
    global $_CONFIG;

    try{
        if($replace){
            foreach($replace as &$value){
                $value = str_log($value);
            }

            unset($value);

            $text = str_replace(array_keys($replace), array_values($replace), $text, $count);

            /*
             * Only on non production machines, crash when not all entries were replaced as an extra check.
             */
            if(empty($_CONFIG['production']) and $verify){
                if($count != count($replace)){
                    foreach($replace as $value){
                        if(strstr($value, ':')){
                            /*
                             * The one of the $replace values contains :blah
                             * This will cause the detector to fire off
                             * incorrectly. Ignore this.
                             */
                            return $text;
                        }
                    }

                    throw new BException('tr(): Not all specified keywords were found in text', 'not-exists');
                }

                /*
                 * Do NOT check for :value here since the given text itself may contain :value (ie, in prepared statements!)
                 */
            }

            return $text;
        }

        return $text;

    }catch(Exception $e){
        /*
         * Do NOT use tr() here for obvious endless loop reasons!
         */
        throw new BException('tr(): Failed with text "'.str_log($text).'". Very likely issue with $replace not containing all keywords, or one of the $replace values is non-scalar', $e);
    }
}



/*
 * Set or get debug mode.
 *
 * @author Sven Olaf Oostenbrink <sven@capmega.com>
 * @copyright Copyright (c) 2018 Capmega
 * @license http://opensource.org/licenses/GPL-2.0 GNU Public License, Version 2
 * @category Function reference
 * @package system
 *
 * @param boolean $enable If set to true, will enable debug mode. If set to false, will disable debug mode. If not set at all, will only return the current debug mode setting.
 * @return boolean the current debug mode setting
 */
function debug($enabled = null){
    global $_CONFIG, $core;

    try{
        if(!$core->register['ready']){
            throw new BException(tr('debug(): Startup has not yet finished and base is not ready to start working properly. debug() may not be called until configuration is fully loaded and available'), 'invalid');
        }

        if(!is_array($_CONFIG['debug'])){
            throw new BException(tr('debug(): Invalid configuration, $_CONFIG[debug] is boolean, and it should be an array. Please check your config/ directory for "$_CONFIG[\'debug\']"'), 'invalid');
        }

        if($enabled !== null){
            $_CONFIG['debug']['enabled'] = (boolean) $enabled;
        }

        return $_CONFIG['debug']['enabled'];

    }catch(Exception $e){
        throw new BException(tr('debug(): Failed'), $e);
    }
}



/*
 * Send a notification to specified groups. This function can send one and the same message over multiple paths like email, sms, push notifications, log, etc.
 *
 * @author Sven Olaf Oostenbrink <sven@capmega.com>
 * @copyright Copyright (c) 2018 Capmega
 * @license http://opensource.org/licenses/GPL-2.0 GNU Public License, Version 2
 * @category Function reference
 * @package system
 * @see notifications()
 * @version 2.5.0: Updated to now call notifications()
 * @version 2.5.14: Improved documentation
 * @note $notification[code] is obligatory, and either $notification[title] or $notification[message] must be set
 * @example
 * code
 * notify(array('code'    => 'test',
 *              'title'   => 'This is a test!',
 *              'message' => 'This is just a message to test the notification system'));
 *
 * notify(array('code'    => 'foobar',
 *              'groups'  => 'developers,moderators',
 *              'title'   => 'This is a test!',
 *              'message' => 'This is just a message to test the notification system'));
 * /code
 *
 * @param params Error Exception BException $params The notification parameters, or an Exception / Error / BException object
 * @param string $notification[code]
 * @param null natural $notification[priority]
 * @param null string $notification[title]
 * @param null string $notification[message]
 * @param null mixed $notification[data]
 * @param null mixed $notification[groups]
 * @param boolean $log If set to true, will log the notification
 * @param boolean $throw If set to true, if the notification is an exception and the system is non production, it will throw the exception instead of notifying
 * @return void
 */
function notify($notification, $log = true, $throw = true){
    try{
        load_libs('notifications');
        return notifications($notification, $log, $throw);

    }catch(Exception $e){
        if($e){
            /*
             * This is just the notification being thrown as an exception, keep
             * on throwing
             */
            throw $e;
        }

        /*
         * Notification failed!
         *
         * Do NOT cause exception, because it its not caught, it might cause another notification, that will fail, cause exception and an endless loop!
         */
        log_console(tr('Failed to notify event ":event"', array(':event' => $notification)), 'error');
        return false;
    }
}



/*
 * Load external library files. All external files must be loaded in ROOT/www/en/libs/external/ and must be specified without that path, with their extension
 *
 * Examples:
 * load_external('Twilio/autoload.php');
 * load_external(array('Twilio/autoload.php', 'Facebook/facebook.php'));
 *
 * @author Sven Olaf Oostenbrink <sven@capmega.com>
 * @copyright Copyright (c) 2018 Capmega
 * @license http://opensource.org/licenses/GPL-2.0 GNU Public License, Version 2
 * @category Function reference
 * @package system
 * @see load_libs()
 * @see load_config()
 *
 * @param mixed $files Either array or CSV string with the files to be loaded
 * @return void
 */
function load_external($files){
    try{
        foreach(array_force($files) as $file){
            include_once(ROOT.'www/en/libs/external/'.$files);
        }

    }catch(Exception $e){
        throw new BException(tr('load_external(): Failed'), $e);
    }
}



/*
 * Load specified libraries. All libraries to be loaded must be specified by only their name, not extension
 *
 * Examples:
 * load_libs('atlant');
 * load_libs('buks,backup,ssl');
 * load_libs(array('buks', 'backup', 'ssl'));
 *
 * @author Sven Olaf Oostenbrink <sven@capmega.com>
 * @copyright Copyright (c) 2018 Capmega
 * @license http://opensource.org/licenses/GPL-2.0 GNU Public License, Version 2
 * @category Function reference
 * @package system
 * @see load_config()
 * @see load_external()
 *
 * @param mixed $files Either array or CSV string with the libraries to be loaded
 * @return void
 */
function load_libs($libraries){
    global $_CONFIG, $core;
    static $loaded = array();

    try{
        if(defined('LIBS')){
            $libs = LIBS;

        }else{
            /*
             * LIBS is not defined yet. This may happen when load_libs() is
             * called during the startup sequence (for example, location
             * detection during startup sequence uses load_libs(). For now,
             * assume the same directory as this systems library file
             */
            $libs = slash(__DIR__);
        }

        foreach(array_force($libraries) as $library){
            if(!$library){
                notify(new BException('load_libs(): Empty library specified', 'warning/not-specified'));
                continue;
            }

            if(isset($loaded[$library])){
                /*
                 * This library has already been loaded, skip
                 */
                continue;
            }

            if($core->register['ready'] and str_exists('http,strings,array,sql,mb,meta,file,json', $library)){
                /*
                 * These are system libraries that are always loaded. Do not
                 * load them again
                 */
                notify(new BException(tr('load_libs(): Library ":library" was already loaded during system startup, not loading again', array(':library' => $library)), 'warning/already-done'));
                continue;
            }

            include_once($libs.$library.'.php');
            $function         = str_replace('-', '_', $library).'_library_init';
            $loaded[$library] = true;

            if(is_callable($function)){
                /*
                 * Auto initialize the library
                 */
                $function();
            }
        }

    }catch(Error $e){
        if(isset($library)){
            $e = new BException(tr('load_libs(): Failed to load library ":library"', array(':library' => $library)), $e);

        }else{
            $e = new BException(tr('load_libs(): Failed to load libraries ":libraries"', array(':libraries' => $libraries)), $e);
        }

        throw $e->setCode('load-libs-fail');

    }catch(Exception $e){
        if(empty($library)){
            throw new BException(tr('load_libs(): Failed to load one or more of libraries ":libraries"', array(':libraries' => $libraries)), $e);
        }

        if(!file_exists($libs.$library.'.php')){
            throw new BException(tr('load_libs(): Failed to load library ":library", the library does not exist', array(':library' => $library)), $e);
        }

        throw new BException(tr('load_libs(): Failed to load library ":library" from the requested libraries list ":libraries"', array(':libraries' => $libraries, ':library' => $library)), $e);
    }
}



/*
 * Load specified configuration files. All files must be specified by their section name only, no extension nor environment.
 * The function will then load the files ROOT/config/base/NAME.php, ROOT/config/base/production_NAME.php, and on non "production" environments, ROOT/config/base/ENVIRONMENT_NAME.php
 * For example, if you want to load the "fprint" configuration, use load_config('fprint'); The function will load ROOT/config/base/fprint.php, ROOT/config/base/production_fprint.php, and on (for example) the "local" environment, ROOT/config/base/local_fprint.php
 *
 * Examples:
 * load_config('fprint');
 * load_config('fprint,buks');
 * load_libs(array('fprint', 'buks'));
 *
 * @author Sven Olaf Oostenbrink <sven@capmega.com>
 * @copyright Copyright (c) 2018 Capmega
 * @license http://opensource.org/licenses/GPL-2.0 GNU Public License, Version 2
 * @category Function reference
 * @package system
 *
 * @param mixed $files Either array or CSV string with the libraries to be loaded
 * @return void
 */
function load_config($files = ''){
    global $_CONFIG, $core;
    static $paths;

    try{
        if(!$paths){
            $paths = array(ROOT.'config/base/',
                           ROOT.'config/production',
                           ROOT.'config/'.ENVIRONMENT);
        }

        $files = array_force($files);

        foreach($files as $file){
            $loaded = false;
            $file   = trim($file);

            /*
             * Include first the default configuration file, if available, then
             * production configuration file, if available, and then, if
             * available, the environment file
             */
            foreach($paths as $id => $path){
                if(!$file){
                    /*
                     * Trying to load default configuration files again
                     */
                    if(!$id){
                        $path .= 'default.php';

                    }else{
                        $path .= '.php';
                    }

                }else{
                    if($id){
                        $path .= '_'.$file.'.php';

                    }else{
                        $path .= $file.'.php';
                    }
                }

                if(file_exists($path)){
                    include($path);
                    $loaded = true;
                }
            }

            if(!$loaded){
                throw new BException(tr('load_config(): No configuration file was found for requested configuration ":file"', array(':file' => $file)), 'not-exists');
            }
        }

        /*
         * Configuration has been loaded succesfully, from here all debug
         * functions will work correctly. This is
         */
        $core->register['ready'] = true;

    }catch(Exception $e){
        throw new BException(tr('load_config(): Failed to load some or all of config file(s) ":file"', array(':file' => $files)), $e);
    }
}



/*
 * Returns the configuration array from the specified file and specified environment
 *
 * @author Sven Olaf Oostenbrink <sven@capmega.com>
 * @copyright Copyright (c) 2018 Capmega
 * @license http://opensource.org/licenses/GPL-2.0 GNU Public License, Version 2
 * @category Function reference
 * @package system
 * @version 2.0.7: Fixed loading bugs, improved error handling
 * @version 2.4.62: Fixed bug with "deploy" config
 *
 * @param string $file
 * @param string $environment
 * @return array The requested configuration array
 */
function read_config($file = null, $environment = null){
    try{
        if(!$environment){
            $environment = ENVIRONMENT;
        }

        if($file === 'deploy'){
            include(ROOT.'config/deploy.php');
            return $_CONFIG;
        }

        if($file){
            if(file_exists(ROOT.'config/base/'.$file.'.php')){
                $loaded = true;
                include(ROOT.'config/base/'.$file.'.php');
            }

            $file = '_'.$file;

        }else{
            $loaded = true;
            include(ROOT.'config/base/default.php');
        }

        if(file_exists(ROOT.'config/production'.$file.'.php')){
            $loaded = true;
            include(ROOT.'config/production'.$file.'.php');
        }

        if(file_exists(ROOT.'config/'.$environment.$file.'.php')){
            $loaded = true;
            include(ROOT.'config/'.$environment.$file.'.php');
        }

        if(empty($loaded)){
            throw new BException(tr('The specified configuration ":config" does not exist', array(':config' => $file)), 'not-exists');
        }

        return $_CONFIG;

    }catch(Exception $e){
        throw new BException('read_config(): Failed', $e);
    }
}



/*
 * Safely executes shell commands.
 *
 * NOTE: This function as currently is, is actually NOT YET safe, its still a partial work in progress!
 *
 * Examples:
 * safe_exec('rm '.ROOT.'data/log/test', '1,2')
 *
 * @author Sven Olaf Oostenbrink <sven@capmega.com>
 * @copyright Copyright (c) 2018 Capmega
 * @license http://opensource.org/licenses/GPL-2.0 GNU Public License, Version 2
 * @category Function reference
 * @package system
 * @see ssh_exec()
 * @see servers_exec()
 * @see notifications_send()
 *
 * @param string $commands The commands to be executed
 * @param (optional, default null) mixed $ok_exitcodes  If specified, will not cause exception for the specified command exit codes.
 * @param (optional, default true) boolean $route_errors If set to true, error output from the commands will be mixed in with their regular output
 * @param (optional, default 'exec') string $function One of 'exec', 'passthru', or 'system'. The function to be used internally by safe_exec(). Each function will have different execution and different output. 'passthru' will send all command output directly to the client (browser or command line), 'exec' will return the complete output of the command, but cannot be used for background commands as it will check the process exit code, 'system' can run background processes.
 * @return mixed The output from the command. The exact format of this output depends on the exact function used within safe exec, specified with $function (See description of that parameter)
 */
function safe_exec($params){
    return include(__DIR__.'/handlers/system-safe-exec.php');
}



/*
 * Executes the specified base script directly inside the current process
 *
 * @author Sven Olaf Oostenbrink <sven@capmega.com>
 * @copyright Copyright (c) 2018 Capmega
 * @license http://opensource.org/licenses/GPL-2.0 GNU Public License, Version 2
 * @category Function reference
 * @package system
 * @see notifications_send()
 * @see safe_exec()
 * @example
 * script_exec(array('commands' => array('base/users', array('list', '-C', '-Q');
 * script_exec(array('commands' => array('test')));
 *
 * @param string $script The commands to be executed
 * @param null string $arguments
 * @param null mixed $ok_exitcodes If specified, will not cause exception for the specified command exit codes.
 * @param "passthru" mixed $function One of "passthru", "exec", "shell_exec" or "system"
 * @return mixed The output from the command. The exact format of this output depends on the exact function used within safe exec, specified with $function (See description of that parameter)
 */
function script_exec($params){
    return include(__DIR__.'/handlers/system-script-exec.php');
}



/*
 * Load and return HTML contents from files (SOON DATABASE!)
 *
 * Examples:
 * load_content('index/top')
 * load_content('index/top', array(':foo' => 'bar'))
 *
 * @author Sven Olaf Oostenbrink <sven@capmega.com>
 * @copyright Copyright (c) 2018 Capmega
 * @license http://opensource.org/licenses/GPL-2.0 GNU Public License, Version 2
 * @category Function reference
 * @package system
 * @see notifications_send()
 *
 * @param string $file
 * @param (optional, default false) $replace
 * @param (optional, default false) $language
 * @param (optional, default false) $autocreate
 * @param (optional, default false) $validate
 * @return string The content of the specified content file
 */
function load_content($file, $replace = false, $language = null, $autocreate = null, $validate = true){
    global $_CONFIG, $core;

    try{
        /*
         * Set default values
         */
        if($language === null){
            if($core->callType('cli')){
                $language = '';

            }else{
                $language = LANGUAGE.'/';
            }

        }else{
            $language = slash($language);
        }

        if(!isset($replace['###SITENAME###'])){
            $replace['###SITENAME###'] = str_capitalize(isset_get($_SESSION['domain']));
        }

        if(!isset($replace['###DOMAIN###'])){
            $replace['###DOMAIN###'] = isset_get($_SESSION['domain']);
        }

        /*
         * Check if content file exists
         */
        $realfile = realpath(ROOT.'data/content/'.$language.cfm($file).'.html');

        if($realfile){
            /*
             * File exists, we're okay, get and return contents.
             */
            $retval = file_get_contents($realfile);
            $retval = str_replace(array_keys($replace), array_values($replace), $retval);

            /*
             * Make sure no replace markers are left
             */
            if($validate and preg_match('/###[a-z]+?###/i', $retval, $matches)){
                /*
                 * Oops, specified $from array does not contain all replace markers
                 */
                if(!$_CONFIG['production']){
                    throw new BException(tr('load_content(): Missing markers ":markers" for content file ":file"', array(':markers' => $matches, ':file' => $realfile)), 'missing-markers');
                }
            }

            return $retval;
        }

        $realfile = ROOT.'data/content/'.cfm($language).'/'.cfm($file).'.html';

        /*
         * From here, the file does not exist.
         */
        if(!$_CONFIG['production']){
            notify(array('code'    => 'not-exist',
                         'groups'  => 'developers',
                         'title'   => tr('Content file missing'),
                         'message' => tr('load_content(): Content file ":file" is missing', array(':file' => $realfile))));

            return '';
        }

        if($autocreate === null){
            $autocreate = $_CONFIG['content']['autocreate'];
        }

        if(!$autocreate){
            throw new BException(tr('load_content(): Specified file ":file" does not exist for language ":language"', array(':file' => $file, ':language' => $language)), 'not-exists');
        }

        /*
         * Make content directory exists
         */
        file_ensure_path(dirname($realfile));

        $default  = 'File created '.$file.' by '.realpath(PWD.$_SERVER['PHP_SELF'])."\n";
        $default .= print_r($replace, true);

        file_put_contents($realfile, $default);

        if($replace){
            return str_replace(array_keys($replace), array_values($replace), $default);
        }

        return $default;

    }catch(Exception $e){
        notify($e);

        switch($e->getCode()){
            case 'not-exist':
                log_file(tr('load_content(): File ":language/:file" does not exist', array(':language' => $language, ':file' => $file)), 'warning');
                break;

            case 'missing-markers':
                log_file(tr('load_content(): File ":language/:file" still contains markers after replace', array(':language' => $language, ':file' => $file)), 'warning');
                break;

            case 'search-replace-counts':
                log_file(tr('load_content(): Search count does not match replace count'), 'warning');
                break;
        }

        throw new BException(tr('load_content(): Failed for file ":file"', array(':file' => $file)), $e);
    }
}



/*
 * Returns requested main mimetype, or if requested mimetype is accepted or not
 *
 * If $mimetype is specified, the function will return true if the specified mimetype is supported, or false, if not
 *
 * If $mimetype is not specified, the function will return the first mimetype that was specified in the HTTP ACCEPT header
 *
 * @author Sven Olaf Oostenbrink <sven@capmega.com>
 * @copyright Copyright (c) 2018 Capmega
 * @license http://opensource.org/licenses/GPL-2.0 GNU Public License, Version 2
 * @category Function reference
 * @package system
 * @see accepts_languages()
 * @version 2.4.11: Added function and documentation
 * @version 2.5.170: Added documentation, added support for $mimetype
 * @example
 * code
 * // This will return true
 * $result = accepts('image/webp');
 *
 * // This will return false
 * $result = accepts('image/foobar');
 *
 * // On a browser, this typically would return text/html
 * $result = accepts();
 * /code
 *
 * This would return
 * code
 * Foo...bar
 * /code
 *
 * @param null string $mimetype If specified, the mimetype that must be tested if accepted by the client
 * @return mixed If $mimetype was specified, true if the client accepts it, false if not. If $mimetype was not specified, a string will be returned containing the first requested mimetype
 */
function accepts($mimetype = null){
    static $headers = null;

    try{
        if(!$headers){
            /*
             * Cleanup the HTTP accept headers (opera aparently puts spaces in
             * there, wtf?), then convert them to an array where the accepted
             * headers are the keys so that they are faster to access
             */
            $headers = isset_get($_SERVER['HTTP_ACCEPT']);
            $headers = str_replace(', ', '', $headers);
            $headers = array_force($headers);
            $headers = array_flip($headers);
        }

        if($mimetype){
            /*
             * Return if the browser supports the specified mimetype
             */
            return isset($headers[$mimetype]);
        }

        reset($headers);
        return key($headers);

    }catch(Exception $e){
        throw new BException(tr('accepts(): Failed'), $e);
    }
}



/*
 * Parse the HTTP_ACCEPT_LANGUAGES header and return requested / available languages by priority and return a list of languages / locales accepted by the HTTP client
 *
 * @author Sven Olaf Oostenbrink <sven@capmega.com>
 * @copyright Copyright (c) 2018 Capmega
 * @license http://opensource.org/licenses/GPL-2.0 GNU Public License, Version 2
 * @category Function reference
 * @package system
 * @see accepts()
 * @note: This function is called by the startup system and its output stored in $core->register['accept_language']. There is typically no need to execute this function on any other places
 * @version 1.27.0: Added function and documentation
 *
 * @return array The list of accepted languages and locales as specified by the HTTP client
 */
function accepts_languages(){
    global $_CONFIG;

    try{
        if(empty($_SERVER['HTTP_ACCEPT_LANGUAGE'])){
            /*
             * No accept language headers were specified
             */
            $retval  = array('1.0' => array('language' => isset_get($_CONFIG['language']['default'], 'en'),
                                            'locale'   => str_cut(isset_get($_CONFIG['locale'][LC_ALL], 'US'), '_', '.')));

        }else{
            $headers = $_SERVER['HTTP_ACCEPT_LANGUAGE'];
            $headers = array_force($headers, ',');
            $default = array_shift($headers);
            $retval  = array('1.0' => array('language' => str_until($default, '-'),
                                            'locale'   => (str_exists($default, '-') ? str_from($default, '-') : null)));

            if(empty($retval['1.0']['language'])){
                /*
                 * Specified accept language headers contain no language
                 */
                $retval['1.0']['language'] = isset_get($_CONFIG['language']['default'], 'en');
            }

            if(empty($retval['1.0']['locale'])){
                /*
                 * Specified accept language headers contain no locale
                 */
                $retval['1.0']['locale'] = str_cut(isset_get($_CONFIG['locale'][LC_ALL], 'US'), '_', '.');
            }

            foreach($headers as $header){
                $requested =  str_until($header, ';');
                $requested =  array('language' => str_until($requested, '-'),
                                    'locale'   => (str_exists($requested, '-') ? str_from($requested, '-') : null));

                if(empty($_CONFIG['language']['supported'][$requested['language']])){
                    continue;
                }

                $retval[str_from(str_from($header, ';'), 'q=')] = $requested;
            }
        }

        krsort($retval);
        return $retval;

    }catch(Exception $e){
        throw new BException(tr('accepts_languages(): Failed'), $e);
    }
}



/*
 * Parse flags from the specified log text color
 */
function log_flags($color){
    try{
        switch(str_until($color, '/')){
            case 'VERBOSE':
                if(!VERBOSE){
                    /*
                     * Only log this if we're in verbose mode
                     */
                    return false;
                }

                /*
                 * Remove the VERBOSE
                 */
                $color = str_from(str_from($color, 'VERBOSE', 0, true), '/');
                break;

            case 'VERBOSEDOT':
                if(!VERBOSE){
                    /*
                     * Only log this if we're in verbose mode
                     */
                    $color = str_from(str_from($color, 'VERBOSEDOT', 0, true), '/');
                    cli_dot(10, $color);
                    return false;
                }

                /*
                 * Remove the VERBOSE
                 */
                $color = str_from(str_from($color, 'VERBOSEDOT', 0, true), '/');
                break;

            case 'VERYVERBOSE':
                if(!VERYVERBOSE){
                    /*
                     * Only log this if we're in verbose mode
                     */
                    return false;
                }

                /*
                 * Remove the VERYVERBOSE
                 */
                $color = str_from(str_from($color, 'VERYVERBOSE', 0, true), '/');
                break;

            case 'VERYVERBOSEDOT':
                if(!VERYVERBOSE){
                    /*
                     * Only log this if we're in verbose mode
                     */
                    $color = str_from(str_from($color, 'VERYVERBOSEDOT', 0, true), '/');
                    cli_dot(10, $color);
                    return false;
                }

                /*
                 * Remove the VERYVERBOSE
                 */
                $color = str_from(str_from($color, 'VERYVERBOSEDOT', 0, true), '/');
                break;

            case 'QUIET':
                if(QUIET){
                    /*
                     * Only log this if we're in verbose mode
                     */
                    return false;
                }

                /*
                 * Remove the QUIET
                 */
                $color = str_from(str_from($color, 'QUIET', 0, true), '/');
                break;

            case 'DEBUG':
                if(!debug()){
                    /*
                     * Only log this if we're in debug mode
                     */
                    return false;
                }

                /*
                 * Remove the QUIET
                 */
                $color = str_from(str_from($color, 'DEBUG', 0, true), '/');
        }

        return $color;

    }catch(Exception $e){
        throw new BException(tr('log_flags(): Failed'), $e);
    }
}



/*
 * Sanitize the specified log message
 *
 * Also, if required, sets the log message color, filters double messages and can set the log_file() $class
 *
 * @author Sven Olaf Oostenbrink <sven@capmega.com>
 * @copyright Copyright (c) 2018 Capmega
 * @license http://opensource.org/licenses/GPL-2.0 GNU Public License, Version 2
 * @category Function reference
 * @package system
 * @note: This function basically only needs to be executed by log_file() and log_console()
 * @version 2.5.22: Added function and documentation
 *
 * @param mixed $messages
 * @param string $color
 * @param boolean $filter_double
 * @return null string $class
 */
function log_sanitize($messages, $color, $filter_double = true, &$class = null){
    static $last;

    try{
        if($filter_double and ($messages == $last)){
            /*
            * We already displayed this message, skip!
            */
            return array();
        }

        if(is_scalar($messages)){
            $messages = array($messages);

        }elseif(is_array($messages)){
            /*
             * Do nothing, we're good
             */

        }elseif(is_object($messages)){
            if($messages instanceof BException){
                $data = $messages->getData();

                if($messages->isWarning()){
                    $messages = array($messages->getMessage());
                    $color    = 'warning';

                }else{
                    $messages = $messages->getMessages();
                    $color    = 'error';
                }

                if($data){
                    /*
                     * Add data to messages
                     */
                    $messages[] = cli_color('Exception data:', 'error', null, true);

                    foreach(array_force($data) as $line){
                        if($line){
                            if(is_scalar($line)){
                                $messages[] = cli_color($line, 'error', null, true);

                            }elseif(is_array($line)){
                                /*
                                 * This is a multi dimensional array or object,
                                 * we cannot cli_color() these, so just JSON it.
                                 */
                                $messages[] = cli_color(json_encode_custom($line), 'error', null, true);
                            }
                        }
                    }
                }

                if(!$class){
                    $class = 'exception';
                }

            }elseif($messages instanceof Exception){
                $messages = array($messages->getMessage());

            }elseif($messages instanceof Error){
                $messages = array($messages->getMessage());

            }else{
                $messages = $messages->__toString();
            }
        }

        $last = $messages;

        return $messages;

    }catch(Exception $e){
        throw new BException('log_sanitize(): Failed', $e);
    }
}



/*
 * Log specified message to console, but only if we are in console mode!
 *
 * Messages can be specified as a string, array, or Error, Exception or BException objects
 *
 * The function will sanitize the log message using log_sanitize() before displaying it on the console, and by default also log to the system logs using log_file()
 *
 * @author Sven Olaf Oostenbrink <sven@capmega.com>
 * @copyright Copyright (c) 2018 Capmega
 * @license http://opensource.org/licenses/GPL-2.0 GNU Public License, Version 2
 * @category Function reference
 * @see log_sanitize()
 * @see log_file()
 * @package system
 * @version 2.5.22: Added documentation, upgraded to use log_sanitize()
 *
 * @param mixed $messages
 * @param string $color
 * @param boolean $newline
 * @param boolean $filter_double
 * @param boolean $log_file
 * @return array the sanitized log messages in array format
 */
function log_console($messages = '', $color = null, $newline = true, $filter_double = false, $log_file = true){
    global $core;
    static $c;

    try{
        if($color and !is_scalar($color)){
            log_console(tr('[ WARNING ] log_console(): Invalid color ":color" specified for the following message, color has been stripped', array(':color' => $color)), 'warning');
            $color = null;
        }

        /*
         * Process logging flags embedded in the log text color
         */
        $color = log_flags($color);

        if($color === false){
            /*
             * log_flags() returned false, do not log anything at all
             */
            return false;
        }

        /*
         * Always log to file log as well
         */
        if($log_file){
            log_file($messages, $core->register['real_script'], $color);
        }

        if(!PLATFORM_CLI){
            /*
             * Only log to console on CLI platform
             */
            return false;
        }

        $messages = log_sanitize($messages, $color, $filter_double);

        if($color){
            if(defined('NOCOLOR') and !NOCOLOR){
                if(empty($c)){
                    if(!class_exists('Colors')){
                        /*
                         * This log_console() was called before the "cli" library
                         * was loaded. Show the line without color
                         */
                        $color = '';

                    }else{
                        $c = new Colors();
                    }
                }
            }

            switch($color){
                case 'yellow':
                    // FALLTHROUGH
                case 'warning':
                    // FALLTHROUGH
                case 'red':
                    // FALLTHROUGH
                case 'error':
                    $error = true;
            }
        }

        foreach($messages as $message){
            if($color and defined('NOCOLOR') and !NOCOLOR){
                $message = $c->getColoredString($message, $color);
            }

            if(QUIET){
                $message = trim($message);
            }

            $message = stripslashes(br2nl($message)).($newline ? "\n" : '');

            if(empty($error)){
                echo $message;

            }else{
                /*
                 * Log to STDERR instead of STDOUT
                 */
                fwrite(STDERR, $message);
            }
        }

        return $messages;

    }catch(Exception $e){
        throw new BException('log_console(): Failed', $e, array('message' => $messages));
    }
}



/*
 * Log specified message(s) to file.
 *
 * Messages can be specified as a string, array, or Error, Exception or BException objects
 *
 * The function will sanitize the log message using log_sanitize() before displaying it on the console, and by default also log to the system logs using log_file()

 * @author Sven Olaf Oostenbrink <sven@capmega.com>
 * @copyright Copyright (c) 2018 Capmega
 * @license http://opensource.org/licenses/GPL-2.0 GNU Public License, Version 2
 * @category Function reference
 * @see log_sanitize()
 * @see log_console()
 * @package system
 * @version 2.5.22: Added documentation, upgraded to use log_sanitize()
 *
 * @param mixed $messages
 * @param string $class
 * @param string $color
 * @param string $color
 * @return array the sanitized log messages in array format
 */
function log_file($messages, $class = 'syslog', $color = null, $filter_double = true){
    global $_CONFIG, $core;
    static $h   = array(),
           $log = true;

    try{
        if(!$log){
            /*
             * Do not log!
             */
            return false;
        }

        /*
         * Process logging flags embedded in the log text color
         */
        $color = log_flags($color);

        if($color === false){
            /*
             * log_flags() returned false, do not log anything at all
             */
            return false;
        }

        $messages = log_sanitize($messages, $color, $filter_double, $class);

        if(!is_scalar($class)){
            if($class){
                throw new BException(tr('log_file(): Specified class ":class" is not scalar', array(':class' => str_truncate(json_encode_custom($class), 20))), 'invalid');
            }

            $class = $core->register['script'];
        }

        /*
         * Add session data
         */
        if(PLATFORM_HTTP){
            $session = '('.substr(session_id(), -8, 8).' / '.REQUEST.') ';

        }else{
            $session = '(CLI-'.getmypid().' / '.REQUEST.') ';
        }

        /*
         * Single log or multi log?
         */
        if(!$core or !$core->register('ready')){
            $file  = 'syslog';
            $class = $session.cli_color('[ '.$class.' ] ', 'white', null, true);

        }elseif($_CONFIG['log']['single']){
            $file  = 'syslog';
            $class = $session.cli_color('[ '.$class.' ] ', 'white', null, true);

        }else{
            $file  = $class;
            $class = $session;
        }

        /*
         * Write log entries
         */
        if(empty($h[$file])){
            file_ensure_path(ROOT.'data/log');

            try{
                $h[$file] = @fopen(ROOT.'data/log/'.$file, 'a+');

            }catch(Exception $e){
                throw new BException(tr('log_file(): Failed to open logfile ":file" to store messages ":messages"', array(':file' => $file, ':messages' => $messages)), $e);
            }

            if(!$h[$file]){
                throw new BException(tr('log_file(): Failed to open logfile ":file" to store messages ":messages"', array(':file' => $file, ':messages' => $messages)), 'failed');
            }
        }

        $date = new DateTime();
        $date = $date->format('Y/m/d H:i:s');

        foreach($messages as $key => $message){
            if(!is_scalar($message)){
                if(is_array($message) or is_object($message)){
                    $message = json_encode_custom($message);

                }else{
                    $message = '* '.gettype($message).' *';
                }
            }

            if(count($messages) > 1){
                /*
                 * There are multiple messages in this log_file() call. Display
                 * them all using their keys
                 */
                if(!is_scalar($message)){
                    $message = str_log($message);
                }

                if(!empty($color)){
                    $message = cli_color($message, $color, null, true);
                }

                fwrite($h[$file], cli_color($date, 'cyan', null, true).' '.$core->callType().'/'.$core->register['real_script'].' '.$class.$key.' => '.$message."\n");

            }else{
                /*
                 * There is only one message in this log_file() call, even when
                 * the log_file() was called with an array, it only contained
                 * one entry
                 */
                if(!empty($color)){
                    $message = cli_color($message, $color, null, true);
                }

                fwrite($h[$file], cli_color($date, 'cyan', null, true).' '.$core->callType().'/'.$core->register['real_script'].' '.$class.$message."\n");
            }
        }

        return $messages;

    }catch(Exception $e){
        /*
         * We encountered an exception trying to log, don't log ever again
         */
        $log = false;

        if(empty($file)){
            throw new BException('log_file(): Failed before $file was determined', $e, array('message' => $messages));
        }

        if(!is_writable(slash(ROOT.'data/log').$file)){
            if(PLATFORM_HTTP){
                error_log(tr('log_file() failed because log file ":file" is not writable', array(':file' => $file)));
            }

            throw new BException(tr('log_file(): Failed because log file ":file" is not writable', array(':file' => $file)), $e);
        }

        /*
         * If log_file() fails, assume we cannot log to data/log/, log to PHP error instead
         */
        error_log(tr('log_file() failed to log the following exception:'));

        foreach($e->getMessages() as $message){
            error_log($message);
        }

        $message = $e->getMessage();

        if(strstr($message, 'data/log') and strstr($message, 'failed to open stream: Permission denied')){
            /*
             * We cannot write to the log file
             */
            throw new BException(tr('log_file(): Failed to write to log, permission denied to write to log file ":file". Please ensure the correct write permissions for this file and the ROOT/data/log directory in general', array(':file' => str_cut($message, 'fopen(', ')'))), 'warning');
        }

        throw new BException('log_file(): Failed', $e, array('message' => $messages));
    }
}



/*
 * Calculate the hash value for the given password with the (possibly) given
 * algorithm
 */
function password($source, $algorithm, $add_meta = true){
    return get_hash($source, $algorithm, $add_meta );
}

function get_hash($source, $algorithm, $add_meta = true){
    global $_CONFIG;

    try{
        try{
            $source = hash($algorithm, SEED.$source);

        }catch(Exception $e){
            if(strstr($e->getMessage(), 'Unknown hashing algorithm')){
                throw new BException(tr('get_hash(): Unknown hash algorithm ":algorithm" specified', array(':algorithm' => $algorithm)), 'unknown-algorithm');
            }

            throw $e;
        }

        if($add_meta){
            return '*'.$algorithm.'*'.$source;
        }

        return $source;

    }catch(Exception $e){
        throw new BException('get_hash(): Failed', $e);
    }
}



/*
 * Get a valid language from the specified language
 *
 * @author Sven Olaf Oostenbrink <sven@capmega.com>
 * @copyright Copyright (c) 2018 Capmega
 * @license http://opensource.org/licenses/GPL-2.0 GNU Public License, Version 2
 * @category Function reference
 * @package system
 * @version 2.0.7: Added function and documentation
 *
 * @param string $language a language code
 * @return null string a valid language that is supported by the systems configuration
 */
function get_language($language){
    global $_CONFIG;

    try{
        if(empty($_CONFIG['language']['supported'])){
            return '';
        }

        /*
         * Multilingual site
         */
        if($language === null){
            $language = LANGUAGE;
        }

        if($language){
            /*
             * This is a multilingual website. Ensure language is supported and
             * add language selection to the URL.
             */
            if(empty($_CONFIG['language']['supported'][$language])){
                $language = $_CONFIG['language']['default'];

                notify(array('code'    => 'unknown',
                             'groups'  => 'developers',
                             'title'   => tr('Unknown language specified'),
                             'message' => tr('get_language(): The specified language ":language" is not known', array(':language' => $language))));
            }
        }

        return $language;

    }catch(Exception $e){
        throw new BException('get_language(): Failed', $e);
    }
}



/*
 * Return the correct current domain
 *
 * @author Sven Olaf Oostenbrink <sven@capmega.com>
 * @copyright Copyright (c) 2018 Capmega
 * @license http://opensource.org/licenses/GPL-2.0 GNU Public License, Version 2
 * @category Function reference
 * @package system
 * @version 2.0.7: Added function and documentation
 *
 * @return void
 */
function get_domain(){
    global $_CONFIG;

    try{
        if(PLATFORM_HTTP){
            return $_SERVER['HTTP_HOST'];
        }

        return $_CONFIG['domain'];

    }catch(Exception $e){
        throw new BException('get_domain(): Failed', $e);
    }
}



/*
 * Return complete domain with HTTP and all
 *
 * @author Sven Olaf Oostenbrink <sven@capmega.com>
 * @copyright Copyright (c) 2018 Capmega
 * @license http://opensource.org/licenses/GPL-2.0 GNU Public License, Version 2
 * @category Function reference
 * @see cdn_domain()
 * @see get_domain()
 * @see mapped_domain()
 * @package system
 *
 * @param null string $url
 * @param null string $query
 * @param null string $prefix
 * @param null string $domain
 * @param null string $language
 * @param null boolean $allow_cloak
 * @return string the URL
 */
function domain($url_params = null, $query = null, $prefix = null, $domain = null, $language = null, $allow_cloak = true){
    global $_CONFIG, $core;

    try{
        if(!is_array($url_params)){
            if(!is_string($url_params) and !is_bool($url_params) and ($url_params !== null)){
                throw new BException(tr('domain(): Specified $url_params should be either null, a string, or a parameters array but is an ":type"', array(':type' => gettype($url_params))), 'invalid');
            }

            $url_params = array('url'           => $url_params,
                                'query'         => $query,
                                'prefix'        => $prefix,
                                'domain'        => $domain,
                                'language'      => $language,
                                'allow_cloak'   => $allow_cloak);
        }

        array_default($url_params, 'from_language', LANGUAGE);

        if(preg_match('/^(?:(?:https?)|(?:ftp):)?\/\//i', $url_params['url'])){
            /*
             * Absolute URL specified, don't modify
             */
            return $url_params['url'];
        }

        if(!$url_params['domain']){
            /*
             * Use current domain.
             * Current domain MAY not be the same as the configured domain, so
             * always use $_SESSION[domain] unless we're at the point where
             * sessions are not available (yet) or are not available (cli, for
             * example). In that case, fall back on the configured domain
             * $_CONFIG[domain]
             */
            $url_params['domain'] = get_domain();

        }elseif($url_params['domain'] === true){
            /*
             * Use current domain name
             */
            $url_params['domain'] = $_SERVER['HTTP_HOST'];
        }

        /*
         * Use url_prefix, for URL's like domain.com/en/admin/page.html, where
         * "/admin/" is the prefix
         */
        if($url_params['prefix'] === null){
            $url_params['prefix'] = $_CONFIG['url_prefix'];
        }

        $url_params['prefix']   = str_starts_not(str_ends($url_params['prefix'], '/'), '/');
        $url_params['domain']   = slash($url_params['domain']);
        $url_params['language'] = get_language($url_params['language']);

        /*
         * Build up the URL part
         */
        if(!$url_params['url']){
            $retval = PROTOCOL.$url_params['domain'].($url_params['language'] ? $url_params['language'].'/' : '').$url_params['prefix'];

        }elseif($url_params['url'] === true){
            $retval = PROTOCOL.$url_params['domain'].str_starts_not($_SERVER['REQUEST_URI'], '/');

        }else{
            $retval = PROTOCOL.$url_params['domain'].($url_params['language'] ? $url_params['language'].'/' : '').$url_params['prefix'].str_starts_not($url_params['url'], '/');
        }

        /*
         * Do language mapping, but only if routemap has been set
         */
// :TODO: This will fail when using multiple CDN servers (WHY?)
        if(!empty($_CONFIG['language']['supported']) and ($url_params['domain'] !== $_CONFIG['cdn']['domain'].'/')){
            if($url_params['from_language'] !== 'en'){
                /*
                 * Translate the current non-English URL to English first
                 * because the specified could be in dutch whilst we want to end
                 * up with Spanish. So translate always
                 * FOREIGN1 > English > Foreign2.
                 *
                 * Also add a / in front of $retval before replacing to ensure
                 * we don't accidentally replace sections like "services/" with
                 * "servicen/" with Spanish URL's
                 */
                $retval = str_replace('/'.$url_params['from_language'].'/', '/en/', '/'.$retval);
                $retval = substr($retval, 1);

                if(!empty($core->register['route_map'])){
                    foreach($core->register['route_map'][$url_params['from_language']] as $foreign => $english){
                        $retval = str_replace($foreign, $english, $retval);
                    }
                }
            }

            /*
             * From here the URL *SHOULD* be in English. If the URL is not
             * English here, then conversion from local language to English
             * right above failed
             */
            if($url_params['language'] !== 'en'){
                /*
                 * Map the english URL to the requested non-english URL
                 * Only map if routemap has been set for the requested language
                 */
                if(empty($core->register['route_map'])){
                    /*
                     * No route_map was set, only translate language selector
                     */
                    $retval = str_replace('en/', $url_params['language'].'/', $retval);

                }else{
                    if(empty($core->register['route_map'][$url_params['language']])){
                        notify(new BException(tr('domain(): Failed to update language sections for url ":url", no language routemap specified for requested language ":language"', array(':url' => $retval, ':language' => $url_params['language'])), 'not-specified'));

                    }else{
                        $retval = str_replace('en/', $url_params['language'].'/', $retval);

                        foreach($core->register['route_map'][$url_params['language']] as $foreign => $english){
                            $retval = str_replace($english, $foreign, $retval);
                        }
                    }
                }
            }
        }

        if($url_params['query']){
            load_libs('inet');
            $retval = url_add_query($retval, $url_params['query']);

        }elseif($url_params['query'] === false){
            $retval = str_until($retval, '?');
        }

        if($url_params['allow_cloak'] and $_CONFIG['security']['url_cloaking']['enabled']){
            /*
             * Cloak the URL before returning it
             */
            $retval = url_cloak($retval);
        }

        return $retval;

    }catch(Exception $e){
        throw new BException('domain(): Failed', $e);
    }
}



/*
 * Return complete URL for the specified API URL section with HTTP and all
 *
 * @author Sven Olaf Oostenbrink <sven@capmega.com>
 * @copyright Copyright (c) 2018 Capmega
 * @license http://opensource.org/licenses/GPL-2.0 GNU Public License, Version 2
 * @category Function reference
 * @package system
 * @see domain()
 * @see cdn_domain()
 * @version 2.7.102: Added function and documentation
 *
 * @param null string $url
 * @param null string $query
 * @param null string $prefix
 * @param null string $domain
 * @param null string $language
 * @param null boolean $allow_url_cloak
 * @return string the URL
 */
function api_domain($url = null, $query = null, $prefix = null, $domain = null, $language = null, $allow_url_cloak = true){
    try{
        load_config('api');
        return domain($url, $query, $prefix, $_CONFIG['api']['domain'], $language, $allow_url_cloak);

    }catch(Exception $e){
        throw new BException('api_domain(): Failed', $e);
    }
}



/*
 * Return complete URL for the specified AJAX URL section with HTTP and all
 *
 * @author Sven Olaf Oostenbrink <sven@capmega.com>
 * @copyright Copyright (c) 2018 Capmega
 * @license http://opensource.org/licenses/GPL-2.0 GNU Public License, Version 2
 * @category Function reference
 * @package system
 * @see domain()
 * @see cdn_domain()
 * @version 2.7.102: Added function and documentation
 *
 * @param null string $url
 * @param null string $query
 * @param null string $prefix
 * @param null string $domain
 * @param null string $language
 * @param null boolean $allow_url_cloak
 * @return string the URL
 */
function ajax_domain($url = null, $query = null, $language = null, $allow_url_cloak = true){
    global $_CONFIG;

    try{
        if($_CONFIG['ajax']['prefix']){
            $prefix = $_CONFIG['ajax']['prefix'];

        }else{
            $prefix = null;
        }

        if($_CONFIG['ajax']['domain']){
            return domain($url, $query, $prefix, $_CONFIG['ajax']['domain'], $language, $allow_url_cloak);
        }

        return domain($url, $query, $prefix, null, $language, $allow_url_cloak);

    }catch(Exception $e){
        throw new BException('ajax_domain(): Failed', $e);
    }
}



/*
 * Download the specified single file to the specified path
 *
 * If the path is not specified then by default the function will download to the TMP directory; ROOT/data/tmp
 *
 * @author Sven Olaf Oostenbrink <sven@capmega.com>
 * @copyright Copyright (c) 2018 Capmega
 * @license http://opensource.org/licenses/GPL-2.0 GNU Public License, Version 2
 * @category Function reference
 * @package system
 * @see file_get_local()
 * @version 2.0.3: Added function and documentation
 * @example This shows how to download a single file
 * code
 * $result = download('https://capmega.com', TMP);
 * showdie($result);
 * /code
 *
 * This would display
 * code
 * ROOT/data/tmp/capmega.com
 * /code
 *
 * @param string $url The URL of the file to be downloaded
 * @param mixed $section If set to false, will return the contents of the downloaded file instead of the target filename. As the caller function will not know the exact filename used, the target file will be deleted automatically! If set to a string
 * @param null function $callback If specified, download will execute this callback with either the filename or file contents (depending on $section)
 * @return string The downloaded file
 */
function download($url, $contents = false, $callback = null){
    try{
        load_libs('wget');
        $file = wget($url);

        if($contents){
            /*
             * Do not return the filename but the file contents instead
             * When doing this, automatically delete the temporary file in
             * question, since the caller will not know the exact file name used
             */
            $retval = file_get_contents($file);
            file_delete($file);

            if($callback){
                $callback($retval);
            }

            return $retval;
        }

        /*
         * No section was specified, return contents of file instead.
         */
        if($callback){
            /*
             * Execute the callbacks before returning the data, delete the
             * temporary file after
             */
            $callback($file);
            file_delete($file);
        }

        return $file;

    }catch(Exception $e){
        throw new BException('download(): Failed', $e);
    }
}



/*
 * Returns true if the current session user has the specified right
 * This function will automatically load the rights for this user if
 * they are not yet in the session variable
 */
function has_rights($rights, &$user = null){
    global $_CONFIG;

    try{
        if($user === null){
            if(empty($_SESSION['user'])){
                /*
                 * No user specified and there is no session user either,
                 * so there are absolutely no rights at all
                 */
                return false;
            }

            $user = &$_SESSION['user'];

        }elseif(!is_array($user)){
            throw new BException(tr('has_rights(): Specified user is not an array'), 'invalid');
        }

        /*
         * Dynamically load the user rights
         */
        if(empty($user['rights'])){
            if(empty($user)){
                /*
                 * There is no user, so there are no rights at all
                 */
                return false;
            }

            load_libs('user');
            $user['rights'] = user_load_rights($user);
        }

        if(empty($rights)){
            throw new BException('has_rights(): No rights specified');
        }

        if(!empty($user['rights']['god'])){
            return true;
        }

        foreach(array_force($rights) as $right){
            if(empty($user['rights'][$right]) or !empty($user['rights']['devil']) or !empty($fail)){
                if((PLATFORM_CLI) and VERBOSE){
                    load_libs('user');
                    log_console(tr('has_rights(): Access denied for user ":user" in page ":page" for missing right ":right"', array(':user' => name($_SESSION['user']), ':page' => $_SERVER['PHP_SELF'], ':right' => $right)), 'yellow');
                }

                return false;
            }
        }

        return true;

    }catch(Exception $e){
        throw new BException('has_rights(): Failed', $e);
    }
}






/*
 * Returns true if the current session user has the specified group
 * This function will automatically load the groups for this user if
 * they are not yet in the session variable
 */
function has_groups($groups, &$user = null){
    global $_CONFIG;

    try{
        if($user === null){
            if(empty($_SESSION['user'])){
                /*
                 * No user specified and there is no session user either,
                 * so there are absolutely no groups at all
                 */
                return false;
            }

            $user = &$_SESSION['user'];

        }elseif(!is_array($user)){
            throw new BException(tr('has_groups(): Specified user is not an array'), 'invalid');
        }

        /*
         * Dynamically load the user groups
         */
        if(empty($user['groups'])){
            if(empty($user)){
                /*
                 * There is no user, so there are no groups at all
                 */
                return false;
            }

            load_libs('user');
            $user['groups'] = user_load_groups($user);
        }

        if(empty($groups)){
            throw new BException('has_groups(): No groups specified');
        }

        if(!empty($user['rights']['god'])){
            return true;
        }

        foreach(array_force($groups) as $group){
            if(empty($user['groups'][$group]) or !empty($user['rights']['devil']) or !empty($fail)){
                if((PLATFORM_CLI) and VERBOSE){
                    load_libs('user');
                    log_console(tr('has_groups(): Access denied for user ":user" in page ":page" for missing group ":group"', array(':user' => name($_SESSION['user']), ':page' => $_SERVER['PHP_SELF'], ':group' => $group)), 'yellow');
                }

                return false;
            }
        }

        return true;

    }catch(Exception $e){
        throw new BException('has_groups(): Failed', $e);
    }
}



/*
 * Either a user is logged in or the person will be redirected to the specified URL
 */
function user_or_signin(){
    global $_CONFIG, $core;

    try{
        if(PLATFORM_CLI){
            return $_SESSION['user'];
        }

        if(empty($_SESSION['user']['id'])){
            /*
             * No session
             */
            if($core->callType('api') or $core->callType('ajax')){
                json_reply(tr('Specified token ":token" has no session', array(':token' => isset_get($_POST['PHPSESSID']))), 'signin');
            }

            $url = domain(isset_get($_CONFIG['redirects']['signin'], 'signin.php').'?redirect='.urlencode($_SERVER['REQUEST_URI']));

            html_flash_set('Unauthorized: Please sign in to continue');
            log_file(tr('No user, redirecting to sign in page ":url"', array(':url' => $url)), 'user-or-signin', 'VERBOSE/yellow');
            redirect($url, 302);
        }

        if(!empty($_SESSION['force_page'])){
            /*
             * Session is, but locked
             * Redirect all pages EXCEPT the lock page itself!
             */
            if(empty($_CONFIG['redirects'][$_SESSION['force_page']])){
                throw new BException(tr('user_or_signin(): Forced page ":page" does not exist in $_CONFIG[redirects]', array(':page' => $_SESSION['force_page'])), 'not-exist');
            }

            if($_CONFIG['redirects'][$_SESSION['force_page']] !== str_until(str_rfrom($_SERVER['REQUEST_URI'], '/'), '?')){
                log_file(tr('User ":user" has forced page ":page"', array(':user' => name($_SESSION['user']), ':page' => $_SESSION['force_page'])), 'user-or-signin', 'VERBOSE/yellow');
                redirect(domain($_CONFIG['redirects'][$_SESSION['force_page']].'?redirect='.urlencode($_SERVER['REQUEST_URI'])));
            }
        }

        /*
         * Is user restricted to a page? if so, keep him there
         */
        if(empty($_SESSION['lock']) and !empty($_SESSION['user']['redirect'])){
            if(str_from($_SESSION['user']['redirect'], '://') != $_SERVER['HTTP_HOST'].$_SERVER['REQUEST_URI']){
                log_file(tr('User ":user" has is restricted to page ":page"', array(':user' => name($_SESSION['user']), ':page' => $_SESSION['user']['redirect'])), 'user-or-signin', 'VERBOSE/yellow');
                redirect(domain($_SESSION['user']['redirect']));
            }
        }

        return $_SESSION['user'];

    }catch(Exception $e){
        throw new BException('user_or_signin(): Failed', $e);
    }
}



/*
 * The current user has the specified rights, or will be redirected or get shown "access denied"
 */
function rights_or_access_denied($rights, $url = null){
    global $_CONFIG;

    try{
        if(!$rights){
            return true;
        }

        user_or_signin();

        if(PLATFORM_CLI or has_rights($rights)){
            /*
             * We're on CLI or the user has the required rights
             */
            return $_SESSION['user'];
        }

        /*
         * If user has no admin permissions we're not even showing 403, we're
         * simply showing the signin page
         */
        if(in_array('admin', array_force($rights))){
            redirect(domain(isset_get($url, $_CONFIG['redirects']['signin'])));
        }

        log_file(tr('User ":user" is missing one or more of the rights ":rights"', array(':user' => name($_SESSION['user']), ':rights' => $rights)), 'rights-or-access-denied', 'yellow');
        page_show(403);

    }catch(Exception $e){
        throw new BException('rights_or_access_denied(): Failed', $e);
    }
}



/*
 * The current user has the specified groups, or will be redirected or get shown "access denied"
 */
function groups_or_access_denied($groups){
    global $_CONFIG;

    try{
        user_or_signin();

        if(PLATFORM_CLI or has_groups($groups)){
            return $_SESSION['user'];
        }

        if(in_array('admin', array_force($groups))){
            redirect(domain($_CONFIG['redirects']['signin']));
        }

        page_show($_CONFIG['redirects']['access-denied']);

    }catch(Exception $e){
        throw new BException('groups_or_access_denied(): Failed', $e);
    }
}



/*
 * Either a user is logged in or  the person will be shown specified page.
 */
function user_or_page($page){
    if(empty($_SESSION['user'])){
        page_show($page);
        return false;
    }

    return $_SESSION['user'];
}



/*
 * Return $with_rights if the current user has the specified rights
 * Return $without_rights if not
 */
function return_with_rights($rights, $with_rights, $without_rights = null){
    try{
        if(has_rights($rights)){
            return $with_rights;
        }

        return $without_rights;

    }catch(Exception $e){
        throw new BException('return_with_rights(): Failed', $e);
    }
}



/*
 * Return $with_groups if the current user is member of the specified groups
 * Return $without_groups if not
 */
function return_with_groups($groups, $with_groups, $without_groups = null){
    try{
        if(has_groups($groups)){
            return $with_groups;
        }

        return $without_groups;

    }catch(Exception $e){
        throw new BException('return_with_groups(): Failed', $e);
    }
}



/*
 * Read extended signin
 */
function check_extended_session(){
    global $_CONFIG;

    try{
        if(empty($_CONFIG['sessions']['extended']['enabled'])){
            return false;
        }

        if(isset($_COOKIE['extsession']) and !isset($_SESSION['user'])) {
            /*
             * Pull  extsession data
             */
            $ext = sql_get('SELECT `users_id` FROM `extended_sessions` WHERE `session_key` = ":session_key" AND DATE(`addedon`) < DATE(NOW());', array(':session_key' => cfm($_COOKIE['extsession'])));

            if($ext['users_id']) {
                $user = sql_get('SELECT * FROM `users` WHERE `users`.`id` = :id', array(':id' => cfi($ext['users_id'])));

                if($user['id']){
                    /*
                     * Auto sign in user
                     */
                    load_libs('user');
                    user_signin($user, true);

                }else{
                    /*
                     * Remove cookie
                     */
                    setcookie('extsession', 'stub', 1);
                }

            }else{
                /*
                 * Remove cookie
                 */
                setcookie('extsession', 'stub', 1);
            }
        }

    }catch(Exception $e){
        throw new BException('user_create_extended_session(): Failed', $e);
    }
}



/*
 * Return the first non empty argument
 */
function not_empty(){
    foreach(func_get_args() as $argument){
        if($argument){
            return $argument;
        }
    }

    return $argument;
}



/*
 * Return the first non null argument
 */
function not_null(){
    foreach(func_get_args() as $argument){
        if($argument === null) continue;
        return $argument;
    }
}



/*
 * Return the first non empty argument
 */
function pick_random($count){
    try{
        $args = func_get_args();

        /*
         * Remove the $count argument from the list
         */
        array_shift($args);

        if(!$count){
            /*
             * Get a random count
             */
            $count = mt_rand(1, count($args));
            $array = true;
        }

        if(($count < 1) or ($count > count($args))){
            throw new BException(tr('pick_random(): Invalid count ":count" specified for ":args" arguments', array(':count' => $count, ':args' => count($args))), 'invalid');

        }elseif($count == 1){
            if(empty($array)){
                return $args[array_rand($args, $count)];
            }

            return array($args[array_rand($args, $count)]);

        }else{
            $retval = array();

            for($i = 0; $i < $count; $i++){
                $retval[] = $args[$key = array_rand($args)];
                unset($args[$key]);
            }

            return $retval;
        }

    }catch(Exception $e){
        throw new BException(tr('pick_random(): Failed'), $e);
    }
}



/*
 * Return display status for specified status
 */
function status($status, $list = null){
    try{
        if(is_array($list)){
            /*
             * $list contains list of possible statusses
             */
            if(isset($list[$status])){
                return $list[$status];
            }


            return 'Unknown';
        }

        if($status === null){
            if($list){
                /*
                 * Alternative name specified
                 */
                return $list;
            }

            return 'Ok';
        }

        return str_capitalize(str_replace('-', ' ', $status));

    }catch(Exception $e){
        throw new BException(tr('status(): Failed'), $e);
    }
}



/*
 * Generate a CSRF code and set it in the $_SESSION[csrf] array
 */
function set_csrf($prefix = ''){
    global $_CONFIG, $core;

    try{
        if(empty($_CONFIG['security']['csrf']['enabled'])){
            /*
             * CSRF check system has been disabled
             */
            return false;
        }

        if($core->register('csrf')){
            return $core->register('csrf');
        }

        /*
         * Avoid people messing around
         */
        if(isset($_SESSION['csrf']) and (count($_SESSION['csrf']) >= $_CONFIG['security']['csrf']['buffer_size'])){
            /*
             * Too many csrf, so too many post requests open. Remove the oldest
             * CSRF code and add a new one
             */
            if(count($_SESSION['csrf']) >= ($_CONFIG['security']['csrf']['buffer_size'] + 5)){
                /*
                 * WTF? How did we get so many?? Throw it all away, start over
                 */
                unset($_SESSION['csrf']);

            }else{
                array_shift($_SESSION['csrf']);
            }
        }

        $csrf = $prefix.unique_code('sha256');

        if(empty($_SESSION['csrf'])){
            $_SESSION['csrf'] = array();
        }

        $_SESSION['csrf'][$csrf] = new DateTime();
        $_SESSION['csrf'][$csrf] = $_SESSION['csrf'][$csrf]->getTimestamp();

        $core->register('csrf', $csrf);
        return $csrf;

    }catch(Exception $e){
        throw new BException(tr('set_csrf(): Failed'), $e);
    }
}



/*
 *
 */
function check_csrf(){
    global $_CONFIG, $core;

    try{
        if(empty($_CONFIG['security']['csrf']['enabled'])){
            /*
             * CSRF check system has been disabled
             */
            return false;
        }

        if(!$core->callType('http') and !$core->callType('admin')){
            /*
             * CSRF only works for HTTP or ADMIN requests
             */
            return false;
        }

        if(!empty($core->register['csrf_ok'])){
            /*
             * CSRF check has already been executed for this post, all okay!
             */
            return true;
        }

        if(empty($_POST)){
            /*
             * There is no POST data
             */
            return false;
        }

        if(empty($_POST['csrf'])){
log_file($core->callType());
            throw new BException(tr('check_csrf(): No CSRF field specified'), 'warning/not-specified');
        }

        if($core->callType('ajax')){
            if(substr($_POST['csrf'], 0, 5) != 'ajax_'){
                /*
                 * Invalid CSRF code is sppokie, don't make this a warning
                 */
                throw new BException(tr('check_csrf(): Specified CSRF ":code" is invalid'), 'invalid');
            }
        }

        if(empty($_SESSION['csrf'][$_POST['csrf']])){
            throw new BException(tr('check_csrf(): Specified CSRF ":code" does not exist', array(':code' => $_POST['csrf'])), 'warning/not-exist');
        }

        /*
         * Get the code from $_SESSION and delete it so it won't be used twice
         */
        $timestamp = $_SESSION['csrf'][$_POST['csrf']];
        $now       = new DateTime();

        unset($_SESSION['csrf'][$_POST['csrf']]);

        /*
         * Code timed out?
         */
        if($_CONFIG['security']['csrf']['timeout']){
            if(($timestamp + $_CONFIG['security']['csrf']['timeout']) < $now->getTimestamp()){
                throw new BException(tr('check_csrf(): Specified CSRF ":code" timed out', array(':code' => $_POST['csrf'])), 'warning/timeout');
            }
        }

        $core->register['csrf_ok'] = true;

        if($core->callType('ajax')){
            /*
             * Send new CSRF code with the AJAX return payload
             */
            $core->register['ajax_csrf'] = set_csrf('ajax_');
        }

        return true;

    }catch(Exception $e){
        /*
         * CSRF check failed, drop $_POST
         */
        foreach($_POST as $key => $value){
            if(substr($key, -6, 6) === 'submit'){
                unset($_POST[$key]);
            }
        }
log_file('aaaaaaaaaaaaaaaaaaaaaaaaaaaaa');
log_file($core->callType('http'));
        log_file($e);
        html_flash_set(tr('The form data was too old, please try again'), 'warning');
    }
}



/*
 * Update the session with values directly from $_REQUEST
 */
function session_request_register($key, $valid = null){
    try{
        $_SESSION[$key] = isset_get($_REQUEST[$key], isset_get($_SESSION[$key]));

        if($valid){
            /*
             * Only accept values in this valid list (AND empty!)
             * Invalid values will be set to null
             */
            if(!in_array($_SESSION[$key], array_force($valid))){
                $_SESSION[$key] = null;
            }
        }

        if(empty($_SESSION[$key])){
            unset($_SESSION[$key]);
            return null;
        }

        return $_SESSION[$key];

    }catch(Exception $e){
        throw new BException('session_request_register(): Failed', $e);
    }
}



/*
 * Will return $return if the specified item id is in the specified source.
 */
function in_source($source, $key, $return = true){
    try{
        if(!is_array($source)){
            throw new BException(tr('in_source(): Specified source ":source" should be an array', array(':source' => $source)), 'invalid');
        }

        if(isset_get($source[$key])){
            return $return;
        }

        return '';

    }catch(Exception $e){
        throw new BException('in_source(): Failed', $e);
    }
}



/*
 *
 */
function is_natural($number, $start = 1){
    try{
        if(!is_numeric($number)){
            return false;
        }

        if($number < $start){
            return false;
        }

        if($number != (integer) $number){
            return false;
        }

        return true;

    }catch(Exception $e){
        throw new BException('is_natural(): Failed', $e);
    }
}



/*
 * Returns true if the specified string is a version, or false if it is not
 *
 * @author Sven Olaf Oostenbrink <sven@capmega.com>
 * @copyright Copyright (c) 2018 Capmega
 * @license http://opensource.org/licenses/GPL-2.0 GNU Public License, Version 2
 * @category Function reference
 * @package system
 * @version 2.5.46: Added function and documentation
 *
 * @param string $version The version to be validated
 * @return boolean True if the specified $version is an N.N.N version string
 */
function is_version($version){
    try{
        $valid = preg_match('/\d+\.\d+\.\d+/', $version);
        return $valid;

    }catch(Exception $e){
        throw new BException('is_version(): Failed', $e);
    }
}



/*
 *
 */
function is_new($entry){
    try{
        if(!is_array($entry)){
            throw new BException(tr('is_new(): Specified entry is not an array'), 'invalid');
        }

        if(isset_get($entry['status']) === '_new'){
            return true;
        }

        if(isset_get($entry['id']) === null){
            return true;
        }

        return false;

    }catch(Exception $e){
        throw new BException('is_new(): Failed', $e);
    }
}



/*
 *
 */
function force_natural($number, $default = 1, $start = 1){
    try{
        if(!is_numeric($number)){
            return (integer) $default;
        }

        if($number < $start){
            return (integer) $default;
        }

        if(!is_int($number)){
            return (integer) round($number);
        }

        return (integer) $number;

    }catch(Exception $e){
        throw new BException('force_natural(): Failed', $e);
    }
}



/*
 * Return a code that is guaranteed unique
 */
function unique_code($hash = 'sha512'){
    global $_CONFIG;

    try{
        return hash($hash, uniqid('', true).microtime(true).$_CONFIG['security']['seed']);

    }catch(Exception $e){
        throw new BException('unique_code(): Failed', $e);
    }
}



/*
 *
 */
function name($user = null, $key_prefix = '', $default = null){
    try{
        if($user){
            if($key_prefix){
                $key_prefix = str_ends($key_prefix, '_');
            }

            if(is_scalar($user)){
                if(!is_numeric($user)){
                    /*
                     * String, assume its a username
                     */
                    return $user;
                }

                /*
                 * This is not a user assoc array, but a user ID.
                 * Fetch user data from DB, then treat it as an array
                 */
                if(!$user = sql_get('SELECT `nickname`, `name`, `username`, `email` FROM `users` WHERE `id` = :id', array(':id' => $user))){
                    throw new BException('name(): Specified user id ":id" does not exist', array(':id' => str_log($user)), 'not-exists');
                }
            }

            if(!is_array($user)){
                throw new BException(tr('name(): Invalid data specified, please specify either user id, name, or an array containing username, email and or id'), 'invalid');
            }

            $user = not_empty(isset_get($user[$key_prefix.'nickname']), isset_get($user[$key_prefix.'name']), isset_get($user[$key_prefix.'username']), isset_get($user[$key_prefix.'email']));
            $user = trim($user);

            if($user){
                return $user;
            }
        }

        if($default === null){
            $default = tr('Guest');
        }

        /*
         * No user data found, assume guest user.
         */
        return $default;

    }catch(Exception $e){
        throw new BException(tr('name(): Failed'), $e);
    }
}



/*
 * Show the specified page
 *
 * @author Sven Olaf Oostenbrink <sven@capmega.com>
 * @copyright Copyright (c) 2018 Capmega
 * @license http://opensource.org/licenses/GPL-2.0 GNU Public License, Version 2
 * @category Function reference
 * @package system
 */
function page_show($pagename, $params = null, $get = null){
    global $_CONFIG, $core;

    try{
        array_ensure($params, 'message');

        if($get){
            if(!is_array($get)){
                throw new BException(tr('page_show(): Specified $get MUST be an array, but is an ":type"', array(':type' => gettype($get))), 'invalid');
            }

            $_GET = $get;
        }

        if(defined('LANGUAGE')){
            $language = LANGUAGE;

        }else{
            $language = 'en';
        }

        $params['page'] = $pagename;

        if(is_numeric($pagename)){
            /*
             * This is a system page, HTTP code. Use the page code as http code as well
             */
            $core->register['http_code'] = $pagename;
        }

        $core->register['real_script'] = $pagename;

        switch($core->callType()){
            case 'ajax':
                $include = ROOT.'www/'.$language.'/ajax/'.$pagename.'.php';

                if(isset_get($params['exists'])){
                    return file_exists($include);
                }

                /*
                 * Execute ajax page
                 */
                log_file(tr('Showing ":language" language ajax page ":page"', array(':page' => $pagename, ':language' => $language)), 'page-show', 'VERBOSE/cyan');
                return include($include);

            case 'api':
                $include = ROOT.'www/api/'.(is_numeric($pagename) ? 'system/' : '').$pagename.'.php';

                if(isset_get($params['exists'])){
                    return file_exists($include);
                }

                /*
                 * Execute ajax page
                 */
                log_file(tr('Showing ":language" language api page ":page"', array(':page' => $pagename, ':language' => $language)), 'page-show', 'VERBOSE/cyan');
                return include($include);

            case 'admin':
                $admin = '/admin';
                // FALLTHROUGH

            default:
                if(is_numeric($pagename)){
                    $include = ROOT.'www/'.$language.isset_get($admin).'/system/'.$pagename.'.php';

                    if(isset_get($params['exists'])){
                        return file_exists($include);
                    }

                    log_file(tr('Showing ":language" language system page ":page"', array(':page' => $pagename, ':language' => $language)), 'page-show', 'warning');

                    /*
                     * Wait a small random time to avoid timing attacks on
                     * system pages
                     */
                    usleep(mt_rand(1, 250));

                }else{
                    $include = ROOT.'www/'.$language.isset_get($admin).'/'.$pagename.'.php';

                    if(isset_get($params['exists'])){
                        return file_exists($include);
                    }

                    log_file(tr('Showing ":language" language http page ":page"', array(':page' => $pagename, ':language' => $language)), 'page-show', 'VERBOSE/cyan');
                }

                $result = include($include);

                if(isset_get($params['return'])){
                    return $result;
                }
        }

        die();

    }catch(Exception $e){
        if(isset($include) and !file_exists($include)){
            throw new BException(tr('page_show(): The requested page ":page" does not exist', array(':page' => $pagename)), 'not-exists');
        }

        throw new BException(tr('page_show(): Failed to show page ":page"', array(':page' => $pagename)), $e);
    }
}



/*
 * Throw an "under-construction" exception
 */
function under_construction($functionality = ''){
    if($functionality){
        throw new BException(tr('The functionality ":f" is under construction!', array(':f' => $functionality)), 'under-construction');
    }

    throw new BException(tr('This function is under construction!'), 'under-construction');
}



/*
 * Throw an "obsolete" exception
 */
function obsolete($functionality = ''){
    notify(array('code'    => 'obsolete',
                 'groups'  => 'developers',
                 'title'   => tr('Obsolete function used'),
                 'message' => tr('Function ":function" is used in ":file@:@line" in project ":project"', array(':function' => current_function(),
                                                                                                               ':file'     => current_file(),
                                                                                                               ':line'     => current_line(),
                                                                                                               ':project'  => PROJECT))));

    if($functionality){
        throw new BException(tr('The functionality ":f" is obsolete!', array(':f' => $functionality)), 'obsolete');
    }

    throw new BException(tr('This function is obsolete!'), 'obsolete');
}



/*
 * Throw an "not-supported" exception
 */
function not_supported($functionality = ''){
    if($functionality){
        throw new BException(tr('The functionality ":f" is not support!', array(':f' => $functionality)), 'not-supported');
    }

    throw new BException(tr('This function is not supported!'), 'not-supported');
}



/*
 * Return $source if $source is not considered "empty". Return null if specified variable is considered "empty", like 0, "", array(), etc.
 *
 * @author Sven Olaf Oostenbrink <sven@capmega.com>
 * @copyright Copyright (c) 2018 Capmega
 * @license http://opensource.org/licenses/GPL-2.0 GNU Public License, Version 2
 * @category Function reference
 * @package system
 * @see get_empty()
 * @note This function is a wrapper for get_empty($source, null);
 * @version 2.6.27: Added documentation
 * @example
 * code
 * $result = get_null(false);
 * showdie($result);
 * /code
 *
 * This would return
 * code
 * null
 * /code
 *
 * @param mixed $source The value to be tested. If this value doesn't evaluate to empty, it will be returned
 * @return mixed Either $source or null, depending on if $source is empty or not
 */
function get_null($source){
    try{
        return get_empty($source, null);

    }catch(Exception $e){
        throw new BException(tr('get_null(): Failed'), $e);
    }
}



/*
 * Return $source if $source is not considered "empty". Return $default if specified variable is considered "empty", like 0, "", array(), etc.
 *
 * @author Sven Olaf Oostenbrink <sven@capmega.com>
 * @copyright Copyright (c) 2018 Capmega
 * @license http://opensource.org/licenses/GPL-2.0 GNU Public License, Version 2
 * @category Function reference
 * @package system
 * @see get_null()
 * @version 2.6.27: Added function and documentation
 * @example
 * code
 * $result = get_empty(null, false);
 * showdie($result);
 * /code
 *
 * This would return
 * code
 * false
 * /code
 *
 * @param mixed $source The value to be tested. If this value doesn't evaluate to empty, it will be returned
 * @param mixed $default The value to be returned if $source evalidates to empty
 * @return mixed Either $source or $default, depending on if $source is empty or not
 */
function get_empty($source, $default){
    try{
        if($source){
            return $source;
        }

        return $default;

    }catch(Exception $e){
        throw new BException(tr('get_empty(): Failed'), $e);
    }
}



/*
 * Return the value quoted if non numeric string
 */
function quote($value){
    try{
        if(!is_numeric($value) and is_string($value)){
            return '"'.$value.'"';
        }

        return $value;

    }catch(Exception $e){
        throw new BException(tr('quote(): Failed'), $e);
    }
}



/*
 * Ensure that the specifed library is installed. If not, install it before
 * continuing
 */
function ensure_installed($params){
    try{
        array_ensure($params);

        /*
         * Check if specified library is installed
         */
        if(!isset($params['name'])){
            throw new BException(tr('ensure_installed(): No name specified for library'), 'not-specified');
        }

        /*
         * Test available files
         */
        if(isset($params['checks'])){
            foreach(array_force($params['checks']) as $path){
                if(!file_exists($path)){
                    $fail = 'path '.$path;
                    break;
                }
            }
        }

        /*
         * Test available functions
         */
        if(isset($params['functions']) and !isset($fail)){
            foreach(array_force($params['functions']) as $function){
                if(!function_exists($function)){
                    $fail = 'function '.$function;
                    break;
                }
            }
        }

        /*
         * Test available functions
         */
        if(isset($params['which']) and !isset($fail)){
            foreach(array_force($params['which']) as $program){
                if(!file_which($program)){
                    $fail = 'which '.$program;
                    break;
                }
            }
        }

        /*
         * If a test failed, run the installer for this function
         */
        if(!empty($fail)){
            log_file(tr('Installation test ":test" failed, running installer ":installer"', array(':test' => $fail, ':installer' => $params['callback'])), 'ensure-installed', 'yellow');
            return $params['callback']($params);
        }

    }catch(Exception $e){
        throw new BException(tr('ensure_installed(): Failed'), $e);
    }
}



/*
 *
 */
function ensure_value($value, $enum, $default){
    try{
        if(in_array($value, $enum)){
           return $value;
        }

        return $default;

    }catch(Exception $e){
        throw new BException(tr('ensure_value(): Failed'), $e);
    }
}



/*
 * Disconnect from webserver but continue working
 */
function disconnect(){
    try{
        switch(php_sapi_name()){
            case 'fpm-fcgi':
                fastcgi_finish_request();
                break;

            case '':
                throw new BException(tr('disconnect(): No SAPI detected'), 'unknown');

            default:
                throw new BException(tr('disconnect(): Unknown SAPI ":sapi" detected', array(':sapi' => php_sapi_name())), 'unknown');
        }

    }catch(Exception $e){
        throw new BException(tr('disconnect(): Failed'), $e);
    }
}



/*
 * Execute the specified callback function with the specified $params only if the callback has been set with an executable function
 *
 * @author Sven Olaf Oostenbrink <sven@capmega.com>
 * @copyright Copyright (c) 2018 Capmega
 * @license http://opensource.org/licenses/GPL-2.0 GNU Public License, Version 2
 * @category Function reference
 * @package system
 * @version 2.0.6: Added documentation
 *
 * @param $callback
 * @param null params $params
  * @return string The results from the callback function, or null if no callback function was specified
 */
function execute_callback($callback, $params = null){
    try{
        if(is_callable($callback)){
            return $callback($params);
        }

        return null;

    }catch(Exception $e){
        throw new BException(tr('execute_callback(): Failed'), $e);
    }
}



/*
 *
 */
function get_boolean($value){
    try{
        switch(strtolower($value)){
            case 'off':
                return false;

            case 'on':
                return true;

            case 'true':
                return true;

            case 'false':
                return false;

            case '1':
                return true;

            case '0':
                return false;

            default:
                throw new BException(tr('get_boolean(): Unknown value ":value"', array(':value' => $value)), 'unknown');
        }

    }catch(Exception $e){
        throw new BException(tr('get_boolean(): Failed'), $e);
    }
}



/*
 *
 */
function language_lock($language, $script = null){
    global $core;

    static $checked   = false;
    static $incorrect = false;

    try{
        if(is_array($script)){
            /*
             * Script here will contain actually a list of all scripts for
             * each language. This can then be used to determine the name
             * of the script in the correct language to build linksx
             */
            $core->register['scripts'] = $script;
        }

        /*
         *
         */
        if(!$checked){
            $checked = true;

            if($language and (LANGUAGE !== $language)){
                $incorrect = true;
            }
        }

        if(!is_array($script)){
            /*
             * Show the specified script, it will create the content for
             * this $core->register['script']
             */
            page_show($script);
        }

        /*
         * Script and language match, continue
         */
        if($incorrect){
            page_show(404);
        }

    }catch(Exception $e){
        throw new BException(tr('language_lock(): Failed'), $e);
    }
}



/*
 * Read value for specified key from $_SESSION[cache][$key]
 *
 * If $_SESSION[cache][$key] does not exist, then execute the callback and
 * store the resulting value in $_SESSION[cache][$key]
 */
function session_cache($key, $callback){
    try{
        if(empty($_SESSION)){
            return null;
        }

        if(!isset($_SESSION['cache'])){
            $_SESSION['cache'] = array();
        }

        if(!isset($_SESSION['cache'][$key])){
            $_SESSION['cache'][$key] = $callback();
        }

        return $_SESSION['cache'][$key];

    }catch(Exception $e){
        throw new BException(tr('session_cache(): Failed'), $e);
    }
}



/*
 * BELOW ARE FUNCTIONS FROM EXTERNAL LIBRARIES THAT ARE INCLUDED IN STARTUP BECAUSE THEY ARE USED BEFORE THOSE OTHER LIBRARIES ARE LOADED
 */



/*
 * Adds the required amount of copies of the specified file to random CDN servers
 */
function cdn_add_files($files, $section = 'pub', $group = null, $delete = true){
    global $_CONFIG;

    try{
        if(!$_CONFIG['cdn']['enabled']){
            return false;
        }

        log_file(tr('cdn_add_files(): Adding files ":files"', array(':files' => $files)), 'DEBUG/cdn');

        if(!$section){
            throw new BException(tr('cdn_add_files(): No section specified'), 'not-specified');
        }

        if(!$files){
            throw new BException(tr('cdn_add_files(): No files specified'), 'not-specified');
        }

        /*
         * In what servers are we going to store these files?
         */
        $files       = array_force($files);
        $servers     = cdn_assign_servers();
        $file_insert = sql_prepare('INSERT IGNORE INTO `cdn_files` (`servers_id`, `section`, `group`, `file`)
                                    VALUES                         (:servers_id , :section , :group , :file )');

        /*
         * Register at what CDN servers the files will be uploaded, and send the
         * files there
         */
        foreach($servers as $servers_id => $server){
            foreach($files as $url => $file){
                log_file(tr('cdn_add_files(): Added file ":file" with url ":url" to CDN server ":server"', array(':file' => $file, ':url' => $url, ':server' => $server)), 'DEBUG/cdn');

                $file_insert->execute(array(':servers_id' => $servers_id,
                                            ':section'    => $section,
                                            ':group'      => $group,
                                            ':file'       => str_starts($url, '/')));
            }

            /*
             * Send the files
             */
            cdn_send_files($files, $server, $section, $group);
        }

        /*
         * Now that the file has been sent to the CDN system delete the file
         * locally
         */
        if($delete){
            foreach($files as $url => $file){
                file_delete($file, ROOT);
            }
        }

        return count($files);

    }catch(Exception $e){
        throw new BException('cdn_add_files(): Failed', $e);
    }
}



/*
 * Return a correct URL for CDN objects like css, javascript, image, video, downloadable files and more.
 *
 * @author Sven Olaf Oostenbrink <sven@capmega.com>
 * @copyright Copyright (c) 2018 Capmega
 * @license http://opensource.org/licenses/GPL-2.0 GNU Public License, Version 2
 * @category Function reference
 * @package system
 * @see domain()
 * @see mapped_domain()
 * @version 2.4.9: Added documentation
 *
 * @params string $file
 * @params string $section
 * @params string $default If specified, use this default image if the specified file has not been found
 * @params boolean $force_cdn
 * @return string The result
 */
function cdn_domain($file = '', $section = 'pub', $default = null, $force_cdn = false){
    global $_CONFIG;
// :TODO: Database CDN servers (for the CDN network) have their own protocol (http or https) specified and thus will ignore the $_CONFIG[session][secure] directive, fix this!!!
    try{
        if(!$_CONFIG['cdn']['enabled'] and !$force_cdn){
            if($section == 'pub'){
                $section = not_empty($_CONFIG['cdn']['prefix'], '/');
            }

            return domain($file, null, $section, $_CONFIG['cdn']['domain'], null, false);
        }

        if($section == 'pub'){
            /*
             * Process pub files, "system" files like .css, .js, static website
             * images ,etc
             */
            if(!isset($_SESSION['cdn'])){
                /*
                 * Get a CDN server for this session
                 */
                $_SESSION['cdn'] = sql_get('SELECT   `baseurl`

                                            FROM     `cdn_servers`

                                            WHERE    `status` IS NULL

                                            ORDER BY RAND() LIMIT 1', true);

                if(empty($_SESSION['cdn'])){
                    /*
                     * There are no CDN servers available!
                     * Switch to working without CDN servers
                     */
                    notify(array('code'    => 'invalid',
                                 'groups'  => 'developers',
                                 'title'   => tr('Invalid configuration'),
                                 'message' => tr('cdn_domain(): The CDN system is enabled but there are no CDN servers configured')));

                    $_CONFIG['cdn']['enabled'] = false;
                    return cdn_domain($file, $section);

                }else{
                    $_SESSION['cdn'] = slash($_SESSION['cdn']).'pub/'.strtolower(str_replace('_', '-', PROJECT).'/');
                }
            }

            if(!empty($_CONFIG['cdn']['prefix'])){
                $file = $_CONFIG['cdn']['prefix'].$file;
            }

            return $_SESSION['cdn'].str_starts_not($file, '/');
        }

        /*
         * Get this URL from the CDN system
         */
        $url = sql_get('SELECT    `cdn_files`.`file`,
                                  `cdn_files`.`servers_id`,

                                  `cdn_servers`.`baseurl`

                        FROM      `cdn_files`

                        LEFT JOIN `cdn_servers`
                        ON        `cdn_files`.`servers_id` = `cdn_servers`.`id`

                        WHERE     `cdn_files`.`file` = :file
                        AND       `cdn_servers`.`status` IS NULL

                        ORDER BY  RAND()

                        LIMIT     1',

                        array(':file' => $file));

        if($url){
            /*
             * Yay, found the file in the CDN database!
             */
            return slash($url['baseurl']).strtolower(str_replace('_', '-', PROJECT)).$url['file'];
        }

        /*
         * The specified file is not found in the CDN system, return a default
         * image instead
         */
        if(!$default){
            $default = $_CONFIG['cdn']['img']['default'];
        }

        return cdn_domain($default, 'pub');

// :TODO: What why where?
        ///*
        // * We have a CDN server in session? If not, get one.
        // */
        //if(isset_get($_SESSION['cdn']) === null){
        //    $server = sql_get('SELECT `baseurl` FROM `cdn_servers` WHERE `status` IS NULL ORDER BY RAND() LIMIT 1', true);
        //
        //    if(!$server){
        //        /*
        //         * Err we have no CDN servers, though CDN is configured.. Just
        //         * continue locally?
        //         */
        //        notify('no-cdn-servers', tr('CDN system is enabled, but no availabe CDN servers were found'), 'developers');
        //        $_SESSION['cdn'] = false;
        //        return domain($url, $query, $prefix);
        //    }
        //
        //    $_SESSION['cdn'] = slash($server).strtolower(str_replace('_', '-', PROJECT));
        //}
        //
        //return $_SESSION['cdn'].$url;

    }catch(Exception $e){
        throw new BException('cdn_domain(): Failed', $e);
    }
}



/*
 * Cut and return a piece out of the source string, starting from the start string, stopping at the stop string.
 *
 * @author Sven Olaf Oostenbrink <sven@capmega.com>
 * @copyright Copyright (c) 2018 Capmega
 * @license http://opensource.org/licenses/GPL-2.0 GNU Public License, Version 2
 * @category Function reference
 * @package str
 * @see str_from()
 * @see str_until()
 * @version 2.0.0: Moved to system library, added documentation
 * @example
 * code
 * $result = str_cut('support@capmega.com', '@', '.');
 * showdie($result);
 * /code
 *
 * This would return
 * code
 * capmega
 * /code
 *
 * @param string $source The string to be cut
 * @params string $start The character(s) to start the cut
 * @params string $stop The character(s) to stop the cut
 * @return string The $source string between the first occurrences of start and $stop
 */
function str_cut($source, $start, $stop){
    try{
        return str_until(str_from($source, $start), $stop);

    }catch(Exception $e){
        throw new BException(tr('str_cut(): Failed'), $e);
    }
}



/*
 * Returns true if the specified $needle exists in the specified $haystack
 *
 * This is a simple wrapper function to strpos() which does not require testing for false, as the output is boolean. If the $needle exists in the $haystack, true will be returned, else false will be returned.
 *
 * @author Sven Olaf Oostenbrink <sven@capmega.com>
 * @copyright Copyright (c) 2018 Capmega
 * @license http://opensource.org/licenses/GPL-2.0 GNU Public License, Version 2
 * @category Function reference
 * @package str
 * @see strpos()
 * @see strstr()
 * @version 1.26.1: Added function and documentation
 * @example
 * code
 * $result = str_exists('This function is completely foobar', 'foobar');
 * showdie($result);
 * /code
 *
 * This would return
 * code
 * true
 * /code
 *
 * @param string $haystack The source string in which this function needs to find $needle
 * @params string $needle The string that will be searched for in $haystack
 * @return boolean True if the $needle exists in $haystack, false otherwise
 */
function str_exists($haystack, $needle){
    try{
        return (strpos($haystack, $needle) !== false);

    }catch(Exception $e){
        throw new BException(tr('str_exists(): Failed'), $e);
    }
}



/*
 * Cleanup string
 */
function str_clean($source, $utf8 = true){
    try{
        if(!is_scalar($source)){
            if(!is_null($source)){
                throw new BException(tr('str_clean(): Specified source ":source" from ":location" should be datatype "string" but has datatype ":datatype"', array(':source' => $source, ':datatype' => gettype($source), ':location' => current_file(1).'@'.current_line(1))), 'invalid');
            }
        }

        if($utf8){
            load_libs('utf8');

            $source = mb_trim(html_entity_decode(utf8_unescape(strip_tags(utf8_escape($source)))));
// :TODO: Check if the next line should also be added!
//            $source = preg_replace('/\s|\/|\?|&+/u', $replace, $source);

            return $source;
        }

        return mb_trim(html_entity_decode(strip_tags($source)));

    }catch(Exception $e){
        throw new BException(tr('str_clean(): Failed with string ":string"', array(':string' => $source)), $e);
    }
// :TODO:SVEN:20130709: Check if we should be using mysqli_escape_string() or addslashes(), since the former requires SQL connection, but the latter does NOT have correct UTF8 support!!
//    return mysqli_escape_string(trim(decode_entities(mb_strip_tags($str))));
}



/*
 * Return the given string from the specified needle
 */
function str_from($source, $needle, $more = 0, $require = false){
    try{
        if(!$needle){
            throw new BException('str_from(): No needle specified', 'not-specified');
        }

        $pos = mb_strpos($source, $needle);

        if($pos === false){
            if($require){
                return '';
            }

            return $source;
        }

        return mb_substr($source, $pos + mb_strlen($needle) - $more);

    }catch(Exception $e){
        throw new BException(tr('str_from(): Failed for string ":string"', array(':string' => $source)), $e);
    }
}



/*
 * Return the given string from 0 until the specified needle
 */
function str_until($source, $needle, $more = 0, $start = 0, $require = false){
    try{
        if(!$needle){
            throw new BException('str_until(): No needle specified', 'not-specified');
        }

        $pos = mb_strpos($source, $needle);

        if($pos === false){
            if($require){
                return '';
            }

            return $source;
        }

        return mb_substr($source, $start, $pos + $more);

    }catch(Exception $e){
        throw new BException(tr('str_until(): Failed for string ":string"', array(':string' => $source)), $e);
    }
}



/*
 * Return the given string from the specified needle, starting from the end
 */
function str_rfrom($source, $needle, $more = 0){
    try{
        if(!$needle){
            throw new BException('str_rfrom(): No needle specified', 'not-specified');
        }

        $pos = mb_strrpos($source, $needle);

        if($pos === false) return $source;

        return mb_substr($source, $pos + mb_strlen($needle) - $more);

    }catch(Exception $e){
        throw new BException(tr('str_rfrom(): Failed for string ":string"', array(':string' => $source)), $e);
    }
}



/*
 * Return the given string from 0 until the specified needle, starting from the end
 */
function str_runtil($source, $needle, $more = 0, $start = 0){
    try{
        if(!$needle){
            throw new BException('str_runtil(): No needle specified', 'not-specified');
        }

        $pos = mb_strrpos($source, $needle);

        if($pos === false) return $source;

        return mb_substr($source, $start, $pos + $more);

    }catch(Exception $e){
        throw new BException(tr('str_runtil(): Failed for string ":string"', array(':string' => $source)), $e);
    }
}



/*
 * Ensure that specified source string starts with specified string
 */
function str_starts($source, $string){
    try{
        if(mb_substr($source, 0, mb_strlen($string)) == $string){
            return $source;
        }

        return $string.$source;

    }catch(Exception $e){
        throw new BException(tr('str_starts(): Failed for ":source"', array(':source' => $source)), $e);
    }
}



/*
 * Ensure that specified source string starts NOT with specified string
 */
function str_starts_not($source, $string){
    try{
        while(mb_substr($source, 0, mb_strlen($string)) == $string){
            $source = mb_substr($source, mb_strlen($string));
        }

        return $source;

    }catch(Exception $e){
        throw new BException(tr('str_starts_not(): Failed for ":source"', array(':source' => $source)), $e);
    }
}



/*
 * Ensure that specified string ends with specified character
 */
function str_ends($source, $string){
    try{
        $length = mb_strlen($string);

        if(mb_substr($source, -$length, $length) == $string){
            return $source;
        }

        return $source.$string;

    }catch(Exception $e){
        throw new BException('str_ends(): Failed', $e);
    }
}



/*
 * Ensure that specified string ends NOT with specified character
 */
function str_ends_not($source, $strings, $loop = true){
    try{
        if(is_array($strings)){
            /*
             * For array test, we always loop
             */
            $redo = true;

            while($redo){
                $redo = false;

                foreach($strings as $string){
                    $new = str_ends_not($source, $string, true);

                    if($new != $source){
                        // A change was made, we have to rerun over it.
                        $redo = true;
                    }

                    $source = $new;
                }
            }

        }else{
            /*
             * Check for only one character
             */
            $length = mb_strlen($strings);

            while(mb_substr($source, -$length, $length) == $strings){
                $source = mb_substr($source, 0, -$length);
                if(!$loop) break;
            }
        }

        return $source;

    }catch(Exception $e){
        throw new BException('str_ends_not(): Failed', $e);
    }
}



/*
 * Ensure that specified string ends with slash
 */
function slash($string){
    try{
        return str_ends($string, '/');

    }catch(Exception $e){
        throw new BException('slash(): Failed', $e);
    }
}



/*
 * Ensure that specified string ends NOT with slash
 */
function unslash($string, $loop = true){
    try{
        return str_ends_not($string, '/', $loop);

    }catch(Exception $e){
        throw new BException('unslash(): Failed', $e);
    }
}



/*
 * Remove double "replace" chars
 */
function str_nodouble($source, $replace = '\1', $character = null, $case_insensitive = true){
    try{
        if($character){
            /*
             * Remove specific character
             */
            return preg_replace('/('.$character.')\\1+/u'.($case_insensitive ? 'i' : ''), $replace, $source);
        }

        /*
         * Remove ALL double characters
         */
        return preg_replace('/(.)\\1+/u'.($case_insensitive ? 'i' : ''), $replace, $source);

    }catch(Exception $e){
        throw new BException('str_nodouble(): Failed', $e);
    }
}



/*
 * Truncate string using the specified fill and method
 *
 * @author Sven Olaf Oostenbrink <sven@capmega.com>
 * @copyright Copyright (c) 2018 Capmega
 * @license http://opensource.org/licenses/GPL-2.0 GNU Public License, Version 2
 * @category Function reference
 * @package system
 * @note While log_console() will log towards the ROOT/data/log/ log files, cli_dot() will only log one single dot even though on the command line multiple dots may be shown
 * @see str_log()
 * @example
 * code
 * echo str_truncate('This is a long long long long test text!', 10);
 * }
 * /code
 *
 * This will return something like
 *
 * code
 * This is...
 * /code
 *
 * @param string $source
 * @param natural $length
 * @param string $fill
 * @param string $method
 * @param booelan $on_word
 * @return string The string, truncated if required, according to the specified truncating rules
 */
function str_truncate($source, $length, $fill = ' ... ', $method = 'right', $on_word = false){
    try{
        if(!$length or ($length < (mb_strlen($fill) + 1))){
            throw new BException('str_truncate(): No length or insufficient length specified. You must specify a length of minimal $fill length + 1', 'invalid');
        }

        if($length >= mb_strlen($source)){
            /*
             * No need to truncate, the string is short enough
             */
            return $source;
        }

        /*
         * Correct length
         */
        $length -= mb_strlen($fill);

        switch($method){
            case 'right':
                $retval = mb_substr($source, 0, $length);
                if($on_word and (strpos(substr($source, $length, 2), ' ') === false)){
                    if($pos = strrpos($retval, ' ')){
                        $retval = substr($retval, 0, $pos);
                    }
                }

                return trim($retval).$fill;

            case 'center':
                return mb_substr($source, 0, floor($length / 2)).$fill.mb_substr($source, -ceil($length / 2));

            case 'left':
                $retval = mb_substr($source, -$length, $length);

                if($on_word and substr($retval)){
                    if($pos = strpos($retval, ' ')){
                        $retval = substr($retval, $pos);
                    }
                }

                return $fill.trim($retval);

            default:
                throw new BException(tr('str_truncate(): Unknown method ":method" specified, please use "left", "center", or "right" or undefined which will default to "right"', array(':method' => $method)), 'unknown');
        }

    }catch(Exception $e){
        throw new BException(tr('str_truncate(): Failed for ":source"', array(':source' => $source)), $e);
    }
}



/*
 * Return a string that is suitable for logging.
 *
 * @author Sven Olaf Oostenbrink <sven@capmega.com>
 * @copyright Copyright (c) 2018 Capmega
 * @license http://opensource.org/licenses/GPL-2.0 GNU Public License, Version 2
 * @category Function reference
 * @package system
 * @note While log_console() will log towards the ROOT/data/log/ log files, cli_dot() will only log one single dot even though on the command line multiple dots may be shown
 * @see str_log()
 * @example
 * code
 * echo str_truncate('This is a long long long long test text!', 10);
 * }
 * /code
 *
 * This will return something like
 *
 * code
 * This is...
 * /code
 *
 * @param string $source
 * @param natural $length
 * @param string $fill
 * @param string $method
 * @param booelan $on_word
 * @return string The string, truncated if required, according to the specified truncating rules
 */
function str_log($source, $truncate = 8187, $separator = ', '){
    try{
        try{
            $json_encode = 'json_encode_custom';

        }catch(Exception $e){
            /*
             * Fuck...
             */
            $json_encode = 'json_encode';
        }

        if(!$source){
            if(is_numeric($source)){
                return 0;
            }

            return '';
        }

        if(!is_scalar($source)){
            if(is_array($source)){
                foreach($source as $key => &$value){
                    if(strstr($key, 'password')){
                        $value = '*** HIDDEN ***';
                        continue;
                    }

                    if(strstr($key, 'ssh_key')){
                        $value = '*** HIDDEN ***';
                        continue;
                    }
                }

                unset($value);

                $source = mb_trim($json_encode($source));

            }elseif(is_object($source) and ($source instanceof BException)){
                $source = $source->getCode().' / '.$source->getMessage();

            }else{
                $source = mb_trim($json_encode($source));
            }
        }

        return str_nodouble(preg_replace('/[\x00-\x1F\x80-\xFF]/', '', str_replace('  ', ' ', str_replace("\n", ' ', str_truncate($source, $truncate, ' ... ', 'center')))), '\1', ' ');

    }catch(Exception $e){
        if($e->getRealCode() === 'invalid'){
            notify($e->makeWarning(true));
            return "Data converted using print_r() instead of json_encode() because json_encode_custom() failed on this data: ".print_r($source, true);
        }

        throw new BException('str_log(): Failed', $e);
    }
}



/*
 * Returns the value of the first element of the specified array
 *
 * @author Sven Olaf Oostenbrink <sven@capmega.com>
 * @copyright Copyright (c) 2018 Capmega
 * @license http://opensource.org/licenses/GPL-2.0 GNU Public License, Version 2
 * @category Function reference
 * @package array
 * @see array_last()
 * @version 1.27.0: Added function and documentation
 *
 * @param array $source The source array from which the first value must be returned
 * @return mixed The first value of the specified source array
 */
function array_first($source){
    try{
        reset($source);
        return current($source);

    }catch(Exception $e){
        throw new BException('array_first(): Failed', $e);
    }
}



/*
 * Returns the value of the last element of the specified array
 *
 * @author Sven Olaf Oostenbrink <sven@capmega.com>
 * @copyright Copyright (c) 2018 Capmega
 * @license http://opensource.org/licenses/GPL-2.0 GNU Public License, Version 2
 * @category Function reference
 * @package array
 * @see array_first()
 * @see date_convert() Used to convert the sitemap entry dates
 * @version 1.27.0: Added function and documentation
 *
 * @param array $source The source array from which the last value must be returned
 * @return mixed The last value of the specified source array
 */
function array_last($source){
    try{
        return end($source);

    }catch(Exception $e){
        throw new BException('array_last(): Failed', $e);
    }
}



/*
 * Make sure the specified keys are available on the array
 *
 * @author Sven Olaf Oostenbrink <sven@capmega.com>
 * @copyright Copyright (c) 2018 Capmega
 * @license http://opensource.org/licenses/GPL-2.0 GNU Public License, Version 2
 * @category Function reference
 * @package array
 *
 * @param array $source
 * @param mixed (optional) $keys
 * @param mixed (optional) $default_value
 * @param mixed (optional) $trim_existing
 * @return array
 */
function array_ensure(&$source, $keys = '', $default_value = null, $trim_existing = false){
    try{
        if(!$source){
            $source = array();

        }elseif(!is_array($source)){
            if(is_object($source)){
                throw new BException(tr('array_ensure(): Specified source is not an array but an object of the class ":class"', array(':class' => get_class($source))), 'invalid');
            }

            throw new BException(tr('array_ensure(): Specified source is not an array but a ":type"', array(':type' => gettype($source))), 'invalid');
        }

        if($keys){
            foreach(array_force($keys) as $key){
                if(!$key){
                    continue;
                }

                if(array_key_exists($key, $source)){
                    if($trim_existing and is_string($source[$key])){
                        /*
                         * Automatically trim the found value
                         */
                        $source[$key] = trim($source[$key], (is_bool($trim_existing) ? ' ' : $trim_existing));
                    }

                }else{
                    $source[$key] = $default_value;
                }
            }
        }

    }catch(Exception $e){
        throw new BException('array_ensure(): Failed', $e);
    }
}



/*
 * Specified variable may be either string or array, but ensure that its returned as an array.
 *
 * @author Sven Olaf Oostenbrink <sven@capmega.com>
 * @copyright Copyright (c) 2018 Capmega
 * @license http://opensource.org/licenses/GPL-2.0 GNU Public License, Version 2
 * @category Function reference
 * @package system
 * @see str_force()
 * @example
 * code
 * print_r(array_force(array('test')));
 * /code
 *
 * This will return something like
 *
 * code
 * array('test')
 * /code
 *
 * code
 * print_r(array_force('test'));
 * /code
 *
 * This will return something like
 *
 * code
 * array('test')
 * /code
 *
 * @param string $source The variable that should be forced to be an array
 * @param string $separator
 * @return array The specified $source, but now converted to an array data type (if it was not an array yet)
 */
function array_force($source, $separator = ','){
    try{
        if(($source === '') or ($source === null)){
            return array();
        }

        if(!is_array($source)){
            if(!is_string($source)){
                return array($source);
            }

            return explode($separator, $source);
        }

        return $source;

    }catch(Exception $e){
        throw new BException('array_force(): Failed', $e);
    }
}



/*
 * Show a dot on the console each $each call if $each is false, "DONE" will be printed, with next line. Internal counter will reset if a different $each is received.
 *
 * @author Sven Olaf Oostenbrink <sven@capmega.com>
 * @copyright Copyright (c) 2018 Capmega
 * @license http://opensource.org/licenses/GPL-2.0 GNU Public License, Version 2
 * @category Function reference
 * @package system
 * @note While log_console() will log towards the ROOT/data/log/ log files, cli_dot() will only log one single dot even though on the command line multiple dots may be shown
 * @see log_console()
 * @example
 * code
 * for($i=0; $i < 100; $i++){
 *     cli_dot();
 * }
 * /code
 *
 * This will return something like
 *
 * code
 * ..........
 * /code
 *
 * @param natural $each
 * @param string $color
 * @param string $dot
 * @param boolean $quiet
 * @return boolean True if a dot was printed, false if not
 */
function cli_dot($each = 10, $color = 'green', $dot = '.', $quiet = false){
    static $count  = 0,
           $l_each = 0;

    try{
        if(!PLATFORM_CLI){
            return false;
        }

        if($quiet and QUIET){
            /*
             * Don't show this in QUIET mode
             */
            return false;
        }

        if($each === false){
            if($count){
                /*
                 * Only show "Done" if we have shown any dot at all
                 */
                log_console(tr('Done'), $color);

            }else{
                log_console('');
            }

            $l_each = 0;
            $count  = 0;
            return true;
        }

        $count++;

        if($l_each != $each){
            $l_each = $each;
            $count  = 0;
        }

        if($count >= $l_each){
            $count = 0;
            log_console($dot, $color, false);
            return true;
        }

    }catch(Exception $e){
        throw new BException('cli_dot(): Failed', $e);
    }
}



/*
 * CLI color code management class
 * Taken from http://www.if-not-true-then-false.com/2010/php-class-for-coloring-php-command-line-cli-scripts-output-php-output-colorizing-using-bash-shell-colors/
 *
 * @author Sven Olaf Oostenbrink <sven@capmega.com>
 * @copyright Copyright (c) 2018 Capmega
 * @license http://opensource.org/licenses/GPL-2.0 GNU Public License, Version 2
 * @category Function reference
 * @package cli
 */
class Colors {
    private $foreground_colors = array();
    private $background_colors = array();

    public function __construct() {
        try{
            /*
             * Set up shell colors
             */
            $this->foreground_colors['black']        = '0;30';
            $this->foreground_colors['dark_gray']    = '1;30';
            $this->foreground_colors['blue']         = '0;34';
            $this->foreground_colors['light_blue']   = '1;34';
            $this->foreground_colors['info']         = '1;34';
            $this->foreground_colors['green']        = '0;32';
            $this->foreground_colors['light_green']  = '1;32';
            $this->foreground_colors['success']      = '1;32';
            $this->foreground_colors['cyan']         = '0;36';
            $this->foreground_colors['light_cyan']   = '1;36';
            $this->foreground_colors['red']          = '0;31';
            $this->foreground_colors['light_red']    = '1;31';
            $this->foreground_colors['error']        = '1;31';
            $this->foreground_colors['exception']    = '1;31';
            $this->foreground_colors['bexception']   = '1;31';
            $this->foreground_colors['purple']       = '0;35';
            $this->foreground_colors['light_purple'] = '1;35';
            $this->foreground_colors['brown']        = '0;33';
            $this->foreground_colors['yellow']       = '1;33';
            $this->foreground_colors['warning']      = '1;33';
            $this->foreground_colors['light_gray']   = '0;37';
            $this->foreground_colors['white']        = '1;37';

            $this->background_colors['black']        = '40';
            $this->background_colors['red']          = '41';
            $this->background_colors['green']        = '42';
            $this->background_colors['yellow']       = '43';
            $this->background_colors['blue']         = '44';
            $this->background_colors['magenta']      = '45';
            $this->background_colors['cyan']         = '46';
            $this->background_colors['light_gray']   = '47';

        }catch(Exception $e){
            throw new BException(tr('Color::__construct(): Failed'), $e);
        }
    }

    /*
     * Returns colored string
     */
    public function getColoredString($string, $foreground_color = null, $background_color = null, $force = false, $reset = true) {
        try{
            $colored_string = '';

            if(!is_scalar($string)){
                log_console(tr('[ WARNING ] colors::getColoredString(): Specified text ":text" is not a string or scalar. Forcing text to string', array(':text' => $string)), 'warning');
                $string = str_log($string);
            }

            if(NOCOLOR and !$force){
                /*
                 * Do NOT apply color
                 */
                return $string;
            }

            if($foreground_color){
                if(!is_string($foreground_color) or !isset($this->foreground_colors[$foreground_color])){
                    /*
                     * If requested colors do not exist, return no
                     */
                    log_console(tr('[ WARNING ] colors::getColoredString(): specified foreground color ":color" for the next line does not exist. The line will be displayed without colors', array(':color' => $foreground_color)), 'warning');
                    return $string;
                }

                // Check if given foreground color found
                if(isset($this->foreground_colors[$foreground_color])) {
                    $colored_string .= "\033[".$this->foreground_colors[$foreground_color].'m';
                }
            }

            if($background_color){
                if(!is_string($background_color) or !isset($this->background_colors[$background_color])){
                    /*
                     * If requested colors do not exist, return no
                     */
                    log_console(tr('[ WARNING ] getColoredString(): specified background color ":color" for the next line does not exist. The line will be displayed without colors', array(':color' => $background_color)), 'warning');
                    return $string;
                }

                /*
                 * Check if given background color found
                 */
                if(isset($this->background_colors[$background_color])) {
                    $colored_string .= "\033[".$this->background_colors[$background_color].'m';
                }
            }

            /*
             * Add string and end coloring
             */
            $colored_string .=  $string;

            if($reset){
                $colored_string .= cli_reset_color();
            }

            return $colored_string;

        }catch(Exception $e){
            throw new BException(tr('Color::getColoredString(): Failed'), $e);
        }
    }

    /*
     * Returns all foreground color names
     */
    public function getForegroundColors(){
        return array_keys($this->foreground_colors);
    }

    /*
     * Returns all background color names
     */
    public function getBackgroundColors() {
        return array_keys($this->background_colors);
    }

    /*
     * Returns all background color names
     */
    public function resetColors() {

    }
}



/*
 * Return the specified string in the specified color
 */
function cli_color($string, $fore_color = null, $back_color = null, $force = false, $reset = true){
    try{
        static $color;

        if(!$color){
            $color = new Colors();
        }

        return $color->getColoredString($string, $fore_color, $back_color, $force, $reset);

    }catch(Exception $e){
        throw new BException('cli_color(): Failed', $e);
    }
}



/*
 * Return or echo CLI code to reset all colors
 */
function cli_reset_color($echo = false){
    try{
        if(!$echo){
            return "\033[0m";
        }

        echo "\033[0m";

    }catch(Exception $e){
        throw new BException('cli_reset_color(): Failed', $e);
    }
}



/*
 *
 */
function date_convert($date = null, $requested_format = 'human_datetime', $to_timezone = null, $from_timezone = null){
    global $_CONFIG;

    try{
        /*
         * Ensure we have some valid date string
         */
        if($date === null){
            $date = date('Y-m-d H:i:s');

        }elseif(!$date){
            return '';

        }elseif(is_numeric($date)){
            $date = date('Y-m-d H:i:s', $date);
        }

        /*
         * Compatibility check!
         * Older systems will still have the timezone specified as a single string, newer as an array
         * The difference between these two can result in systems no longer starting up after an update
         */
        if($to_timezone === null){
            $to_timezone = TIMEZONE;
        }

        if($from_timezone === null){
            $from_timezone = $_CONFIG['timezone']['system'];
        }

        /*
         * Ensure we have a valid format
         */
        if($requested_format == 'mysql'){
            /*
             * Use mysql format
             */
            $format = 'Y-m-d H:i:s';

        }elseif(isset($_CONFIG['formats'][$requested_format])){
            /*
             * Use predefined format
             */
            $format = $_CONFIG['formats'][$requested_format];

        }else{
            /*
             * Use custom format
             */
            $format = $requested_format;
        }

        /*
         * Force 12 or 24 hour format?
         */
        if($requested_format == 'object'){
            /*
             * Return a PHP DateTime object
             */
            $format = $requested_format;

        }else{
            switch($_CONFIG['formats']['force1224']){
                case false:
                    break;

                case '12':
                    /*
                     * Only add AM/PM in case original spec has 24H and no AM/PM
                     */
                    if(($requested_format != 'mysql') and strstr($format, 'g')){
                        $format = str_replace('H', 'g', $format);

                        if(!strstr($format, 'a')){
                            $format .= ' a';
                        }
                    }

                    break;

                case '24':
                    $format = str_replace('g', 'H', $format);
                    $format = trim(str_replace('a', '', $format));
                    break;

                default:
                    throw new BException(tr('date_convert(): Invalid force1224 hour format ":format" specified. Must be either false, "12", or "24". See $_CONFIG[formats][force1224]', array(':format' => $_CONFIG['formats']['force1224'])), 'invalid');
            }
        }

        /*
         * Create date in specified timezone (if specifed)
         * Return formatted date
         *
         * If specified date is already a DateTime object, then from_timezone will not work
         */
        if(is_scalar($date)){
            $date = new DateTime($date, ($from_timezone ? new DateTimeZone($from_timezone) : null));

        }else{
            if(!($date instanceof DateTime)){
                throw new BException(tr('date_convert(): Specified date variable is a ":type" which is invalid. Should be either scalar or a DateTime object', array(':type' => gettype($date))), 'invalid');
            }
        }

        if($to_timezone){
            /*
             * Output to specified timezone
             */
            $date->setTimezone(new DateTimeZone($to_timezone));
        }

        try{
            if($format === 'object'){
                return $date;
            }

            $retval = $date->format($format);

            if(LANGUAGE === 'en'){
                return $retval;
            }

            load_libs('date');
            return date_translate($retval);

        }catch(Exception $e){
            throw new BException(tr('date_convert(): Failed to convert to format ":format" because ":e"', array(':format' => $format, ':e' => $e)), 'invalid');
        }

    }catch(Exception $e){
        throw new BException('date_convert(): Failed', $e);
    }
}



/*
 * This function will check the specified $source variable, estimate what datatype it should be, and cast it as that datatype. Empty strings will be returned as null
 *
 * @param mixed $source
 * @return mixed The variable with the datatype interpreted by this function
 */
function force_datatype($source){
    try{
        if(!is_scalar($source)){
            return $source;
        }

        if(is_numeric($source)){
            if((int) $source === $source){
                return (int) $source;
            }

            return (float) $source;
        }

        if($source === true){
            return true;
        }

        if($source === false){
            return false;
        }

        if($source === 'true'){
            return true;
        }

        if($source === 'false'){
            return false;
        }

        if($source === 'null'){
            return null;
        }

        if(!$source){
            /*
             * Assume null
             */
            return null;
        }

        return (string) $source;

    }catch(Exception $e){
        throw new BException('force_datatype(): Failed', $e);
    }
}



/*
 * BELOW ARE IMPORTANT BUT RARELY USED FUNCTIONS THAT HAVE CONTENTS IN HANDLER FILES
 */



/*
 * Show the correct HTML flash error message
 */
function error_message($e, $messages = array(), $default = null){
    return include(__DIR__.'/handlers/system-error-message.php');
}



/*
 * Switch to specified site type, and redirect back
 */
function switch_type($type, $redirect = ''){
    return include(__DIR__.'/handlers/system-switch-type.php');
}



/*
 *
 */
function get_global_data_path($section = '', $writable = true){
    return include(__DIR__.'/handlers/system-get-global-data-path.php');
}



/*
 * Execute the specified command as a background process
 *
 * The specified command will be executed in the background in a separate process and run_background() will immediately return control back to BASE.
 *
 * @author Sven Olaf Oostenbrink <sven@capmega.com>
 * @copyright Copyright (c) 2018 Capmega
 * @license http://opensource.org/licenses/GPL-2.0 GNU Public License, Version 2
 * @category Function reference
 * @package system
 * @see show()
 * @example
 * code
 * echo current_file();
 * /code
 *
 * This will return something like
 *
 * code
 * custom.php
 * /code
 *
 * @param string $cmd The command to be executed
 * @param boolean $log If set to true, the output of the command will be logged to
 * @param boolean $single If set to true,
 * @param string $term
 * @return natural The PID of the background process executing the requested command
 */
function run_background($cmd, $log = true, $single = true, $term = 'xterm', $wait = 0){
    return include(__DIR__.'/handlers/system-run-background.php');
}



/*
 * DEBUG FUNCTIONS BELOW HERE
 */



/*
 * Return the file where this call was made
 *
 * @author Sven Olaf Oostenbrink <sven@capmega.com>
 * @copyright Copyright (c) 2018 Capmega
 * @license http://opensource.org/licenses/GPL-2.0 GNU Public License, Version 2
 * @category Function reference
 * @package system
 * @see show()
 * @example
 * code
 * echo current_file();
 * /code
 *
 * This will return something like
 *
 * code
 * custom.php
 * /code
 *
 * @param integer $trace
 * @return string The file where this call was made. If $trace is specified and not zero, it will return the file $trace amount of function calls before of after that call was made
 */
function current_file($trace = 0){
    return include(__DIR__.'/handlers/debug-current-file.php');
}



/*
 * Return the line number where this call was made
 *
 * @author Sven Olaf Oostenbrink <sven@capmega.com>
 * @copyright Copyright (c) 2018 Capmega
 * @license http://opensource.org/licenses/GPL-2.0 GNU Public License, Version 2
 * @category Function reference
 * @package system
 * @see show()
 * @example
 * code
 * echo current_line();
 * /code
 *
 * This will return something like
 *
 * code
 * 275
 * /code
 *
 * @param integer $trace
 * @return string The line number in the file where this call was made. If $trace is specified and not zero, it will return the line number in the file $trace amount of function calls before of after that call was made
 */
function current_line($trace = 0){
    return include(__DIR__.'/handlers/debug-current-line.php');
}



/*
 * Return the function where this call was made
 *
 * @author Sven Olaf Oostenbrink <sven@capmega.com>
 * @copyright Copyright (c) 2018 Capmega
 * @license http://opensource.org/licenses/GPL-2.0 GNU Public License, Version 2
 * @category Function reference
 * @package system
 * @see show()
 * @example
 * code
 * echo current_function();
 * /code
 *
 * This will return something like
 *
 * code
 * c_page
 * /code
 *
 * @param integer $trace
 * @return string The name of the function where this call was made. If $trace is specified and not zero, it will return the function name $trace amount of functions before of after that call was made
 */
function current_function($trace = 0){
    return include(__DIR__.'/handlers/debug-current-function.php');
}



/*
 * Auto fill in values in HTML forms (very useful for debugging and testing)
 *
 * In environments where debug is enabled, this function can pre-fill large HTML forms with test data
 *
 * @author Sven Olaf Oostenbrink <sven@capmega.com>
 * @copyright Copyright (c) 2018 Capmega
 * @license http://opensource.org/licenses/GPL-2.0 GNU Public License, Version 2
 * @category Function reference
 * @package system
 * @note This function will NOT return any values when not running in debug mode
 * @see debug()
 * @example
 * code
 * echo '<input type="text" name="username" value="'.value('username').'">';
 * /code
 *
 * This will show something like

 * code
 * <input type="text" name="username" value="YtiukrtyeG">
 * /code
 *
 * @param mixed $format
 * @param natural $size
 * @return string The value to be inserted.
 */
function value($format, $size = null){
    if(!debug()) return '';
    return include(__DIR__.'/handlers/debug-value.php');
}



/*
 * Show data, function results and variables in a readable format
 *
 * @author Sven Olaf Oostenbrink <sven@capmega.com>
 * @copyright Copyright (c) 2018 Capmega
 * @license http://opensource.org/licenses/GPL-2.0 GNU Public License, Version 2
 * @category Function reference
 * @package system
 * @see showdie()
 *
 * @param mixed $data
 * @param integer $trace_offset
 * @param boolean $quiet
 * @return void
 */
function show($data = null, $trace_offset = null, $quiet = false){
    return include(__DIR__.'/handlers/debug-show.php');
}



/*
 * Short hand for show and then die
 *
 * @author Sven Olaf Oostenbrink <sven@capmega.com>
 * @copyright Copyright (c) 2018 Capmega
 * @license http://opensource.org/licenses/GPL-2.0 GNU Public License, Version 2
 * @category Function reference
 * @package system
 * @see show()
 * @see shutdown()
 * @note This function will show() and then die(). This will cause the execution of your web page or command line script to stop, but any and all registered shutdown functions (see shutdown() for more) will still execute
 *
 * @param mixed $data
 * @param integer $trace_offset
 * @return void
 */
function showdie($data = null, $trace_offset = null){
    return include(__DIR__.'/handlers/debug-showdie.php');
}



/*
 * Show nice HTML table with all debug data
 *
 * @author Sven Olaf Oostenbrink <sven@capmega.com>
 * @copyright Copyright (c) 2018 Capmega
 * @license http://opensource.org/licenses/GPL-2.0 GNU Public License, Version 2
 * @category Function reference
 * @package system
 * @see show()
 *
 * @param mixed $value
 * @param scalar $key
 * @param integer $trace_offset
 * @return
 */
function debug_html($value, $key = null, $trace_offset = 0){
    return include(__DIR__.'/handlers/debug-html.php');
}



/*
 * Show HTML <tr> for the specified debug data
 *
 * @author Sven Olaf Oostenbrink <sven@capmega.com>
 * @copyright Copyright (c) 2018 Capmega
 * @license http://opensource.org/licenses/GPL-2.0 GNU Public License, Version 2
 * @category Function reference
 * @package system
 * @see show()
 *
 * @param mixed $value
 * @param scalar $key
 * @param string $type
 * @return
 */
function debug_html_row($value, $key = null, $type = null){
    return include(__DIR__.'/handlers/debug-html-row.php');
}



/*
 * Displays the specified query in a show() output
 *
 * @author Sven Olaf Oostenbrink <sven@capmega.com>
 * @copyright Copyright (c) 2018 Capmega
 * @license http://opensource.org/licenses/GPL-2.0 GNU Public License, Version 2
 * @category Function reference
 * @package system
 * @see show()
 *
 * @param string $query
 * @param array $execute
 * @param boolean $return_only
 * @return
 */
function debug_sql($query, $execute = null, $return_only = false){
    return include(__DIR__.'/handlers/debug-sql.php');
}



/*
 * Returns a filtered debug_backtrace()
 *
 * debug_backtrace() contains all function arguments and can get very clutered. debug_trace() will by default filter the function arguments and return a much cleaner back trace for displaying in debug traces. The function allows other keys to be filtered out if specified
 *
 * @author Sven Olaf Oostenbrink <sven@capmega.com>
 * @copyright Copyright (c) 2018 Capmega
 * @license http://opensource.org/licenses/GPL-2.0 GNU Public License, Version 2
 * @category Function reference
 * @package system
 *
 * @param mixed $filters A list of keys that should be filtered from the debug_backtrace() output
 * @param boolean $skip_own If specified as true, will skip the debug_trace() call and its handler inclusion from the trace
 * @return array The debug_backtrace() output with the specified keys filtered out
 */
function debug_trace($filters = 'args', $skip_own = true){
    return include(__DIR__.'/handlers/debug-trace.php');
}



/*
 * Return an HTML bar with debug information that can be used to monitor site and fix issues
 *
 * @author Sven Olaf Oostenbrink <sven@capmega.com>
 * @copyright Copyright (c) 2018 Capmega
 * @license http://opensource.org/licenses/GPL-2.0 GNU Public License, Version 2
 * @category Function reference
 * @package system
 *
 * @return string The HTML that can be included at the end of the web page which will show the debug bar.
 */
function debug_bar(){
    return include(__DIR__.'/handlers/debug-bar.php');
}



/*
 * Used for ordering entries on the debug bar
 *
 * @author Sven Olaf Oostenbrink <sven@capmega.com>
 * @copyright Copyright (c) 2018 Capmega
 * @license http://opensource.org/licenses/GPL-2.0 GNU Public License, Version 2
 * @category Function reference
 * @package system
 *
 * @return
 */
function debug_bar_sort($a, $b){
    try{
        if($a['time'] > $b['time']){
            return -1;

        }elseif($a['time'] < $b['time']){
            return 1;

        }else{
            /*
             * They're the same, so ordering doesn't matter
             */
            return 0;
        }

    }catch(Exception $e){
        throw new BException(tr('debug_bar_sort(): Failed'), $e);
    }
}



/*
 *
 *
 * @author Sven Olaf Oostenbrink <sven@capmega.com>
 * @copyright Copyright (c) 2018 Capmega
 * @license http://opensource.org/licenses/GPL-2.0 GNU Public License, Version 2
 * @category Function reference
 * @package system
 *
 * @param mixed $variable
 * @return
 */
function die_in($count, $message = null){
    return include(__DIR__.'/handlers/debug-die-in.php');
}



/*
 *
 *
 * @author Sven Olaf Oostenbrink <sven@capmega.com>
 * @copyright Copyright (c) 2018 Capmega
 * @license http://opensource.org/licenses/GPL-2.0 GNU Public License, Version 2
 * @category Function reference
 * @package system
 *
 * @param mixed $variable
 * @return
 */
function variable_zts_safe($variable, $level = 0){
    return include(__DIR__.'/handlers/variable-zts-safe.php');
}



/*
 * Force the specified $source variable to be a clean string
 *
 * A clean string, in this case, means a string data type which contains no HTML code
 *
 * @author Sven Olaf Oostenbrink <sven@capmega.com>
 * @copyright Copyright (c) 2018 Capmega
 * @license http://opensource.org/licenses/GPL-2.0 GNU Public License, Version 2
 * @category Function reference
 * @package system
 * @see str_clean()
 * @deprecated This function is now replaced by str_clean()
 *
 * @param mixed $source The variable that should be forced to be a string data type
 * @return float The specified $source variable being a string datatype
 */
function cfm($source, $utf8 = true){
    try{
        return str_clean($source, $utf8);

    }catch(Exception $e){
        throw new BException(tr('cfm(): Failed'), $e);
    }
}



/*
 * Force the specified $source variable to be an integer
 *
 * @author Sven Olaf Oostenbrink <sven@capmega.com>
 * @copyright Copyright (c) 2018 Capmega
 * @license http://opensource.org/licenses/GPL-2.0 GNU Public License, Version 2
 * @category Function reference
 * @package system
 *
 * @param mixed $source The variable that should be forced to be a integer data type
 * @return float The specified $source variable being a integer datatype
 */
function cfi($source, $allow_null = true){
    try{
        if(!$source and $allow_null){
            return null;
        }

        return (integer) $source;

    }catch(Exception $e){
        throw new BException(tr('cfi(): Failed'), $e);
    }
}



/*
 * Force the specified $source variable to be a float
 *
 * @author Sven Olaf Oostenbrink <sven@capmega.com>
 * @copyright Copyright (c) 2018 Capmega
 * @license http://opensource.org/licenses/GPL-2.0 GNU Public License, Version 2
 * @category Function reference
 * @package system
 *
 * @param mixed $source The variable that should be forced to be a float data type
 * @return float The specified $source variable being a float datatype
 */
function cf($source, $allow_null = true){
    try{
        if(!$source and $allow_null){
            return null;
        }

        return (float) $source;

    }catch(Exception $e){
        throw new BException(tr('cf(): Failed'), $e);
    }
}



/*
 *
 *
 * @author Sven Olaf Oostenbrink <sven@capmega.com>
 * @copyright Copyright (c) 2018 Capmega
 * @license http://opensource.org/licenses/GPL-2.0 GNU Public License, Version 2
 * @category Function reference
 * @package system
 *
 * @param string $value
 * @param boolean $default
 * @return boolean
 */
function get_true_false($value, $default){
    try{
        switch($value){
            case '':
                return $default;

            case tr('n'):
                // FALLTRHOUGH
            case tr('no'):
                return false;

            case tr('y'):
                // FALLTRHOUGH
            case tr('yes'):
                return true;

            default:
                throw new BException(tr('get_true_false(): Please specify y / yes or n / no, or nothing for the default value.'), 'warning');
        }

    }catch(Exception $e){
        throw new BException(tr('get_true_false(): Failed'), $e);
    }
}



/*
 *
 *
 * @author Sven Olaf Oostenbrink <sven@capmega.com>
 * @copyright Copyright (c) 2018 Capmega
 * @license http://opensource.org/licenses/GPL-2.0 GNU Public License, Version 2
 * @category Function reference
 * @package system
 *
 * @param boolean $value The true or false value to be asserted
 * @return string "yes" for boolean true, "no" for boolean false
 */
function get_yes_no($value){
    try{
        if($value === true){
            return 'yes';
        }

        if($value === false){
            return 'no';
        }

        throw new BException(tr('get_yes_no(): Please specify true or false'), 'warning');

    }catch(Exception $e){
        throw new BException(tr('get_yes_no(): Failed'), $e);
    }
}



/*
 * THIS FUNCTION SHOULD NOT BE RUN BY ANYBODY! IT IS EXECUTED AUTOMATICALLY ON
 * SHUTDOWN
 *
 * This function facilitates execution of multiple registered shutdown functions
 *
 * @author Sven Olaf Oostenbrink <sven@capmega.com>
 * @copyright Copyright (c) 2018 Capmega
 * @license http://opensource.org/licenses/GPL-2.0 GNU Public License, Version 2
 * @category Function reference
 * @package system
 *
 * @param boolean $value The true or false value to be asserted
 * @return void
 */
function shutdown(){
    global $core, $_CONFIG;

    try{
        /*
         * Do we need to run other shutdown functions?
         */
        if(empty($core->register['script'])){
           error_log(tr('Shutdown procedure started before $core->register[script] was ready, possibly on script ":script"', array(':script' => $_SERVER['PHP_SELF'])));
           return;
       }

        log_console(tr('Starting shutdown procedure for script ":script"', array(':script' => $core->register['script'])), 'VERYVERBOSE/cyan');

        foreach($core->register as $key => $value){
            try{
                if(substr($key, 0, 9) !== 'shutdown_'){
                    continue;
                }

                $key = substr($key, 9);

                /*
                 * Execute this shutdown function with the specified value
                 */
                if(is_array($value)){
                    /*
                     * Shutdown function value is an array. Execute it for each entry
                     */
                    foreach($value as $entry){
                        log_console(tr('shutdown(): Executing shutdown function ":function" with value ":value"', array(':function' => $key.'()', ':value' => $entry)), 'VERBOSE/cyan');
                        $key($entry);
                    }

                }else{
                    log_console(tr('shutdown(): Executing shutdown function ":function" with value ":value"', array(':function' => $key.'()', ':value' => $value)), 'VERBOSE/cyan');
                    $key($value);
                }

            }catch(Exception $e){
                notify($e);
            }
        }

        /*
         * Periodically execute the following functions
         */
        $level = mt_rand(0, 100);

        if(!empty($_CONFIG['shutdown'])){
            if(!is_array($_CONFIG['shutdown'])){
                throw new BException(tr('shutdown(): Invalid $_CONFIG[shutdown], it should be an array'), 'invalid');
            }

            foreach($_CONFIG['shutdown'] as $name => $parameters){
                if($parameters['interval'] and ($level < $parameters['interval'])){
                    log_file(tr('Executing periodical shutdown function ":function()"', array(':function' => $name)), 'shutdown', 'cyan');
                    load_libs($parameters['library']);
                    $parameters['function']();
                }
            }
        }

    }catch(Exception $e){
        throw new BException(tr('shutdown(): Failed'), $e);
    }
}



/*
 * Register the specified shutdown function
 *
 * This function will ensure that the specified function will be executed on shutdown with the specified value.
 *
 * @author Sven Olaf Oostenbrink <sven@capmega.com>
 * @copyright Copyright (c) 2018 Capmega
 * @license http://opensource.org/licenses/GPL-2.0 GNU Public License, Version 2
 * @category Function reference
 * @package system
 * @see shutdown()
 * @see unregister_shutdown()
 * @version 1.27.0: Added function and documentation
 * @version 2.8.18: $value is now optional, defaults to null
 *
 * @param string $name The function name to be executed
 * @param null mixed $value The value to be sent to the shutdown function. If $value is an array, and the function was already regsitered, the previous and current array will be mixed. See shutdown() for more on this subject
 * @return mixed The value as it is registered with the specified shutdown function. If the function name was already registered before, and the specified value was an array, then the return value will now contain the specified array merged with the already existing array
 */
function register_shutdown($name, $value = null){
    global $core;

    try{
        return $core->register('shutdown_'.$name, $value);

    }catch(Exception $e){
        throw new BException('register_shutdown(): Failed', $e);
    }
}



/*
 * Unregister the specified shutdown function
 *
 * This function will ensure that the specified function will not be executed on shutdown
 *
 * @author Sven Olaf Oostenbrink <sven@capmega.com>
 * @copyright Copyright (c) 2018 Capmega
 * @license http://opensource.org/licenses/GPL-2.0 GNU Public License, Version 2
 * @category Function reference
 * @package system
 * @see shutdown()
 * @see register_shutdown()
 * @version 1.27.0: Added function and documentation
 *
 * @param string $name The function name to be executed
 * @return mixed The value of the shutdown function in case it existed
 */
function unregister_shutdown($name){
    global $core;

    try{
        $value = $core->register('shutdown_'.$name);
        unset($core->register['shutdown_'.$name]);
        return $value;

    }catch(Exception $e){
        throw new BException(tr('unregister_shutdown(): Failed'), $e);
    }
}



/*
 * Set the timeout value for this script
 *
 * @author Sven Olaf Oostenbrink <sven@capmega.com>
 * @copyright Copyright (c) 2018 Capmega
 * @license http://opensource.org/licenses/GPL-2.0 GNU Public License, Version 2
 * @category Function reference
 * @package system
 * @see set_time_limit()
 * @version 2.7.5: Added function and documentation
 *
 * @param null natural $timeout The amount of seconds this script can run until it is aborted automatically
 * @return void
 */

function set_timeout($timeout = null){
    global $core, $_CONFIG;

    try{
        if($timeout === null){
            $timeout = getenv('TIMEOUT') ? getenv('TIMEOUT') : $_CONFIG['exec']['timeout'];
        }

        $core->register['timeout'] = $timeout;
        set_time_limit($timeout);

    }catch(Exception $e){
        throw new BException(tr('set_timeout(): Failed'), $e);
    }
}



/*
 * Limit the HTTP request to the specified request type, typically GET or POST
 *
 * If the HTTP request is not of the specified type, this function will throw an exception
 *
 * @author Sven Olaf Oostenbrink <sven@capmega.com>
 * @copyright Copyright (c) 2018 Capmega
 * @license http://opensource.org/licenses/GPL-2.0 GNU Public License, Version 2
 * @category Function reference
 * @package system
 * @version 2.7.98: Added function and documentation
 *
 * @param params $params A parameters array
 * @return void
 */
function limit_request_method($method){
    try{
        if($_SERVER['REQUEST_METHOD'] !== $method){
            throw new BException(tr('limit_request_method(): This request was made with HTTP method ":server_method" but for this page or call only HTTP method ":method" is allowed', array(':method' => $method, ':server_method' => $_SERVER['REQUEST_METHOD'])), 'warning/method-not-allowed');
        }

    }catch(Exception $e){
        throw new BException(tr('limit_request_method(): Failed'), $e);
    }
}



/*
 * Set PHP locale data from specified configuration. If no configuration was specified, use $_CONFIG[locale] instead
 *
 * @author Sven Olaf Oostenbrink <sven@capmega.com>
 * @copyright Copyright (c) 2018 Capmega
 * @license http://opensource.org/licenses/GPL-2.0 GNU Public License, Version 2
 * @category Function reference
 * @package system
 * @version 2.8.15: Added function and documentation
 * @version 2.8.24: Now returns LC_ALL locale
 * @note If LC_ALL is specified, it will be applied first to set the default value for all other parameters. Then all the other parameters will be applied, if specified
 * @note Each LC_* value can contain a :LANGUAGE and :COUNTRY tag. These tags will be replaced with an ISO_639-1 language code / ISO 3166-1 alpha-2 country code respectitively
 * @note If LANGUAGE is not available, the default language in $_CONFIG[language][default] will be used
 * @note If the current country is not available, the default country code US will be assumed
 *
 * @param params $params A parameters array
 * @param optional $string LC_ALL      Default value for all locale parameters
 * @param optional $string LC_COLLATE  Default value for LC_COLLATE parameter
 * @param optional $string LC_CTYPE    Default value for LC_CTYPE parameter
 * @param optional $string LC_MONETARY Default value for LC_MONETARY parameter
 * @param optional $string LC_NUMERIC  Default value for LC_NUMERIC parameter
 * @param optional $string LC_TIME     Default value for all LC_TIME parameter
 * @param optional $string LC_MESSAGES Default value for LC_MESSAGES parameter
 * @return string the LC_ALL locale
 */
function set_locale($data = null){
    global $_CONFIG;

    try{
        $retval = '';

        if(!$data){
            $data = $_CONFIG['locale'];
        }

        if(!is_array($data)){
            throw new BException(tr('set_locale(): Specified $data should be an array but is an ":type"', array(':type' => gettype($data))), 'invalid');
        }

        /*
         * Determine language and location
         */
        if(defined('LANGUAGE')){
            $language = LANGUAGE;

        }else{
            $language = $_CONFIG['language']['default'];
        }

        if(isset($_SESSION['location']['country']['code'])){
            $country = strtoupper($_SESSION['location']['country']['code']);

        }else{
            $country = $_CONFIG['location']['default_country'];
        }

        /*
         * First set LC_ALL as a baseline, then each individual entry
         */
        if(isset($data[LC_ALL])){
            $data[LC_ALL] = str_replace(':LANGUAGE', $language, $data[LC_ALL]);
            $data[LC_ALL] = str_replace(':COUNTRY' , $country , $data[LC_ALL]);

            setlocale(LC_ALL, $data[LC_ALL]);
            $retval = $data[LC_ALL];
            unset($data[LC_ALL]);
        }

        /*
         * Apply all parameters
         */
        foreach($data as $key => $value){
            if($key === 'country'){
                /*
                 * Ignore this key
                 */
                continue;
            }

            if($value){
                /*
                 * Ignore this empty value
                 */
                continue;
            }

            $value = str_replace(':LANGUAGE', $language, $value);
            $value = str_replace(':COUNTRY' , $country , $value);

            setlocale($key, $value);
        }

        return $retval;

    }catch(Exception $e){
        throw new BException(tr('set_locale(): Failed'), $e);
    }
}



/*
 * BELOW FOLLOW OBSOLETE FUNCTIONS
 */



/*
 * OBSOLETE
 */
function log_database($messages, $class = 'syslog'){
    try{
        return str_force(log_file($messages, $class));

    }catch(Exception $e){
        throw new BException('log_database(): Failed', $e);
    }
}

function get_config($file = null, $environment = null){
    try{
        return read_config($file, $environment);

    }catch(Exception $e){
        throw new BException('get_config(): Failed', $e);
    }
}

function mapped_domain($url = null, $query = null, $prefix = null, $domain = null, $language = null, $allow_url_cloak = true){
    try{
        return domain($url, $query, $prefix, $domain, $language, $allow_url_cloak);

    }catch(Exception $e){
        throw new BException('mapped_domain(): Failed', $e);
    }
}<|MERGE_RESOLUTION|>--- conflicted
+++ resolved
@@ -15,11 +15,7 @@
 /*
  * Framework version
  */
-<<<<<<< HEAD
 define('FRAMEWORKCODEVERSION', '3.0.4');
-=======
-define('FRAMEWORKCODEVERSION', '2.8.29');
->>>>>>> 0bb4e107
 define('PHP_MINIMUM_VERSION' , '7.2.19');
 
 
