<?php
/*
 * System library
 *
 * This library contains all system functions for Phoundation
 *
 * @author Sven Olaf Oostenbrink <sven@capmega.com>
 * @copyright Copyright (c) 2018 Capmega
 * @license http://opensource.org/licenses/GPL-2.0 GNU Public License, Version 2
 * @category Function reference
 * @package system
 */



/*
 * Framework version
 */
<<<<<<< HEAD
define('FRAMEWORKCODEVERSION', '2.5.0');
=======
define('FRAMEWORKCODEVERSION', '2.4.61');
>>>>>>> 0a745247
define('PHP_MINIMUM_VERSION' , '5.5.9');



/*
 * This constant can be used to measure time used to render page or process
 * script
 */
define('STARTTIME', microtime(true));
define('REQUEST'  , substr(uniqid(), 7));



/*
 * Define project paths.
 *
 * ROOT   is the root directory of this project and should be used as the root for all other paths
 * TMP    is a private temporary directory
 * PUBTMP is a public (accessible by web server) temporary directory
 */
define('ROOT'  , realpath(__DIR__.'/../../..').'/');
define('TMP'   , ROOT.'data/tmp/');
define('PUBTMP', ROOT.'data/content/tmp/');
define('CRLF'  , "\r\n");



/*
 * Include project setup file. This file contains the very bare bones basic
 * information about this project
 *
 * Load system library and initialize core
 */
include_once(ROOT.'config/project.php');



/*
 * Setup error handling, report ALL errors
 */
error_reporting(E_ALL);
set_error_handler('php_error_handler');
set_exception_handler('uncaught_exception');



/*
 * Create the core object and load the basic libraries
 */
$core = new Core();

/*
 * Check what platform we're in
 */
switch(php_sapi_name()){
    case 'cli':
        define('PLATFORM'     , 'cli');
        define('PLATFORM_HTTP', false);
        define('PLATFORM_CLI' , true);

        $core->register['script']      = str_runtil(str_rfrom($_SERVER['PHP_SELF'], '/'), '.php');
        $core->register['real_script'] = $core->register['script'];

        /*
         * Load basic libraries for command line interface
         * All scripts will execute cli_done() automatically once done
         */
        load_libs('cli,http,strings,array,sql,mb,meta,file,json');
        register_shutdown_function('cli_done');
        break;

    default:
        define('PLATFORM'     , 'http');
        define('PLATFORM_HTTP', true);
        define('PLATFORM_CLI' , false);
        define('NOCOLOR'      ,  (getenv('NOCOLOR') ? 'NOCOLOR' : null));

        /*
         * Define what the current script
         * Detect requested language
         */
        $core->register['http_code']         = 200;
        $core->register['script']            = str_runtil(str_rfrom($_SERVER['PHP_SELF'], '/'), '.php');
        $core->register['real_script']       = $core->register['script'];
        $core->register['accepts']           = accepts();
        $core->register['accepts_languages'] = accepts_languages();

        /*
         * Load basic libraries
         * All scripts will execute http_done() automatically once done
         */
        load_libs('http,strings,array,sql,mb,meta,file,json');
        register_shutdown_function('http_done');

        /*
         * Check what environment we're in
         */
        $env = getenv(PROJECT.'_ENVIRONMENT');

        if(empty($env)){
            /*
             * No environment set in ENV, maybe given by parameter?
             */
            die('startup: Required environment not specified for project "'.PROJECT.'"');
        }

        if(strstr($env, '_')){
            die('startup: Specified environment "'.$env.'" is invalid, environment names cannot contain the underscore character');
        }

        define('ENVIRONMENT', $env);

        /*
         * Load basic configuration for the current environment
         * Load cache libraries (done until here since these need configuration @ load time)
         */
        load_config(' ');
        $core->register['ready'] = true;

        /*
         * Define VERBOSE / VERYVERBOSE here because we need debug() data
         */
        define('VERYVERBOSE', (debug() and ((getenv('VERYVERBOSE') or !empty($GLOBALS['veryverbose'])))      ? 'VERYVERBOSE' : null));
        define('VERBOSE'    , (debug() and (VERYVERBOSE or getenv('VERBOSE') or !empty($GLOBALS['verbose'])) ? 'VERBOSE'     : null));

        /*
         * Set protocol
         */
        define('PROTOCOL', 'http'.($_CONFIG['sessions']['secure'] ? 's' : '').'://');
        break;
}

if($_CONFIG['security']['url_cloaking']['enabled']){
    /*
     * URL cloaking enabled. Load the URL library so that the URL cloaking
     * functions are available
     */
    load_libs('url');
}



/*
 * BELOW FOLLOW TWO CLASSES AND AFTER THAT ONLY SYSTEM FUNCTIONS
 */



/*
 * $core is the main object for BASE. It starts automatically once the startup library is loaded, determines the platform (cli or http), and in case of http, what the call type is. The call type differentiates between http web pages, admin web pages (pages with /admin, showing the admin section), ajax requests (URL's starting with /ajax), api requests (URL's starting with /api), system pages (any 404, 403, 500, 503, etc. page), Google AMP pages (any URL starting with /amp), and explicit mobile pages (any URL starting with /mobile). $core will automatically run the correct handler for the specified request, which will automatically load the required libraries, setup timezones, configure language and locale, and load the custom library. After that, control is returned to the webpage that called the startup library
 *
 * @author Sven Olaf Oostenbrink <sven@capmega.com>
 * @copyright Copyright (c) 2018 Capmega
 * @license http://opensource.org/licenses/GPL-2.0 GNU Public License, Version 2
 * @category Function reference
 * @package system
 */
class Core{
    private $callType = null;

    public $sql       = array();
    public $mc        = array();
    public $register  = array('tabindex'      => 0,
                              'ready'         => false,
                              'js_header'     => array(),
                              'js_footer'     => array(),
                              'css'           => array(),
                              'quiet'         => true,
                              'footer'        => '',
                              'debug_queries' => array());



    /*
     * The core::startup() method starts the correct call type handler
     *
     * @author Sven Olaf Oostenbrink <sven@capmega.com>
     * @copyright Copyright (c) 2018 Capmega
     * @license http://opensource.org/licenses/GPL-2.0 GNU Public License, Version 2
     * @category Function reference
     * @package system
     *
     * @return void
     */
    public function startup(){
        global $_CONFIG, $core;

        try{
            /*
             * Detect platform and execute specific platform startup sequence
             */
            switch(PLATFORM){
                case 'http':
                    /*
                     * Determine what our target file is. With direct execution,
                     * $_SERVER[PHP_SELF] would contain this, with route
                     * execution, $_SERVER[PHP_SELF] would be route, so we
                     * cannot use that. Route will store the file being executed
                     * in $this->register['script_path'] instead
                     */
                    if(isset($this->register['script_path'])){
                        $file = $this->register['script_path'];

                    }else{
                        $file = $_SERVER['PHP_SELF'];
                    }

                    /*
                     * Auto detect what http call type we're on from the script
                     * being executed
                     */
                    if(substr($file, 2, 7) == '/admin/'){
                        $this->callType = 'admin';

                    }elseif(strstr($file, '/ajax/')){
                        $this->callType = 'ajax';

                    }elseif(strstr($file, '/api/')){
                        $this->callType = 'api';

                    }elseif($_CONFIG['amp']['enabled'] and !empty($_GET['amp'])){
                        $this->callType = 'amp';

                    }elseif(is_numeric(substr($file, -3, 3))){
                        $this->register['http_code'] = substr($file, -3, 3);
                        $this->callType = 'system';

                    }else{
                        $this->callType = 'http';
                    }

                    break;

                case 'cli':
                    $this->callType = 'cli';
                    break;
            }

            /*
             * Start the call type dependant startup script
             */
            require('handlers/system-'.$this->callType.'.php');

            /*
             * Verify project data integrity
             */
            if(!defined('SEED') or !SEED or (PROJECTCODEVERSION == '0.0.0')){
                if($core->register['script'] !== 'setup'){
                    if(!FORCE){
                        throw new BException(tr('startup: Project data in "ROOT/config/project.php" has not been fully configured. Please ensure that PROJECT is not empty, SEED is not empty, and PROJECTCODEVERSION is valid and not "0.0.0"'), 'project-not-setup');
                    }
                }
            }

        }catch(Exception $e){
            if(headers_sent($file, $line)){
                if(preg_match('/debug-.+\.php$/', $file)){
                    throw new BException(tr('core::startup(): Failed because headers were already sent on ":location", so probably some added debug code caused this issue', array(':location' => $file.'@'.$line)), $e);
                }

                throw new BException(tr('core::startup(): Failed because headers were already sent on ":location"', array(':location' => $file.'@'.$line)), $e);
            }

            throw new BException(tr('core::startup(): Failed'), $e);
        }
    }


    /*
     *
     *
     * @author Sven Olaf Oostenbrink <sven@capmega.com>
     * @copyright Copyright (c) 2018 Capmega
     * @license http://opensource.org/licenses/GPL-2.0 GNU Public License, Version 2
     * @category Function reference
     * @package system
     *
     * @return void
     */
    public function executedQuery($query_data){
        $this->register['debug_queries'][] = $query_data;
        return count($this->register['debug_queries']);
    }



    /*
     * The register allows to store global variables without using the $GLOBALS scope
     *
     * @author Sven Olaf Oostenbrink <sven@capmega.com>
     * @copyright Copyright (c) 2018 Capmega
     * @license http://opensource.org/licenses/GPL-2.0 GNU Public License, Version 2
     * @category Function reference
     * @package system
     *
     * @param string $key The key for the value that needs to be stored
     * @param mixed $value The data that has to be stored. If no value is specified, the function will return the value for the specified key.
     * @return mixed If a value is specified, this function will return the specified value. If no value is specified, it will return the value for the specified key.
     */
    public function register($key, $value = null){
        if($value === null){
            return isset_get($this->register[$key]);
        }

        if(is_array($value)){
            /*
             * If value is an array, then build up a list
             */
            if(!isset($this->register[$key])){
                $this->register[$key] = array();
            }

            $this->register[$key] = array_merge($this->register[$key], $value);
            return $this->register[$key];
        }

        return $this->register[$key] = $value;
    }



    /*
     * This method returns $core->register[script], or if $script is specified, it will return true if $script is equal to $core->register[script], or false if not.
     *
     * @author Sven Olaf Oostenbrink <sven@capmega.com>
     * @copyright Copyright (c) 2018 Capmega
     * @license http://opensource.org/licenses/GPL-2.0 GNU Public License, Version 2
     * @category Function reference
     * @package system
     *
     * @param string $script The key for the value that needs to be stored
     * @return mixed If $script is specified, this function will return true if $script matches $core->register[script], or false if it does not. If $script is not specified, it will return $core->register[script]
     */
    public function script($script = null){
        global $core;

        if($script === null){
            return $core->register['script'];
        }

        return $core->register['script'] === $script;
    }



    /*
     * This method will return the calltype for this call, as is stored in the private variable core::callType or if $type is specified, will return true if $calltype is equal to core::callType, false if not.
     *
     * @author Sven Olaf Oostenbrink <sven@capmega.com>
     * @copyright Copyright (c) 2018 Capmega
     * @license http://opensource.org/licenses/GPL-2.0 GNU Public License, Version 2
     * @category Function reference
     * @package system
     *
     * @param (optional)string $type The call type you wish to compare to, or nothing if you wish to receive the current core::callType
     * @return mixed If $type is specified, this function will return true if $type matches core::callType, or false if it does not. If $type is not specified, it will return core::callType
     */
    public function callType($type = null){
        if($type){
            switch($type){
                case 'http':
                    // FALLTHROUGH
                case 'admin':
                    // FALLTHROUGH
                case 'cli':
                    // FALLTHROUGH
                case 'mobile':
                    // FALLTHROUGH
                case 'ajax':
                    // FALLTHROUGH
                case 'api':
                    // FALLTHROUGH
                case 'amp':
                    // FALLTHROUGH
                case 'system':
                    break;

                default:
                    throw new BException(tr('core::callType(): Unknown call type ":type" specified', array(':type' => $type)), 'unknown');
            }

            return ($this->callType === $type);
        }

        return $this->callType;
    }
}



/*
 * Extend basic PHP exception to automatically add exception trace information inside the exception objects
 *
 * @author Sven Olaf Oostenbrink <sven@capmega.com>
 * @copyright Copyright (c) 2018 Capmega
 * @license http://opensource.org/licenses/GPL-2.0 GNU Public License, Version 2
 * @category Function reference
 * @package system
 */
class BException extends Exception{
    private $messages = array();
    private $data     = null;
    public  $code     = null;

    /*
     *
     * @author Sven Olaf Oostenbrink <sven@capmega.com>
     * @copyright Copyright (c) 2018 Capmega
     * @license http://opensource.org/licenses/GPL-2.0 GNU Public License, Version 2
     * @category Function reference
     * @package system
     *
     * @param mixed $messages
     * @param string $code
     * @param mixed $data
     */
    function __construct($messages, $code, $data = null){
        return include(__DIR__.'/handlers/system-bexception-construct.php');
    }



    /*
     * Add specified $message to the exception messages list
     *
     * @author Sven Olaf Oostenbrink <sven@capmega.com>
     * @copyright Copyright (c) 2018 Capmega
     * @license http://opensource.org/licenses/GPL-2.0 GNU Public License, Version 2
     * @category Function reference
     * @package system
     *
     * @param string $message The message you wish to add to the exceptions messages list
     * @return object $this, so that you can string multiple calls together
     */
    public function addMessages($messages){
        if(is_object($messages)){
            if(!($messages instanceof BException)){
                throw new BException(tr('BException::addMessages(): Only supported object class to add to messages is BException'), 'invalid');
            }

            $messages = $messages->getMessages();
        }

        foreach(array_force($messages) as $message){
            $this->messages[] = $message;
        }

        return $this;
    }



    /*
     * Set the exception objects code to the specified $code
     *
     * @author Sven Olaf Oostenbrink <sven@capmega.com>
     * @copyright Copyright (c) 2018 Capmega
     * @license http://opensource.org/licenses/GPL-2.0 GNU Public License, Version 2
     * @category Function reference
     * @package system
     *
     * @param string $code The new exception code you wish to set BException::code to
     * @return object $this, so that you can string multiple calls together
     */
    public function setCode($code){
        $this->code = $code;
        return $this;
    }



    /*
     * Returns the current exception code but without any warning prefix. If the exception code has a prefix, it will be separated from the actual code by a forward slash /. For example, "warning/invalid" would return "invalid"
     *
     * @author Sven Olaf Oostenbrink <sven@capmega.com>
     * @copyright Copyright (c) 2018 Capmega
     * @license http://opensource.org/licenses/GPL-2.0 GNU Public License, Version 2
     * @category Function reference
     * @package system
     *
     * @return string The current BException::code value from the first /
     */
    public function getRealCode(){
        return str_from($this->code, '/');
    }



    /*
     * Returns all messages from this exception object
     *
     * @author Sven Olaf Oostenbrink <sven@capmega.com>
     * @copyright Copyright (c) 2018 Capmega
     * @license http://opensource.org/licenses/GPL-2.0 GNU Public License, Version 2
     * @category Function reference
     * @package system
     *
     * @param string $separator If specified, all messages will be returned as a string, each message separated by the specified $separator. If not specified, the messages will be returned as an array
     * @return mixed An array with the messages list for this exception. If $separator has been specified, this method will return all messages in one string, each message separated by $separator
     */
    public function getMessages($separator = null){
        if($separator === null){
            return $this->messages;
        }

        return implode($separator, $this->messages);
    }



    /*
     * Returns the data associated with the exception
     *
     * @author Sven Olaf Oostenbrink <sven@capmega.com>
     * @copyright Copyright (c) 2018 Capmega
     * @license http://opensource.org/licenses/GPL-2.0 GNU Public License, Version 2
     * @category Function reference
     * @package system
     *
     * @return mixed Returns the content for BException::data
     */
    public function getData(){
        return $this->data;
    }



    /*
     * Set the data associated with the exception. This content could be a data structure received by the function or method that caused the exception, which could help with handling the exception, logging information, or debugging the issue
     *
     * @author Sven Olaf Oostenbrink <sven@capmega.com>
     * @copyright Copyright (c) 2018 Capmega
     * @license http://opensource.org/licenses/GPL-2.0 GNU Public License, Version 2
     * @category Function reference
     * @package system
     *
     * @param mixed $data The content for this exception
     */
    public function setData($data){
        $this->data = $data;
    }



    /*
     * Make this exception a warning or not.
     *
     * Returns all messages from this exception object
     *
     * @author Sven Olaf Oostenbrink <sven@capmega.com>
     * @copyright Copyright (c) 2018 Capmega
     * @license http://opensource.org/licenses/GPL-2.0 GNU Public License, Version 2
     * @category Function reference
     * @package system
     *
     * @param boolean $value Specify true if this exception should be a warning, false if not
     * @return object $this, so that you can string multiple calls together
     */
    public function makeWarning($value){
        if($value){
            $this->code = str_starts($this->code, 'warning/');

        }else{
            $this->code = str_starts_not($this->code, 'warning/');
        }

        return $this;
    }



    /*
     * Returns if this exception is a warning exception or not
     *
     * Returns all messages from this exception object
     *
     * @author Sven Olaf Oostenbrink <sven@capmega.com>
     * @copyright Copyright (c) 2018 Capmega
     * @license http://opensource.org/licenses/GPL-2.0 GNU Public License, Version 2
     * @category Function reference
     * @package system
     *
     * @return boolean True if thie exception is a warning, false if it is a real exception
     */
    public function isWarning(){
        return (substr($this->code, 0, 7) === 'warning');
    }
}



/*
 * Convert all PHP errors in exceptions. With this function the entirety of base works only with exceptions, and function output normally does not need to be checked for errors.
 *
 * NOTE: This function should never be called directly
 *
 * @author Sven Olaf Oostenbrink <sven@capmega.com>
 * @copyright Copyright (c) 2018 Capmega
 * @license http://opensource.org/licenses/GPL-2.0 GNU Public License, Version 2
 * @category Function reference
 * @package system
 *
 * @param boolean $value Specify true if this exception should be a warning, false if not
 * @return object $this, so that you can string multiple calls together
 */
function php_error_handler($errno, $errstr, $errfile, $errline, $errcontext){
    return include(__DIR__.'/handlers/system-php-error-handler.php');
}



/*
 * This function is called automaticaly
 *
 * NOTE: This function should never be called directly
 *
 * @author Sven Olaf Oostenbrink <sven@capmega.com>
 * @copyright Copyright (c) 2018 Capmega
 * @license http://opensource.org/licenses/GPL-2.0 GNU Public License, Version 2
 * @category Function reference
 * @package system
 *
 * @param boolean $value Specify true if this exception should be a warning, false if not
 * @return object $this, so that you can string multiple calls together
 */
function uncaught_exception($e, $die = 1){
    return include(__DIR__.'/handlers/system-uncaught-exception.php');
}



/*
 * Display value if exists
 * IMPORTANT! After calling this function, $var will exist!
 *
 * @author Sven Olaf Oostenbrink <sven@capmega.com>
 * @copyright Copyright (c) 2018 Capmega
 * @license http://opensource.org/licenses/GPL-2.0 GNU Public License, Version 2
 * @category Function reference
 * @package system
 *
 * @param mixed $variable
 * @param mixed (optional) $return
 * @param mixed (optional) $alt_return
 * @return mixed
 */
function isset_get(&$variable, $return = null, $alt_return = null){
    if(isset($variable)){
        return $variable;
    }

    unset($variable);

    if($return === null){
        return $alt_return;
    }

    return $return;
}



/*
 * Ensures the specified variable exists. If the variable already exists with a non NULL value, it will not be touched. If the variable does not exist, or has a NULL value, it will be set to the $initialization variable
 *
 * @author Sven Olaf Oostenbrink <sven@capmega.com>
 * @copyright Copyright (c) 2018 Capmega
 * @license http://opensource.org/licenses/GPL-2.0 GNU Public License, Version 2
 * @category Function reference
 * @package system
 *
 * @param mixed $variable
 * @param mixed $initialize The value to initialize the variable with
 * @return mixed the value of the variable. Either the value of the existing variable, or the value of the $initialize variable, if the variable did not exist, or was NULL
 */
function ensure_variable(&$variable, $initialize){
    if(isset($variable)){
        $variable = $initialize;

    }elseif($variable === null){
        $variable = $initialize;
    }

    return $variable;
}



/*
 * tr() is a translator marker function. It basic function is to tell the
 * translation system that the text within should be translated.
 *
 * Since text may contain data from either variables or function output, and
 * translators should not be burdened with copying variables or function calls,
 * all variable data should be identified in the text by a :marker, and the
 * :marker should be a key (with its value) in the $replace array.
 *
 * $replace values are always processed first by str_log() to ensure they are
 * readable texts, so the texts sent to tr() do NOT require str_log().
 *
 * On non production systems, tr() will perform a check on both the $text and
 * $replace data to ensure that all markers have been replaced, and non were
 * forgotten. If results were found, an exception will be thrown. This
 * behaviour does NOT apply to production systems
 *
 * @author Sven Olaf Oostenbrink <sven@capmega.com>
 * @copyright Copyright (c) 2018 Capmega
 * @license http://opensource.org/licenses/GPL-2.0 GNU Public License, Version 2
 * @category Function reference
 * @package system
 *
 * @param string $text
 * @param array $replace
 * @param boolean $verify
 * @return string
 */
function tr($text, $replace = null, $verify = true){
    global $_CONFIG;

    try{
        if($replace){
            foreach($replace as &$value){
                $value = str_log($value);
            }

            unset($value);

            $text = str_replace(array_keys($replace), array_values($replace), $text, $count);

            /*
             * Only on non production machines, crash when not all entries were replaced as an extra check.
             */
            if(empty($_CONFIG['production']) and $verify){
                if($count != count($replace)){
                    foreach($replace as $value){
                        if(strstr($value, ':')){
                            /*
                             * The one of the $replace values contains :blah
                             * This will cause the detector to fire off
                             * incorrectly. Ignore this.
                             */
                            return $text;
                        }
                    }

                    throw new BException('tr(): Not all specified keywords were found in text', 'not-found');
                }

                /*
                 * Do NOT check for :value here since the given text itself may contain :value (ie, in prepared statements!)
                 */
            }

            return $text;
        }

        return $text;

    }catch(Exception $e){
        /*
         * Do NOT use tr() here for obvious endless loop reasons!
         */
        throw new BException('tr(): Failed with text "'.str_log($text).'". Very likely issue with $replace not containing all keywords, or one of the $replace values is non-scalar', $e);
    }
}



/*
 * Set or get debug mode.
 *
 * @author Sven Olaf Oostenbrink <sven@capmega.com>
 * @copyright Copyright (c) 2018 Capmega
 * @license http://opensource.org/licenses/GPL-2.0 GNU Public License, Version 2
 * @category Function reference
 * @package system
 *
 * @param boolean $enable If set to true, will enable debug mode. If set to false, will disable debug mode. If not set at all, will only return the current debug mode setting.
 * @return boolean the current debug mode setting
 */
function debug($enabled = null){
    global $_CONFIG, $core;

    try{
        if(!$core->register['ready']){
            throw new BException(tr('debug(): Startup has not yet finished and base is not ready to start working properly. debug() may not be called until configuration is fully loaded and available'), 'invalid');
        }

        if(!is_array($_CONFIG['debug'])){
            throw new BException(tr('debug(): Invalid configuration, $_CONFIG[debug] is boolean, and it should be an array. Please check your config/ directory for "$_CONFIG[\'debug\']"'), 'invalid');
        }

        if($enabled !== null){
            $_CONFIG['debug']['enabled'] = (boolean) $enabled;
        }

        return $_CONFIG['debug']['enabled'];

    }catch(Exception $e){
        throw new BException(tr('debug(): Failed'), $e);
    }
}



/*
 * Send a notification to specified groups. This function can send one and the same message over multiple paths like email, sms, push notifications, log, etc.
 *
 * NOTE: This function is still under construction!
 *
 * Examples:
 * notify(array('classes'    => 'developers',
 *              'title'      => '',
 *              'decription' => ''));
 *
 * @author Sven Olaf Oostenbrink <sven@capmega.com>
 * @copyright Copyright (c) 2018 Capmega
 * @license http://opensource.org/licenses/GPL-2.0 GNU Public License, Version 2
 * @category Function reference
 * @package system
 * @see notifications_send()
 *
 * @param mixed $params['classes']
 * @param string $params['title']
 * @param string $params['description']
 * @return void
 */
function notify($params){
    try{
        load_libs('notifications');
        return notifications_send($params);

    }catch(Exception $e){
        /*
         * Notification failed!
         *
         * Do NOT cause exception, because it its not caught, it might cause another notification, that will fail, cause exception and an endless loop!
         */
        log_console(tr('Failed to notify event ":event"', array(':event' => $params)), 'error');
        return false;
    }
}



/*
 * Load external library files. All external files must be loaded in ROOT/www/en/libs/external/ and must be specified without that path, with their extension
 *
 * Examples:
 * load_external('Twilio/autoload.php');
 * load_external(array('Twilio/autoload.php', 'Facebook/facebook.php'));
 *
 * @author Sven Olaf Oostenbrink <sven@capmega.com>
 * @copyright Copyright (c) 2018 Capmega
 * @license http://opensource.org/licenses/GPL-2.0 GNU Public License, Version 2
 * @category Function reference
 * @package system
 * @see load_libs()
 * @see load_config()
 *
 * @param mixed $files Either array or CSV string with the files to be loaded
 * @return void
 */
function load_external($files){
    try{
        foreach(array_force($files) as $file){
            include_once(ROOT.'www/en/libs/external/'.$files);
        }

    }catch(Exception $e){
        throw new BException(tr('load_external(): Failed'), $e);
    }
}



/*
 * Load specified libraries. All libraries to be loaded must be specified by only their name, not extension
 *
 * Examples:
 * load_libs('atlant');
 * load_libs('buks,backup,ssl');
 * load_libs(array('buks', 'backup', 'ssl'));
 *
 * @author Sven Olaf Oostenbrink <sven@capmega.com>
 * @copyright Copyright (c) 2018 Capmega
 * @license http://opensource.org/licenses/GPL-2.0 GNU Public License, Version 2
 * @category Function reference
 * @package system
 * @see load_config()
 * @see load_external()
 *
 * @param mixed $files Either array or CSV string with the libraries to be loaded
 * @return void
 */
function load_libs($libraries){
    global $_CONFIG, $core;

    try{
        if(defined('LIBS')){
            $libs = LIBS;

        }else{
            /*
             * LIBS is not defined yet. This may happen when load_libs() is
             * called during the startup sequence (for example, location
             * detection during startup sequence uses load_libs(). For now,
             * assume the same directory as this systems library file
             */
            $libs = slash(__DIR__);
        }

        foreach(array_force($libraries) as $library){
            if(!$library){
                throw new BException('load_libs(): Empty library specified', 'emptyspecified');
            }

            if($core->register['ready'] and str_exists('http,strings,array,sql,mb,meta,file,json', $library)){
                /*
                 * These are system libraries that are always loaded. Do not
                 * load them again
                 */
                continue;
            }

            include_once($libs.$library.'.php');
            $function = str_replace('-', '_', $library).'_library_init';

            if(is_callable($function)){
                /*
                 * Auto initialize the library
                 */
                $function();
            }
        }

    }catch(Exception $e){
        if(empty($library)){
            throw new BException(tr('load_libs(): Failed to load one or more of libraries ":libraries"', array(':libraries' => $libraries)), $e);
        }

        if(!file_exists($libs.$library.'.php')){
            throw new BException(tr('load_libs(): Failed to load library ":library", the library does not exist', array(':library' => $library)), $e);
        }

        throw new BException(tr('load_libs(): Failed to load one or more of libraries ":libraries", probably ":library"', array(':libraries' => $libraries, ':library' => $library)), $e);
    }
}



/*
 * Load specified configuration files. All files must be specified by their section name only, no extension nor environment.
 * The function will then load the files ROOT/config/base/NAME.php, ROOT/config/base/production_NAME.php, and on non "production" environments, ROOT/config/base/ENVIRONMENT_NAME.php
 * For example, if you want to load the "fprint" configuration, use load_config('fprint'); The function will load ROOT/config/base/fprint.php, ROOT/config/base/production_fprint.php, and on (for example) the "local" environment, ROOT/config/base/local_fprint.php
 *
 * Examples:
 * load_config('fprint');
 * load_config('fprint,buks');
 * load_libs(array('fprint', 'buks'));
 *
 * @author Sven Olaf Oostenbrink <sven@capmega.com>
 * @copyright Copyright (c) 2018 Capmega
 * @license http://opensource.org/licenses/GPL-2.0 GNU Public License, Version 2
 * @category Function reference
 * @package system
 * @see notifications_send()
 *
 * @param mixed $files Either array or CSV string with the libraries to be loaded
 * @return void
 */
function load_config($files = ''){
    global $_CONFIG, $core;
    static $paths;

    try{
        if(!$paths){
            $paths = array(ROOT.'config/base/',
                           ROOT.'config/production',
                           ROOT.'config/'.ENVIRONMENT);
        }

        $files = array_force($files);

        foreach($files as $file){
            $loaded = false;
            $file   = trim($file);

            /*
             * Include first the default configuration file, if available, then
             * production configuration file, if available, and then, if
             * available, the environment file
             */
            foreach($paths as $id => $path){
                if(!$file){
                    /*
                     * Trying to load default configuration files again
                     */
                    if(!$id){
                        $path .= 'default.php';

                    }else{
                        $path .= '.php';
                    }

                }else{
                    if($id){
                        $path .= '_'.$file.'.php';

                    }else{
                        $path .= $file.'.php';
                    }
                }

                if(file_exists($path)){
                    include($path);
                    $loaded = true;
                }
            }

            if(!$loaded){
                throw new BException(tr('load_config(): No configuration file was found for requested configuration ":file"', array(':file' => $file)), 'not-found');
            }
        }

        /*
         * Configuration has been loaded succesfully, from here all debug
         * functions will work correctly. This is
         */
        $core->register['ready'] = true;

    }catch(Exception $e){
        throw new BException(tr('load_config(): Failed to load some or all of config file(s) ":file"', array(':file' => $files)), $e);
    }
}



/*
 * Returns the configuration array from the specified file and specified environment
 *
 * @author Sven Olaf Oostenbrink <sven@capmega.com>
 * @copyright Copyright (c) 2018 Capmega
 * @license http://opensource.org/licenses/GPL-2.0 GNU Public License, Version 2
 * @category Function reference
 * @package system
 * @version 2.0.7: Fixed loading bugs, improved error handling
 *
 * @param string $file
 * @param string $environment
 * @return array The requested configuration array
 */
function read_config($file = null, $environment = null){
    try{
        if(!$environment){
            $environment = ENVIRONMENT;
        }

        if($file === 'deploy'){
            include(ROOT.'config/deploy.php');

        }else{
            if($file){
                if(file_exists(ROOT.'config/base/'.$file.'.php')){
                    $loaded = true;
                    include(ROOT.'config/base/'.$file.'.php');
                }

                $file = '_'.$file;

            }else{
                $loaded = true;
                include(ROOT.'config/base/default.php');
            }

            if(file_exists(ROOT.'config/production'.$file.'.php')){
                $loaded = true;
                include(ROOT.'config/production'.$file.'.php');
            }

            if(file_exists(ROOT.'config/'.$environment.$file.'.php')){
                $loaded = true;
                include(ROOT.'config/'.$environment.$file.'.php');
            }
        }

        if(empty($loaded)){
            throw new BException(tr('The specified configuration ":config" does not exist', array(':config' => $file)), 'not-exists');
        }

        return $_CONFIG;

    }catch(Exception $e){
        throw new BException('read_config(): Failed', $e);
    }
}



/*
 * Safely executes shell commands.
 *
 * NOTE: This function as currently is, is actually NOT YET safe, its still a partial work in progress!
 *
 * Examples:
 * safe_exec('rm '.ROOT.'data/log/test', '1,2')
 *
 * @author Sven Olaf Oostenbrink <sven@capmega.com>
 * @copyright Copyright (c) 2018 Capmega
 * @license http://opensource.org/licenses/GPL-2.0 GNU Public License, Version 2
 * @category Function reference
 * @package system
 * @see ssh_exec()
 * @see servers_exec()
 * @see notifications_send()
 *
 * @param string $commands The commands to be executed
 * @param (optional, default null) mixed $ok_exitcodes  If specified, will not cause exception for the specified command exit codes.
 * @param (optional, default true) boolean $route_errors If set to true, error output from the commands will be mixed in with their regular output
 * @param (optional, default 'exec') string $function One of 'exec', 'passthru', or 'system'. The function to be used internally by safe_exec(). Each function will have different execution and different output. 'passthru' will send all command output directly to the client (browser or command line), 'exec' will return the complete output of the command, but cannot be used for background commands as it will check the process exit code, 'system' can run background processes.
 * @return mixed The output from the command. The exact format of this output depends on the exact function used within safe exec, specified with $function (See description of that parameter)
 */
function safe_exec($params){
    return include(__DIR__.'/handlers/system-safe-exec.php');
}



/*
 * Executes the specified base script directly inside the current process
 *
 * Examples:
 * script_exec('base/users list', '-C -Q')
 * script_exec('test')
 *
 * @author Sven Olaf Oostenbrink <sven@capmega.com>
 * @copyright Copyright (c) 2018 Capmega
 * @license http://opensource.org/licenses/GPL-2.0 GNU Public License, Version 2
 * @category Function reference
 * @package system
 * @see notifications_send()
 * @see safe_exec()
 *
 * @param string $script The commands to be executed
 * @param null string $arguments
 * @param null mixed $ok_exitcodes If specified, will not cause exception for the specified command exit codes.
 * @param "passthru" mixed $function One of "passthru", "exec", "shell_exec" or "system"
 * @return mixed The output from the command. The exact format of this output depends on the exact function used within safe exec, specified with $function (See description of that parameter)
 */
function script_exec($script, $arguments = null, $ok_exitcodes = null, $function = null, $timeout = 10){
    return include(__DIR__.'/handlers/system-script-exec.php');
}



/*
 * Load and return HTML contents from files (SOON DATABASE!)
 *
 * Examples:
 * load_content('index/top')
 * load_content('index/top', array(':foo' => 'bar'))
 *
 * @author Sven Olaf Oostenbrink <sven@capmega.com>
 * @copyright Copyright (c) 2018 Capmega
 * @license http://opensource.org/licenses/GPL-2.0 GNU Public License, Version 2
 * @category Function reference
 * @package system
 * @see notifications_send()
 *
 * @param string $file
 * @param (optional, default false) $replace
 * @param (optional, default false) $language
 * @param (optional, default false) $autocreate
 * @param (optional, default false) $validate
 * @return string The content of the specified content file
 */
function load_content($file, $replace = false, $language = null, $autocreate = null, $validate = true){
    global $_CONFIG, $core;

    try{
        /*
         * Set default values
         */
        if($language === null){
            if($core->callType('cli')){
                $language = '';

            }else{
                $language = LANGUAGE.'/';
            }
        }

        if(!isset($replace['###SITENAME###'])){
            $replace['###SITENAME###'] = str_capitalize(isset_get($_SESSION['domain']));
        }

        if(!isset($replace['###DOMAIN###'])){
            $replace['###DOMAIN###']   = isset_get($_SESSION['domain']);
        }

        /*
         * Check if content file exists
         */
        $realfile = realpath(ROOT.'data/content/'.$language.cfm($file).'.html');

        if($realfile){
            /*
             * File exists, we're okay, get and return contents.
             */
            $retval = file_get_contents($realfile);
            $retval = str_replace(array_keys($replace), array_values($replace), $retval);

            /*
             * Make sure no replace markers are left
             */
            if($validate and preg_match('/###.*?###/i', $retval, $matches)){
                /*
                 * Oops, specified $from array does not contain all replace markers
                 */
                if(!$_CONFIG['production']){
                    throw new BException('load_content(): Missing markers "'.str_log($matches).'" for content file "'.str_log($realfile).'"', 'missingmarkers');
                }
            }

            return $retval;
        }

        $realfile = ROOT.'data/content/'.cfm($language).'/'.cfm($file).'.html';

        /*
         * From here, the file does not exist.
         */
        if(!$_CONFIG['production']){
            notify('content-file-missing', tr('Content file ":file" is missing', array(':file' => $realfile)), 'developers');
            return '';
        }

        if($autocreate === null){
            $autocreate = $_CONFIG['content']['autocreate'];
        }

        if(!$autocreate){
            throw new BException('load_content(): Specified file "'.str_log($file).'" does not exist for language "'.str_log($language).'"', 'not-exists');
        }

        /*
         * Make content directory exists
         */
        file_ensure_path(dirname($realfile));

        $default  = 'File created '.$file.' by '.realpath(PWD.$_SERVER['PHP_SELF'])."\n";
        $default .= print_r($replace, true);

        file_put_contents($realfile, $default);

        if($replace){
            return str_replace(array_keys($replace), array_values($replace), $default);
        }

        return $default;

    }catch(Exception $e){
        notify('error', "LOAD_CONTENT() FAILED [".$e->getCode()."]\n".implode("\n", $e->getMessages()));
        error_log("LOAD_CONTENT() FAILED [".$e->getCode()."]\n".implode("\n", $e->getMessages()));

        switch($e->getCode()){
            case 'notexist':
                log_database('load_content(): File "'.cfm($language).'/'.cfm($file).'" does not exist', 'warning');
                break;

            case 'missingmarkers':
                log_database('load_content(): File "'.cfm($language).'/'.cfm($file).'" still contains markers after replace', 'warning');
                break;

            case 'searchreplacecounts':
                log_database('load_content(): Search count does not match replace count', 'warning');
                break;
        }

        throw new BException(tr('load_content(): Failed for file ":file"', array(':file' => $file)), $e);
    }
}



/*
 * Return the first priority of what the client accepts
 */
function accepts(){
    try{
        $header = isset_get($_SERVER['HTTP_ACCEPT']);
        $header = array_force($header);
        $header = array_shift($header);

        return $header;

    }catch(Exception $e){
        throw new BException(tr('accepts(): Failed'), $e);
    }
}



/*
 * Parse the HTTP_ACCEPT_LANGUAGES header and return requested / available languages by priority and return a list of languages / locales accepted by the HTTP client
 *
 * @author Sven Olaf Oostenbrink <sven@capmega.com>
 * @copyright Copyright (c) 2018 Capmega
 * @license http://opensource.org/licenses/GPL-2.0 GNU Public License, Version 2
 * @category Function reference
 * @package system
 * @see accepts()
 * @note: This function is called by the startup system and its output stored in $core->register['accept_language']. There is typically no need to execute this function on any other places
 * @version 1.27.0: Added function and documentation
 *
 * @return array The list of accepted languages and locales as specified by the HTTP client
 */
function accepts_languages(){
    global $_CONFIG;

    try{
        $headers = isset_get($_SERVER['HTTP_ACCEPT_LANGUAGE']);
        $headers = array_force($headers, ',');
        $default = array_shift($headers);
        $retval  = array('1.0' => array('language' => str_until($default, '-'),
                                        'locale'   => (str_exists($default, '-') ? str_from($default, '-') : null)));

        foreach($headers as $header){
            $requested =  str_until($header, ';');
            $requested =  array('language' => str_until($requested, '-'),
                                'locale'   => (str_exists($requested, '-') ? str_from($requested, '-') : null));

            if(empty($_CONFIG['language']['supported'][$requested['language']])){
                continue;
            }

            $retval[str_from(str_from($header, ';'), 'q=')] = $requested;
        }

        krsort($retval);

        return $retval;

    }catch(Exception $e){
        throw new BException(tr('accepts_languages(): Failed'), $e);
    }
}



/*
 * Parse flags from the specified log text color
 */
function log_flags($color){
    try{
        switch(str_until($color, '/')){
            case 'VERBOSE':
                if(!VERBOSE){
                    /*
                     * Only log this if we're in verbose mode
                     */
                    return false;
                }

                /*
                 * Remove the VERBOSE
                 */
                $color = str_from(str_from($color, 'VERBOSE'), '/');
                break;

            case 'VERBOSEDOT':
                if(!VERBOSE){
                    /*
                     * Only log this if we're in verbose mode
                     */
                    $color = str_from(str_from($color, 'VERYVERBOSE'), '/');
                    cli_dot(10, $color);
                    return false;
                }

                /*
                 * Remove the VERBOSE
                 */
                $color = str_from(str_from($color, 'VERBOSE'), '/');
                break;

            case 'VERYVERBOSE':
                if(!VERYVERBOSE){
                    /*
                     * Only log this if we're in verbose mode
                     */
                    return false;
                }

                /*
                 * Remove the VERYVERBOSE
                 */
                $color = str_from(str_from($color, 'VERYVERBOSE'), '/');
                break;

            case 'VERYVERBOSEDOT':
                if(!VERYVERBOSE){
                    /*
                     * Only log this if we're in verbose mode
                     */
                    $color = str_from(str_from($color, 'VERYVERBOSE'), '/');
                    cli_dot(10, $color);
                    return false;
                }

                /*
                 * Remove the VERYVERBOSE
                 */
                $color = str_from(str_from($color, 'VERYVERBOSE'), '/');
                break;

            case 'QUIET':
                if(QUIET){
                    /*
                     * Only log this if we're in verbose mode
                     */
                    return false;
                }

                /*
                 * Remove the QUIET
                 */
                $color = str_from(str_from($color, 'QUIET'), '/');
                break;

            case 'DOT':
                if(!VERBOSE){
                    if(PLATFORM_CLI){
                        /*
                         * Only show a dot instead of the text
                         */
                        cli_dot('.', str_replace('DOT', '', $color));
                        return false;
                    }
                }

                /*
                 * Remove the DOT
                 */
                $color = str_from(str_from($color, 'DOT'), '/');
                break;

            case 'DEBUG':
                if(!debug()){
                    /*
                     * Only log this if we're in debug mode
                     */
                    return false;
                }

                /*
                 * Remove the QUIET
                 */
                $color = str_from(str_from($color, 'DEBUG'), '/');
        }

        return $color;

    }catch(Exception $e){
        throw new BException(tr('log_flags(): Failed'), $e);
    }
}



/*
 * Log specified message to console, but only if we are in console mode!
 */
function log_console($messages = '', $color = null, $newline = true, $filter_double = false, $log_file = true){
    global $core;
    static $c, $last;

    try{
        if($color and !is_scalar($color)){
            log_console(tr('[ WARNING ] log_console(): Invalid color ":color" specified for the following message, color has been stripped', array(':color' => $color)), 'warning');
            $color = null;
        }

        /*
         * Process logging flags embedded in the log text color
         */
        $color = log_flags($color);

        if($color === false){
            /*
             * log_flags() returned false, do not log anything at all
             */
            return false;
        }

        /*
         * Always log to file log as well
         */
        if($log_file){
            log_file($messages, $core->register['real_script'], $color);
        }

        if(!PLATFORM_CLI){
            /*
             * Only log to console on CLI platform
             */
            return false;
        }

        if(($filter_double == true) and ($messages == $last)){
            /*
            * We already displayed this message, skip!
            */
            return false;
        }

        $last = $messages;

        if(is_object($messages)){
            if($color){
                $messages->setCode($color);
            }

            if($messages instanceof BException){
                if($messages->isWarning()){
                    $messages = array($messages->getMessage());
                    $color    = 'warning';

                }else{
                    $messages = $messages->getMessages();
                    $color    = 'error';
                }

            }elseif($messages instanceof Exception){
                $messages = array($messages->getMessage());

            }else{
                $messages = $messages->__toString();
            }

        }elseif(!is_array($messages)){
            $messages = array($messages);
        }

        if($color){
            if(defined('NOCOLOR') and !NOCOLOR){
                if(empty($c)){
                    if(!class_exists('Colors')){
                        /*
                         * This log_console() was called before the "cli" library
                         * was loaded. Show the line without color
                         */
                        $color = '';

                    }else{
                        $c = new Colors();
                    }
                }
            }

            switch($color){
                case 'yellow':
                    // FALLTHROUGH
                case 'warning':
                    // FALLTHROUGH
                case 'red':
                    // FALLTHROUGH
                case 'error':
                    $error = true;
            }
        }

        foreach($messages as $message){
            if($color and defined('NOCOLOR') and !NOCOLOR){
                $message = $c->getColoredString($message, $color);
            }

            if(QUIET){
                $message = trim($message);
            }

            $message = stripslashes(br2nl($message)).($newline ? "\n" : '');

            if(empty($error)){
                echo $message;

            }else{
                /*
                 * Log to STDERR instead of STDOUT
                 */
                fwrite(STDERR, $message);
            }
        }

        return $messages;

    }catch(Exception $e){
        throw new BException('log_console(): Failed', $e, array('message' => $messages));
    }
}



/*
 * Log specified message to file.
 */
function log_file($messages, $class = 'syslog', $color = null){
    global $_CONFIG, $core;
    static $h = array(), $last;

    try{
        /*
         * Process logging flags embedded in the log text color
         */
        $color = log_flags($color);

        if($color === false){
            /*
             * log_flags() returned false, do not log anything at all
             */
            return false;
        }

        if(is_scalar($messages)){
            if($messages == $last){
                /*
                * We already displayed this message, skip!
                */
                return;
            }

            $last = $messages;
        }

        if(is_object($messages)){
            if($messages instanceof BException){
                if($messages->isWarning()){
                    $color    = 'warning';

                }else{
                    $color    = 'error';
                }

                $data     = $messages->getData();
                $messages = $messages->getMessages();

                if($data){
                    /*
                     * Add data to messages
                     */
                    $messages[] = cli_color('Exception data:', 'error', null, true);

                    foreach(array_force($data) as $line){
                        if($line){
                            if(is_scalar($line)){
                                $messages[] = cli_color($line, 'error', null, true);

                            }elseif(is_array($line)){
                                /*
                                 * This is a multi dimensional array or object,
                                 * we cannot cli_color() these, so just JSON it.
                                 */
                                $messages[] = cli_color(json_encode_custom($line), 'error', null, true);
                            }
                        }
                    }
                }

                if(!$class){
                    $class = 'exception';
                }
            }

            if($messages instanceof Exception){
                $color    = 'error';
                $messages = cli_color($messages->getMessage(), 'error', null, true);

                if(!$class){
                    $class = 'exception';
                }
            }
        }

        if(!is_scalar($class)){
            throw new BException(tr('log_file(): Specified class ":class" is not scalar', array(':class' => str_truncate(json_encode_custom($class), 20))));
        }

        /*
         * Add session data
         */
        if(PLATFORM_HTTP){
            $session = '('.substr(session_id(), -8, 8).' / '.REQUEST.') ';

        }else{
            $session = '(CLI-'.getmypid().' / '.REQUEST.') ';
        }

        /*
         * Single log or multi log?
         */
        if(!$core or !$core->register('ready')){
            $file  = 'syslog';
            $class = $session.cli_color('[ '.$class.' ] ', 'white', null, true);

        }elseif($_CONFIG['log']['single']){
            $file  = 'syslog';
            $class = $session.cli_color('[ '.$class.' ] ', 'white', null, true);

        }else{
            $file  = $class;
            $class = $session;
        }

        /*
         * Write log entries
         */
        if(empty($h[$file])){
            file_ensure_path(ROOT.'data/log');

            $h[$file] = fopen(slash(ROOT.'data/log').$file, 'a+');

            if(!$h[$file]){
                throw new BException(tr('log_file(): Failed to open logfile ":file" to store messages ":messages"', array(':file' => $file, ':messages' => $messages)), 'failed');
            }
        }

        $messages = array_force($messages, "\n");
        $date     = new DateTime();
        $date     = $date->format('Y/m/d H:i:s');

        foreach($messages as $key => $message){
            if(count($messages) > 1){
                if(!is_scalar($message)){
                    $message = str_log($message);
                }

                if(!empty($color)){
                    $message = cli_color($message, $color, null, true);
                }

                fwrite($h[$file], cli_color($date, 'cyan', null, true).' '.$core->callType().'/'.$core->register['real_script'].' '.$class.$key.' => '.$message."\n");

            }else{
                if(!empty($color)){
                    $message = cli_color($message, $color, null, true);
                }

                fwrite($h[$file], cli_color($date, 'cyan', null, true).' '.$core->callType().'/'.$core->register['real_script'].' '.$class.$message."\n");
            }
        }

        return $messages;

    }catch(Exception $e){
// :TODO: When log_file() fails, we need to notify! BUT BE CAREFULL, CURRENTLY NOTIFY() WILL ALWAYS log_file() which would cause an endless loop!
//        notify($e);

        $message = $e->getMessage();

        if(strstr($message, 'data/log') and strstr($message, 'failed to open stream: Permission denied')){
            /*
             * We cannot write to the log file
             */
            throw new BException(tr('log_file(): Failed to write to log, permission denied to write to log file ":file". Please ensure the correct write permissions for this file and the ROOT/data/log directory in general', array(':file' => str_cut($message, 'fopen(', ')'))), 'warning');
        }

        throw new BException('log_file(): Failed', $e, array('message' => $messages));
    }
}



/*
 * Calculate the hash value for the given password with the (possibly) given
 * algorithm
 */
function password($source, $algorithm, $add_meta = true){
    return get_hash($source, $algorithm, $add_meta );
}

function get_hash($source, $algorithm, $add_meta = true){
    global $_CONFIG;

    try{
        try{
            $source = hash($algorithm, SEED.$source);

        }catch(Exception $e){
            if(strstr($e->getMessage(), 'Unknown hashing algorithm')){
                throw new BException(tr('get_hash(): Unknown hash algorithm ":algorithm" specified', array(':algorithm' => $algorithm)), 'unknown-algorithm');
            }

            throw $e;
        }

        if($add_meta){
            return '*'.$algorithm.'*'.$source;
        }

        return $source;

    }catch(Exception $e){
        throw new BException('get_hash(): Failed', $e);
    }
}



/*
 * Get a valid language from the specified language
 *
 * @author Sven Olaf Oostenbrink <sven@capmega.com>
 * @copyright Copyright (c) 2018 Capmega
 * @license http://opensource.org/licenses/GPL-2.0 GNU Public License, Version 2
 * @category Function reference
 * @package system
 * @version 2.0.7: Added function and documentation
 *
 * @param string $language a language code
 * @return null string a valid language that is supported by the systems configuration
 */
function get_language($language){
    global $_CONFIG;

    try{
        if(empty($_CONFIG['language']['supported'])){
            return '';
        }

        /*
         * Multilingual site
         */
        if($language === null){
            $language = LANGUAGE;
        }

        if($language){
            /*
             * This is a multilingual website. Ensure language is supported and
             * add language selection to the URL.
             */
            if(empty($_CONFIG['language']['supported'][$language])){
                $language = $_CONFIG['language']['default'];
                notify('unsupported-language-specified', 'developers', 'domain(): The specified language ":language" is not supported', array(':language' => $language));
            }
        }

        return $language;

    }catch(Exception $e){
        throw new BException('get_language(): Failed', $e);
    }
}



/*
 * Return the correct current domain
 *
 * @author Sven Olaf Oostenbrink <sven@capmega.com>
 * @copyright Copyright (c) 2018 Capmega
 * @license http://opensource.org/licenses/GPL-2.0 GNU Public License, Version 2
 * @category Function reference
 * @package system
 * @version 2.0.7: Added function and documentation
 *
 * @return void
 */
function get_domain(){
    global $_CONFIG;

    try{
        if(empty($_SESSION['domain'])){
            return $_CONFIG['domain'];
        }

        return $_SESSION['domain'];

    }catch(Exception $e){
        throw new BException('get_domain(): Failed', $e);
    }
}



/*
 * Return complete domain with HTTP and all
 *
 * @author Sven Olaf Oostenbrink <sven@capmega.com>
 * @copyright Copyright (c) 2018 Capmega
 * @license http://opensource.org/licenses/GPL-2.0 GNU Public License, Version 2
 * @category Function reference
 * @package system
 *
 * @return void
 */
function domain($url = null, $query = null, $prefix = null, $domain = null, $language = null, $allow_url_cloak = true){
    global $_CONFIG;

    try{
        if(preg_match('/(?:(?:https?)|(?:ftp):)?\/\//', $url)){
            return $url;
        }

        if(!$domain){
            /*
             * Use current domain.
             * Current domain MAY not be the same as the configured domain, so
             * always use $_SESSION[domain] unless we're at the point where
             * sessions are not available (yet) or are not available (cli, for
             * example). In that case, fall back on the configured domain
             * $_CONFIG[domain]
             */
            $domain = get_domain();

        }elseif($domain === true){
            /*
             * Use current domain name
             */
            $domain = $_SERVER['HTTP_HOST'];
        }

        $language = get_language($language);

        if($prefix === null){
// :COMPATIBILITY:  Remove "root" support after 2019-04-01
            if(!empty($_CONFIG['url_prefix'])){
                $prefix = $_CONFIG['url_prefix'];

            }else{
                $prefix = $_CONFIG['url_prefix'];
            }
        }

        $prefix = str_starts(str_ends($prefix, '/'), '/');
        $domain = slash($domain);

        if(!$url){
            $retval = PROTOCOL.$domain.$language.$prefix;

        }elseif($url === true){
            $retval = PROTOCOL.$domain.str_starts_not($_SERVER['REQUEST_URI'], '/');

        }else{
            $retval = PROTOCOL.$domain.$language.$prefix.str_starts_not($url, '/');
        }

        if($query){
            load_libs('inet');
            $retval = url_add_query($retval, $query);

        }elseif($query === false){
            $retval = str_until($retval, '?');
        }

        if($allow_url_cloak and $_CONFIG['security']['url_cloaking']['enabled']){
            /*
             * Cloak the URL before returning it
             */
            $retval = url_cloak($retval);
        }

        return $retval;

    }catch(Exception $e){
        throw new BException('domain(): Failed', $e);
    }
}



/*
 * Front-end function to domain(), but will pull the URL to the route map table
 *
 * This function will take the specified URL and pull it through the $core->register[routemap] table in the requested language. If the specified word is found it will be replaced, creating foreign language URLs
 *
 * @author Sven Olaf Oostenbrink <sven@capmega.com>
 * @copyright Copyright (c) 2018 Capmega
 * @license http://opensource.org/licenses/GPL-2.0 GNU Public License, Version 2
 * @category Function reference
 * @package system
 * @see file_get_local()
 * @version 2.0.7: Added function and documentation
 *
 * @param string $url The URL to create the domain URL from
 * @param string $query
 * @param string $prefix
 * @param string $domain
 * @param string $language
 * @return string The domain from domain() after being mapped
 */
function mapped_domain($url = null, $query = null, $prefix = null, $domain = null, $language = null, $allow_url_cloak = true){
    global $core;

    try{
        /*
         * Only map if routemap has been set
         */
        if(!empty($core->register['routemap'])){
            $language = get_language($language);

            /*
             * Only map if routemap has been set for the requested language
             */
            if(!empty($core->register['routemap'][$language])){
                foreach($core->register['routemap'][$language] as $english => $foreign){
                    $url = str_replace($english, $foreign, $url);
                }
            }
        }

        return domain($url, $query, $prefix, $domain, $language, $allow_url_cloak);

    }catch(Exception $e){
        throw new BException('mapped_domain(): Failed', $e);
    }
}



/*
 * Download the specified single file to the specified path
 *
 * If the path is not specified then by default the function will download to the TMP directory; ROOT/data/tmp
 *
 * @author Sven Olaf Oostenbrink <sven@capmega.com>
 * @copyright Copyright (c) 2018 Capmega
 * @license http://opensource.org/licenses/GPL-2.0 GNU Public License, Version 2
 * @category Function reference
 * @package system
 * @see file_get_local()
 * @version 2.0.3: Added function and documentation
 * @example This shows how to download a single file
 * code
 * $result = download('https://capmega.com', TMP);
 * showdie($result);
 * /code
 *
 * This would display
 * code
 * ROOT/data/tmp/capmega.com
 * /code
 *
 * @param string $url The URL of the file to be downloaded
 * @param mixed $section If set to false, will return the contents of the downloaded file instead of the target filename. As the caller function will not know the exact filename used, the target file will be deleted automatically! If set to a string
 * @param null function $callback If specified, download will execute this callback with either the filename or file contents (depending on $section)
 * @return string The downloaded file
 */
function download($url, $section = false, $callback = null){
    try{
        $file = str_from($url, '://');
        $file = str_rfrom($url, '/');
        $file = str_until($file, '?');

        if($section){
            if(!is_string($section)){
                throw new BException(tr('download(): Specified section should either be false or a string. However, it is not false, and is of type ":type"', array(':type' => gettype($section))), 'invalid');
            }

            $file = TMP.$section.'/'.$file;

        }else{
            $file = TMP.$file;
        }

        load_libs('wget');
        file_ensure_path(TMP.$section, 0770, true);

        wget(array('url'  => $url,
                   'file' => $file));

        if(!$section){
            /*
             * No section was specified, return contents of file instead.
             */
            if($callback){
                /*
                 * Execute the callbacks before returning the data
                 */
                $callback($file);
                file_delete($file);
            }

            return $file;
        }

        /*
         * Do not return the filename but the file contents instead
         * When doing this, automatically delete the file in question, since
         * the caller will not know the exact file name used
         */
        $retval = file_get_contents($file);
        file_delete($file);

        if($callback){
            $callback($retval);
        }

        return $retval;

    }catch(Exception $e){
        throw new BException('download(): Failed', $e);
    }
}



/*
 * Returns true if the current session user has the specified right
 * This function will automatically load the rights for this user if
 * they are not yet in the session variable
 */
function has_rights($rights, &$user = null){
    global $_CONFIG;

    try{
        if($user === null){
            if(empty($_SESSION['user'])){
                /*
                 * No user specified and there is no session user either,
                 * so there are absolutely no rights at all
                 */
                return false;
            }

            $user = &$_SESSION['user'];

        }elseif(!is_array($user)){
            throw new BException(tr('has_rights(): Specified user is not an array'), 'invalid');
        }

        /*
         * Dynamically load the user rights
         */
        if(empty($user['rights'])){
            if(empty($user)){
                /*
                 * There is no user, so there are no rights at all
                 */
                return false;
            }

            load_libs('user');
            $user['rights'] = user_load_rights($user);
        }

        if(empty($rights)){
            throw new BException('has_rights(): No rights specified');
        }

        if(!empty($user['rights']['god'])){
            return true;
        }

        foreach(array_force($rights) as $right){
            if(empty($user['rights'][$right]) or !empty($user['rights']['devil']) or !empty($fail)){
                if((PLATFORM_CLI) and VERBOSE){
                    load_libs('user');
                    log_console(tr('has_rights(): Access denied for user ":user" in page ":page" for missing right ":right"', array(':user' => name($_SESSION['user']), ':page' => $_SERVER['PHP_SELF'], ':right' => $right)), 'yellow');
                }

                return false;
            }
        }

        return true;

    }catch(Exception $e){
        throw new BException('has_rights(): Failed', $e);
    }
}






/*
 * Returns true if the current session user has the specified group
 * This function will automatically load the groups for this user if
 * they are not yet in the session variable
 */
function has_groups($groups, &$user = null){
    global $_CONFIG;

    try{
        if($user === null){
            if(empty($_SESSION['user'])){
                /*
                 * No user specified and there is no session user either,
                 * so there are absolutely no groups at all
                 */
                return false;
            }

            $user = &$_SESSION['user'];

        }elseif(!is_array($user)){
            throw new BException(tr('has_groups(): Specified user is not an array'), 'invalid');
        }

        /*
         * Dynamically load the user groups
         */
        if(empty($user['groups'])){
            if(empty($user)){
                /*
                 * There is no user, so there are no groups at all
                 */
                return false;
            }

            load_libs('user');
            $user['groups'] = user_load_groups($user);
        }

        if(empty($groups)){
            throw new BException('has_groups(): No groups specified');
        }

        if(!empty($user['rights']['god'])){
            return true;
        }

        foreach(array_force($groups) as $group){
            if(empty($user['groups'][$group]) or !empty($user['rights']['devil']) or !empty($fail)){
                if((PLATFORM_CLI) and VERBOSE){
                    load_libs('user');
                    log_console(tr('has_groups(): Access denied for user ":user" in page ":page" for missing group ":group"', array(':user' => name($_SESSION['user']), ':page' => $_SERVER['PHP_SELF'], ':group' => $group)), 'yellow');
                }

                return false;
            }
        }

        return true;

    }catch(Exception $e){
        throw new BException('has_groups(): Failed', $e);
    }
}



/*
 * Either a user is logged in or the person will be redirected to the specified URL
 */
function user_or_signin(){
    global $_CONFIG, $core;

    try{
        if(PLATFORM_HTTP){
            if(empty($_SESSION['user']['id'])){
                /*
                 * No session
                 */
                if($core->callType('api') or $core->callType('ajax')){
                    json_reply(tr('Specified token ":token" has no session', array(':token' => isset_get($_POST['PHPSESSID']))), 'signin');
                }

                html_flash_set('Unauthorized: Please sign in to continue');
                redirect(domain(isset_get($_CONFIG['redirects']['signin'], 'signin.php').'?redirect='.urlencode($_SERVER['REQUEST_URI'])), 302);
            }

            if(!empty($_SESSION['force_page'])){
                /*
                 * Session is, but locked
                 * Redirect all pages EXCEPT the lock page itself!
                 */
                if(empty($_CONFIG['redirects'][$_SESSION['force_page']])){
                    throw new BException(tr('user_or_signin(): Forced page ":page" does not exist in $_CONFIG[redirects]', array(':page' => $_SESSION['force_page'])), 'not-exists');
                }

                if($_CONFIG['redirects'][$_SESSION['force_page']] !== str_until(str_rfrom($_SERVER['REQUEST_URI'], '/'), '?')){
                    redirect(domain($_CONFIG['redirects'][$_SESSION['force_page']].'?redirect='.urlencode($_SERVER['REQUEST_URI'])));
                }
            }

            /*
             * Is user restricted to a page? if so, keep him there
             */
            if(empty($_SESSION['lock']) and !empty($_SESSION['user']['redirect'])){
                if(str_from($_SESSION['user']['redirect'], '://') != $_SERVER['HTTP_HOST'].$_SERVER['REQUEST_URI']){
                    redirect(domain($_SESSION['user']['redirect']));
                }
            }
        }

        return $_SESSION['user'];

    }catch(Exception $e){
        throw new BException('user_or_signin(): Failed', $e);
    }
}



/*
 * The current user has the specified rights, or will be redirected or get shown "access denied"
 */
function rights_or_access_denied($rights, $url = null){
    global $_CONFIG;

    try{
        if(!$rights){
            return true;
        }

        user_or_signin();

        if(PLATFORM_CLI or has_rights($rights)){
            return $_SESSION['user'];
        }

        if(in_array('admin', array_force($rights))){
            redirect(domain(isset_get($url, $_CONFIG['redirects']['signin'])));
        }

        page_show(403);

    }catch(Exception $e){
        throw new BException('rights_or_access_denied(): Failed', $e);
    }
}



/*
 * The current user has the specified groups, or will be redirected or get shown "access denied"
 */
function groups_or_access_denied($groups){
    global $_CONFIG;

    try{
        user_or_signin();

        if(PLATFORM_CLI or has_groups($groups)){
            return $_SESSION['user'];
        }

        if(in_array('admin', array_force($groups))){
            redirect(domain($_CONFIG['redirects']['signin']));
        }

        page_show($_CONFIG['redirects']['access-denied']);

    }catch(Exception $e){
        throw new BException('groups_or_access_denied(): Failed', $e);
    }
}



/*
 * Either a user is logged in or  the person will be shown specified page.
 */
function user_or_page($page){
    if(empty($_SESSION['user'])){
        page_show($page);
        return false;
    }

    return $_SESSION['user'];
}



/*
 * Return $with_rights if the current user has the specified rights
 * Return $without_rights if not
 */
function return_with_rights($rights, $with_rights, $without_rights = null){
    try{
        if(has_rights($rights)){
            return $with_rights;
        }

        return $without_rights;

    }catch(Exception $e){
        throw new BException('return_with_rights(): Failed', $e);
    }
}



/*
 * Return $with_groups if the current user is member of the specified groups
 * Return $without_groups if not
 */
function return_with_groups($groups, $with_groups, $without_groups = null){
    try{
        if(has_groups($groups)){
            return $with_groups;
        }

        return $without_groups;

    }catch(Exception $e){
        throw new BException('return_with_groups(): Failed', $e);
    }
}



/*
 * Read extended signin
 */
function check_extended_session(){
    global $_CONFIG;

    try{
        if(empty($_CONFIG['sessions']['extended']['enabled'])){
            return false;
        }

        if(isset($_COOKIE['extsession']) and !isset($_SESSION['user'])) {
            /*
             * Pull  extsession data
             */
            $ext = sql_get('SELECT `users_id` FROM `extended_sessions` WHERE `session_key` = ":session_key" AND DATE(`addedon`) < DATE(NOW());', array(':session_key' => cfm($_COOKIE['extsession'])));

            if($ext['users_id']) {
                $user = sql_get('SELECT * FROM `users` WHERE `users`.`id` = :id', array(':id' => cfi($ext['users_id'])));

                if($user['id']){
                    /*
                     * Auto sign in user
                     */
                    load_libs('user');
                    user_signin($user, true);

                }else{
                    /*
                     * Remove cookie
                     */
                    setcookie('extsession', 'stub', 1);
                }

            }else{
                /*
                 * Remove cookie
                 */
                setcookie('extsession', 'stub', 1);
            }
        }

    }catch(Exception $e){
        throw new BException('user_create_extended_session(): Failed', $e);
    }
}



/*
 * Return the first non empty argument
 */
function not_empty(){
    foreach(func_get_args() as $argument){
        if($argument){
            return $argument;
        }
    }

    return $argument;
}



/*
 * Return the first non null argument
 */
function not_null(){
    foreach(func_get_args() as $argument){
        if($argument === null) continue;
        return $argument;
    }
}



/*
 * Return the first non empty argument
 */
function pick_random($count){
    try{
        $args = func_get_args();

        /*
         * Remove the $count argument from the list
         */
        array_shift($args);

        if(!$count){
            /*
             * Get a random count
             */
            $count = mt_rand(1, count($args));
            $array = true;
        }

        if(($count < 1) or ($count > count($args))){
            throw new BException(tr('pick_random(): Invalid count ":count" specified for ":args" arguments', array(':count' => $count, ':args' => count($args))), 'invalid');

        }elseif($count == 1){
            if(empty($array)){
                return $args[array_rand($args, $count)];
            }

            return array($args[array_rand($args, $count)]);

        }else{
            $retval = array();

            for($i = 0; $i < $count; $i++){
                $retval[] = $args[$key = array_rand($args)];
                unset($args[$key]);
            }

            return $retval;
        }

    }catch(Exception $e){
        throw new BException(tr('pick_random(): Failed'), $e);
    }
}



/*
 * Return display status for specified status
 */
function status($status, $list = null){
    try{
        if(is_array($list)){
            /*
             * $list contains list of possible statusses
             */
            if(isset($list[$status])){
                return $list[$status];
            }


            return 'Unknown';
        }

        if($status === null){
            if($list){
                /*
                 * Alternative name specified
                 */
                return $list;
            }

            return 'Ok';
        }

        return str_capitalize(str_replace('-', ' ', $status));

    }catch(Exception $e){
        throw new BException(tr('status(): Failed'), $e);
    }
}



/*
 * Generate a CSRF code and set it in the $_SESSION[csrf] array
 */
function set_csrf($prefix = ''){
    global $_CONFIG, $core;

    try{
        if(empty($_CONFIG['security']['csrf']['enabled'])){
            /*
             * CSRF check system has been disabled
             */
            return false;
        }

        if($core->register('csrf')){
            return $core->register('csrf');
        }

        /*
         * Avoid people messing around
         */
        if(isset($_SESSION['csrf']) and (count($_SESSION['csrf']) >= $_CONFIG['security']['csrf']['buffer_size'])){
            /*
             * Too many csrf, so too many post requests open. Remove the oldest
             * CSRF code and add a new one
             */
            if(count($_SESSION['csrf']) >= ($_CONFIG['security']['csrf']['buffer_size'] + 5)){
                /*
                 * WTF? How did we get so many?? Throw it all away, start over
                 */
                unset($_SESSION['csrf']);

            }else{
                array_shift($_SESSION['csrf']);
            }
        }

        $csrf = $prefix.unique_code('sha256');

        if(empty($_SESSION['csrf'])){
            $_SESSION['csrf'] = array();
        }

        $_SESSION['csrf'][$csrf] = new DateTime();
        $_SESSION['csrf'][$csrf] = $_SESSION['csrf'][$csrf]->getTimestamp();

        $core->register('csrf', $csrf);
        return $csrf;

    }catch(Exception $e){
        throw new BException(tr('set_csrf(): Failed'), $e);
    }
}



/*
 *
 */
function check_csrf(){
    global $_CONFIG, $core;

    try{
        if(!empty($core->register['csrf_ok'])){
            /*
             * CSRF check has already been executed for this post, all okay!
             */
            return true;
        }

        if(empty($_POST)){
            /*
             * There is no POST data
             */
            return false;
        }

        if(empty($_CONFIG['security']['csrf']['enabled'])){
            /*
             * CSRF check system has been disabled
             */
            return false;
        }

        if(empty($_POST['csrf'])){
            throw new BException(tr('check_csrf(): No CSRF field specified'), 'warning/not-specified');
        }

        if($core->callType('ajax')){
            if(substr($_POST['csrf'], 0, 5) != 'ajax_'){
                /*
                 * Invalid CSRF code is sppokie, don't make this a warning
                 */
                throw new BException(tr('check_csrf(): Specified CSRF ":code" is invalid'), 'invalid');
            }
        }

        if(empty($_SESSION['csrf'][$_POST['csrf']])){
            throw new BException(tr('check_csrf(): Specified CSRF ":code" does not exist', array(':code' => $_POST['csrf'])), 'warning/not-exist');
        }

        /*
         * Get the code from $_SESSION and delete it so it won't be used twice
         */
        $timestamp = $_SESSION['csrf'][$_POST['csrf']];
        $now       = new DateTime();

        unset($_SESSION['csrf'][$_POST['csrf']]);

        /*
         * Code timed out?
         */
        if($_CONFIG['security']['csrf']['timeout']){
            if(($timestamp + $_CONFIG['security']['csrf']['timeout']) < $now->getTimestamp()){
                throw new BException(tr('check_csrf(): Specified CSRF ":code" timed out', array(':code' => $_POST['csrf'])), 'warning/timeout');
            }
        }

        $core->register['csrf_ok'] = true;

        if($core->callType('ajax')){
            /*
             * Send new CSRF code with the AJAX return payload
             */
            $core->register['ajax_csrf'] = set_csrf('ajax_');
        }

        return true;

    }catch(Exception $e){
        /*
         * CSRF check failed, drop $_POST
         */
        foreach($_POST as $key => $value){
            if(substr($key, -6, 6) === 'submit'){
                unset($_POST[$key]);
            }
        }

        log_file($e);
        html_flash_set(tr('The form data was too old, please try again'), 'warning');
    }
}



/*
 * Update the session with values directly from $_REQUEST
 */
function session_request_register($key, $valid = null){
    try{
        $_SESSION[$key] = isset_get($_REQUEST[$key], isset_get($_SESSION[$key]));

        if($valid){
            /*
             * Only accept values in this valid list (AND empty!)
             * Invalid values will be set to null
             */
            if(!in_array($_SESSION[$key], array_force($valid))){
                $_SESSION[$key] = null;
            }
        }

        if(empty($_SESSION[$key])){
            unset($_SESSION[$key]);
            return null;
        }

        return $_SESSION[$key];

    }catch(Exception $e){
        throw new BException('session_request_register(): Failed', $e);
    }
}



/*
 * Will return $return if the specified item id is in the specified source.
 */
function in_source($source, $key, $return = true){
    try{
        if(!is_array($source)){
            throw new BException(tr('in_source(): Specified source ":source" should be an array', array(':source' => $source)), 'invalid');
        }

        if(isset_get($source[$key])){
            return $return;
        }

        return '';

    }catch(Exception $e){
        throw new BException('in_source(): Failed', $e);
    }
}



/*
 *
 */
function is_natural($number, $start = 1){
    try{
        if(!is_numeric($number)){
            return false;
        }

        if($number < $start){
            return false;
        }

        if($number != (integer) $number){
            return false;
        }

        return true;

    }catch(Exception $e){
        throw new BException('is_natural(): Failed', $e);
    }
}



/*
 *
 */
function is_new($entry){
    try{
        if(!is_array($entry)){
            throw new BException(tr('is_new(): Specified entry is not an array'), 'invalid');
        }

        if(isset_get($entry['status']) === '_new'){
            return true;
        }

        if(isset_get($entry['id']) === null){
            return true;
        }

        return false;

    }catch(Exception $e){
        throw new BException('is_new(): Failed', $e);
    }
}



/*
 *
 */
function force_natural($number, $default = 1, $start = 1){
    try{
        if(!is_numeric($number)){
            return (integer) $default;
        }

        if($number < $start){
            return (integer) $default;
        }

        if(!is_int($number)){
            return (integer) round($number);
        }

        return (integer) $number;

    }catch(Exception $e){
        throw new BException('force_natural(): Failed', $e);
    }
}



/*
 * Return a code that is guaranteed unique
 */
function unique_code($hash = 'sha512'){
    global $_CONFIG;

    try{
        return hash($hash, uniqid('', true).microtime(true).$_CONFIG['security']['seed']);

    }catch(Exception $e){
        throw new BException('unique_code(): Failed', $e);
    }
}



/*
 *
 */
function name($user = null, $key_prefix = '', $default = null){
    try{
        if($user){
            if($key_prefix){
                $key_prefix = str_ends($key_prefix, '_');
            }

            if(is_scalar($user)){
                if(!is_numeric($user)){
                    /*
                     * String, assume its a username
                     */
                    return $user;
                }

                /*
                 * This is not a user assoc array, but a user ID.
                 * Fetch user data from DB, then treat it as an array
                 */
                if(!$user = sql_get('SELECT `nickname`, `name`, `username`, `email` FROM `users` WHERE `id` = :id', array(':id' => $user))){
                    throw new BException('name(): Specified user id ":id" does not exist', array(':id' => str_log($user)), 'not-exists');
                }
            }

            if(!is_array($user)){
                throw new BException(tr('name(): Invalid data specified, please specify either user id, name, or an array containing username, email and or id'), 'invalid');
            }

            $user = not_empty(isset_get($user[$key_prefix.'nickname']), isset_get($user[$key_prefix.'name']), isset_get($user[$key_prefix.'username']), isset_get($user[$key_prefix.'email']));
            $user = trim($user);

            if($user){
                return $user;
            }
        }

        if($default === null){
            $default = tr('Guest');
        }

        /*
         * No user data found, assume guest user.
         */
        return $default;

    }catch(Exception $e){
        throw new BException(tr('name(): Failed'), $e);
    }
}



/*
 * Show the specified page
 *
 * @author Sven Olaf Oostenbrink <sven@capmega.com>
 * @copyright Copyright (c) 2018 Capmega
 * @license http://opensource.org/licenses/GPL-2.0 GNU Public License, Version 2
 * @category Function reference
 * @package system
 */
function page_show($pagename, $params = null, $get = null){
    global $_CONFIG, $core;

    try{
        array_ensure($params, 'message');

        if($get){
            if(!is_array($get)){
                throw new BException(tr('page_show(): Specified $get MUST be an array, but is an ":type"', array(':type' => gettype($get))), 'invalid');
            }

            $_GET = $get;
        }

        if(defined('LANGUAGE')){
            $language = LANGUAGE;

        }else{
            $language = 'en';
        }

        $params['page'] = $pagename;

        if(is_numeric($pagename)){
            /*
             * This is a system page, HTTP code. Use the page code as http code as well
             */
            $core->register['http_code'] = $pagename;
        }

        $core->register['real_script'] = $pagename;

        switch($core->callType()){
            case 'ajax':
                $include = ROOT.'www/'.$language.'/ajax/'.$pagename.'.php';

                if(isset_get($params['exists'])){
                    return file_exists($include);
                }

                /*
                 * Execute ajax page
                 */
                log_file(tr('Showing ":language" language ajax page ":page"', array(':page' => $pagename, ':language' => $language)), 'page-show', 'VERBOSE/cyan');
                return include($include);

            case 'api':
                $include = ROOT.'www/api/'.$pagename.'.php';

                if(isset_get($params['exists'])){
                    return file_exists($include);
                }

                /*
                 * Execute ajax page
                 */
                log_file(tr('Showing ":language" language api page ":page"', array(':page' => $pagename, ':language' => $language)), 'page-show', 'VERBOSE/cyan');
                return include($include);

            case 'admin':
                $include = ROOT.'www/'.$language.'/admin/'.$pagename.'.php';

                if(isset_get($params['exists'])){
                    return file_exists($include);
                }

                log_file(tr('Showing ":language" language admin page ":page"', array(':page' => $pagename, ':language' => $language)), 'page-show', 'VERBOSE/cyan');

                $result = include($include);

                if(isset_get($params['return'])){
                    return $result;
                }

            default:
                if(is_numeric($pagename)){
                    $include = ROOT.'www/'.$language.'/system/'.$pagename.'.php';

                    if(isset_get($params['exists'])){
                        return file_exists($include);
                    }

                    log_file(tr('Showing ":language" language system page ":page"', array(':page' => $pagename, ':language' => $language)), 'page-show', 'VERBOSE/cyan');

                    /*
                     * Wait a small random time to avoid timing attacks on
                     * system pages
                     */
                    usleep(mt_rand(1, 250));

                }else{
                    $include = ROOT.'www/'.$language.'/'.$pagename.'.php';

                    if(isset_get($params['exists'])){
                        return file_exists($include);
                    }

                    log_file(tr('Showing ":language" language http page ":page"', array(':page' => $pagename, ':language' => $language)), 'page-show', 'VERBOSE/cyan');
                }

                $result = include($include);

                if(isset_get($params['return'])){
                    return $result;
                }
        }

        die();

    }catch(Exception $e){
        if(isset($include) and !file_exists($include)){
            throw new BException(tr('page_show(): The requested page ":page" does not exist', array(':page' => $pagename)), 'not-exists');
        }

        throw new BException(tr('page_show(): Failed to show page ":page"', array(':page' => $pagename)), $e);
    }
}



/*
 * Throw an "under-construction" exception
 */
function under_construction($functionality = ''){
    if($functionality){
        throw new BException(tr('The functionality ":f" is under construction!', array(':f' => $functionality)), 'under-construction');
    }

    throw new BException(tr('This function is under construction!'), 'under-construction');
}



/*
 * Throw an "obsolete" exception
 */
function obsolete($functionality = ''){
    notify(array('title'   => tr('Obsolete function used'),
                 'message' => tr('Function ":function" is used in ":file@:@line" in project ":project"', array(':function' => current_function(),
                                                                                                               ':file'     => current_file(),
                                                                                                               ':line'     => current_line(),
                                                                                                               ':project'  => PROJECT))));

    if($functionality){
        throw new BException(tr('The functionality ":f" is obsolete!', array(':f' => $functionality)), 'obsolete');
    }

    throw new BException(tr('This function is obsolete!'), 'obsolete');
}



/*
 * Throw an "not-supported" exception
 */
function not_supported($functionality = ''){
    if($functionality){
        throw new BException(tr('The functionality ":f" is not support!', array(':f' => $functionality)), 'not-supported');
    }

    throw new BException(tr('This function is not supported!'), 'not-supported');
}



/*
 * Return NULL if specified variable is considered "empty", like 0, "", array(), etc.
 * If not, return the specified variable unchanged
 */
function get_null($source){
    try{
        if($source){
            return $source;
        }

        return null;

    }catch(Exception $e){
        throw new BException(tr('get_null(): Failed'), $e);
    }
}



/*
 * Return the value quoted if non numeric string
 */
function quote($value){
    try{
        if(!is_numeric($value) and is_string($value)){
            return '"'.$value.'"';
        }

        return $value;

    }catch(Exception $e){
        throw new BException(tr('quote(): Failed'), $e);
    }
}



/*
 * Ensure that the specifed library is installed. If not, install it before
 * continuing
 */
function ensure_installed($params){
    try{
        array_ensure($params);

        /*
         * Check if specified library is installed
         */
        if(!isset($params['name'])){
            throw new BException(tr('ensure_installed(): No name specified for library'), 'not-specified');
        }

        /*
         * Test available files
         */
        if(isset($params['checks'])){
            foreach(array_force($params['checks']) as $path){
                if(!file_exists($path)){
                    $fail = 'path '.$path;
                    break;
                }
            }
        }

        /*
         * Test available functions
         */
        if(isset($params['functions']) and !isset($fail)){
            foreach(array_force($params['functions']) as $function){
                if(!function_exists($function)){
                    $fail = 'function '.$function;
                    break;
                }
            }
        }

        /*
         * Test available functions
         */
        if(isset($params['which']) and !isset($fail)){
            foreach(array_force($params['which']) as $program){
                if(!cli_which($program)){
                    $fail = 'which '.$program;
                    break;
                }
            }
        }

        /*
         * If a test failed, run the installer for this function
         */
        if(!empty($fail)){
            log_file(tr('Installation test ":test" failed, running installer ":installer"', array(':test' => $fail, ':installer' => $params['callback'])), 'ensure-installed', 'yellow');
            return $params['callback']($params);
        }

    }catch(Exception $e){
        throw new BException(tr('ensure_installed(): Failed'), $e);
    }
}



/*
 *
 */
function ensure_value($value, $enum, $default){
    try{
        if(in_array($value, $enum)){
           return $value;
        }

        return $default;

    }catch(Exception $e){
        throw new BException(tr('ensure_value(): Failed'), $e);
    }
}



/*
 * Disconnect from webserver but continue working
 */
function disconnect(){
    try{
        switch(php_sapi_name()){
            case 'fpm-fcgi':
                fastcgi_finish_request();
                break;

            case '':
                throw new BException(tr('disconnect(): No SAPI detected'), 'unknown');

            default:
                throw new BException(tr('disconnect(): Unknown SAPI ":sapi" detected', array(':sapi' => php_sapi_name())), 'unknown');
        }

    }catch(Exception $e){
        throw new BException(tr('disconnect(): Failed'), $e);
    }
}



/*
 * Execute the specified callback function with the specified $params only if the callback has been set with an executable function
 *
 * @author Sven Olaf Oostenbrink <sven@capmega.com>
 * @copyright Copyright (c) 2018 Capmega
 * @license http://opensource.org/licenses/GPL-2.0 GNU Public License, Version 2
 * @category Function reference
 * @package system
 * @version 2.0.6: Added documentation
 *
 * @param $callback
 * @param null params $params
  * @return string The results from the callback function, or null if no callback function was specified
 */
function execute_callback($callback, $params = null){
    try{
        if(is_callable($callback)){
            return $callback($params);
        }

        return null;

    }catch(Exception $e){
        throw new BException(tr('execute_callback(): Failed'), $e);
    }
}



/*
 *
 */
function get_boolean($value){
    try{
        switch(strtolower($value)){
            case 'off':
                return false;

            case 'on':
                return true;

            case 'true':
                return true;

            case 'false':
                return false;

            case '1':
                return true;

            case '0':
                return false;

            default:
                throw new BException(tr('get_boolean(): Unknown value ":value"', array(':value' => $value)), 'unknown');
        }

    }catch(Exception $e){
        throw new BException(tr('get_boolean(): Failed'), $e);
    }
}



/*
 *
 */
function language_lock($language, $script = null){
    global $core;

    static $checked   = false;
    static $incorrect = false;

    try{
        if(is_array($script)){
            /*
             * Script here will contain actually a list of all scripts for
             * each language. This can then be used to determine the name
             * of the script in the correct language to build linksx
             */
            $core->register['scripts'] = $script;
        }

        /*
         *
         */
        if(!$checked){
            $checked = true;

            if($language and (LANGUAGE !== $language)){
                $incorrect = true;
            }
        }

        if(!is_array($script)){
            /*
             * Show the specified script, it will create the content for
             * this $core->register['script']
             */
            page_show($script);
        }

        /*
         * Script and language match, continue
         */
        if($incorrect){
            page_show(404);
        }

    }catch(Exception $e){
        throw new BException(tr('language_lock(): Failed'), $e);
    }
}



/*
 * Read value for specified key from $_SESSION[cache][$key]
 *
 * If $_SESSION[cache][$key] does not exist, then execute the callback and
 * store the resulting value in $_SESSION[cache][$key]
 */
function session_cache($key, $callback){
    try{
        if(empty($_SESSION)){
            return null;
        }

        if(!isset($_SESSION['cache'])){
            $_SESSION['cache'] = array();
        }

        if(!isset($_SESSION['cache'][$key])){
            $_SESSION['cache'][$key] = $callback();
        }

        return $_SESSION['cache'][$key];

    }catch(Exception $e){
        throw new BException(tr('session_cache(): Failed'), $e);
    }
}



/*
 * BELOW ARE FUNCTIONS FROM EXTERNAL LIBRARIES THAT ARE INCLUDED IN STARTUP BECAUSE THEY ARE USED BEFORE THOSE OTHER LIBRARIES ARE LOADED
 */



/*
 * Adds the required amount of copies of the specified file to random CDN servers
 */
function cdn_add_files($files, $section = 'pub', $group = null, $delete = true){
    global $_CONFIG;

    try{
        if(!$_CONFIG['cdn']['enabled']){
            return false;
        }

        log_file(tr('cdn_add_files(): Adding files ":files"', array(':files' => $files)), 'DEBUG/cdn');

        if(!$section){
            throw new BException(tr('cdn_add_files(): No section specified'), 'not-specified');
        }

        if(!$files){
            throw new BException(tr('cdn_add_files(): No files specified'), 'not-specified');
        }

        /*
         * In what servers are we going to store these files?
         */
        $servers     = cdn_assign_servers();
        $file_insert = sql_prepare('INSERT IGNORE INTO `cdn_files` (`servers_id`, `section`, `group`, `file`)
                                    VALUES                         (:servers_id , :section , :group , :file )');

        /*
         * Register at what CDN servers the files will be uploaded, and send the
         * files there
         */
        foreach($servers as $servers_id => $server){
            foreach($files as $url => $file){
                log_file(tr('cdn_add_files(): Added file ":file" with url ":url" to CDN server ":server"', array(':file' => $file, ':url' => $url, ':server' => $server)), 'DEBUG/cdn');

                $file_insert->execute(array(':servers_id' => $servers_id,
                                            ':section'    => $section,
                                            ':group'      => $group,
                                            ':file'       => str_starts($url, '/')));
            }

            /*
             * Send the files
             */
            cdn_send_files($files, $server, $section, $group);
        }

        /*
         * Now that the file has been sent to the CDN system delete the file
         * locally
         */
        if($delete){
            foreach($files as $url => $file){
                file_delete($file, true);
            }
        }

        return count($files);

    }catch(Exception $e){
        throw new BException('cdn_add_files(): Failed', $e);
    }
}



/*
 * Return a correct URL for CDN objects like css, javascript, image, video, downloadable files and more.
 *
 * @author Sven Olaf Oostenbrink <sven@capmega.com>
 * @copyright Copyright (c) 2018 Capmega
 * @license http://opensource.org/licenses/GPL-2.0 GNU Public License, Version 2
 * @category Function reference
 * @package system
 * @see domain()
 * @see mapped_domain()
 * @version 2.4.9: Added documentation
 *
 * @params string $file
 * @params string $section
 * @params boolean $false_on_not_exist
 * @params boolean $force_cdn
 * @return string The result
 */
function cdn_domain($file = '', $section = 'pub', $false_on_not_exist = false, $force_cdn = false){
    global $_CONFIG;

    try{
        if(!$_CONFIG['cdn']['enabled'] and !$force_cdn){
            if($section == 'pub'){
                $section = not_empty($_CONFIG['cdn']['prefix'], '/');
            }

            return domain($file, null, $section, $_CONFIG['cdn']['domain'], null, false);
        }

        if($section == 'pub'){
            /*
             * Process pub files, "system" files like .css, .js, static website
             * images ,etc
             */
            if(!isset($_SESSION['cdn'])){
                /*
                 * Get a CDN server for this session
                 */
                $_SESSION['cdn'] = sql_get('SELECT   `baseurl`

                                            FROM     `cdn_servers`

                                            WHERE    `status` IS NULL

                                            ORDER BY RAND() LIMIT 1', true);

                if(empty($_SESSION['cdn'])){
                    /*
                     * There are no CDN servers available!
                     * Switch to working without CDN servers
                     */
                    notify('configuration-missing', tr('CDN system is enabled but there are no CDN servers configuraed'), 'developers');
                    $_CONFIG['cdn']['enabled'] = false;
                    return cdn_domain($file, $section);

                }else{
                    $_SESSION['cdn'] = slash($_SESSION['cdn']).'pub/'.strtolower(str_replace('_', '-', PROJECT).'/');
                }
            }

            if(!empty($_CONFIG['cdn']['prefix'])){
                $file = $_CONFIG['cdn']['prefix'].$file;
            }

            return $_SESSION['cdn'].str_starts_not($file, '/');
        }

        /*
         * Get this URL from the CDN system
         */
        $url = sql_get('SELECT    `cdn_files`.`file`,
                                  `cdn_files`.`servers_id`,
                                  `cdn_servers`.`baseurl`

                        FROM      `cdn_files`

                        LEFT JOIN `cdn_servers`
                        ON        `cdn_files`.`servers_id` = `cdn_servers`.`id`

                        WHERE     `cdn_files`.`file` = :file
                        AND       `cdn_servers`.`status` IS NULL

                        ORDER BY  RAND()

                        LIMIT     1',

                        array(':file' => $file));

        if($url){
            /*
             * Yay, found the file in the CDN database!
             */
            return slash($url['baseurl']).strtolower(str_replace('_', '-', PROJECT)).$url['file'];
        }

        /*
         * The specified file is not found in the CDN system
         */
        if($false_on_not_exist){
            return false;
        }

        return domain($file, null, null, null, null, false);

// :TODO: What why where?
        ///*
        // * We have a CDN server in session? If not, get one.
        // */
        //if(isset_get($_SESSION['cdn']) === null){
        //    $server = sql_get('SELECT `baseurl` FROM `cdn_servers` WHERE `status` IS NULL ORDER BY RAND() LIMIT 1', true);
        //
        //    if(!$server){
        //        /*
        //         * Err we have no CDN servers, though CDN is configured.. Just
        //         * continue locally?
        //         */
        //        notify('no-cdn-servers', tr('CDN system is enabled, but no availabe CDN servers were found'), 'developers');
        //        $_SESSION['cdn'] = false;
        //        return domain($url, $query, $prefix);
        //    }
        //
        //    $_SESSION['cdn'] = slash($server).strtolower(str_replace('_', '-', PROJECT));
        //}
        //
        //return $_SESSION['cdn'].$url;

    }catch(Exception $e){
        throw new BException('cdn_domain(): Failed', $e);
    }
}



/*
 * Cut and return a piece out of the source string, starting from the start string, stopping at the stop string.
 *
 * @author Sven Olaf Oostenbrink <sven@capmega.com>
 * @copyright Copyright (c) 2018 Capmega
 * @license http://opensource.org/licenses/GPL-2.0 GNU Public License, Version 2
 * @category Function reference
 * @package str
 * @see str_from()
 * @see str_until()
 * @version 2.0.0: Moved to system library, added documentation
 * @example
 * code
 * $result = str_cut('support@capmega.com', '@', '.');
 * showdie($result);
 * /code
 *
 * This would return
 * code
 * capmega
 * /code
 *
 * @param string $source The string to be cut
 * @params string $start The character(s) to start the cut
 * @params string $stop The character(s) to stop the cut
 * @return string The $source string between the first occurrences of start and $stop
 */
function str_cut($source, $start, $stop){
    try{
        return str_until(str_from($source, $start), $stop);

    }catch(Exception $e){
        throw new BException(tr('str_cut(): Failed'), $e);
    }
}



/*
 * Returns true if the specified $needle exists in the specified $haystack
 *
 * This is a simple wrapper function to strpos() which does not require testing for false, as the output is boolean. If the $needle exists in the $haystack, true will be returned, else false will be returned.
 *
 * @author Sven Olaf Oostenbrink <sven@capmega.com>
 * @copyright Copyright (c) 2018 Capmega
 * @license http://opensource.org/licenses/GPL-2.0 GNU Public License, Version 2
 * @category Function reference
 * @package str
 * @see strpos()
 * @see strstr()
 * @version 1.26.1: Added function and documentation
 * @example
 * code
 * $result = str_exists('This function is completely foobar', 'foobar');
 * showdie($result);
 * /code
 *
 * This would return
 * code
 * true
 * /code
 *
 * @param string $haystack The source string in which this function needs to find $needle
 * @params string $needle The string that will be searched for in $haystack
 * @return boolean True if the $needle exists in $haystack, false otherwise
 */
function str_exists($haystack, $needle){
    try{
        return (strpos($haystack, $needle) !== false);

    }catch(Exception $e){
        throw new BException(tr('str_exists(): Failed'), $e);
    }
}



/*
 * Cleanup string
 */
function str_clean($source, $utf8 = true){
    try{
        if(!is_scalar($source)){
            if(!is_null($source)){
                throw new BException(tr('str_clean(): Specified source ":source" from ":location" should be datatype "string" but has datatype ":datatype"', array(':source' => $source, ':datatype' => gettype($source), ':location' => current_file(1).'@'.current_line(1))), 'invalid');
            }
        }

        if($utf8){
            load_libs('utf8');

            $source = mb_trim(html_entity_decode(utf8_unescape(strip_tags(utf8_escape($source)))));
// :TODO: Check if the next line should also be added!
//            $source = preg_replace('/\s|\/|\?|&+/u', $replace, $source);

            return $source;
        }

        return mb_trim(html_entity_decode(strip_tags($source)));

    }catch(Exception $e){
        throw new BException(tr('str_clean(): Failed with string ":string"', array(':string' => $source)), $e);
    }
// :TODO:SVEN:20130709: Check if we should be using mysqli_escape_string() or addslashes(), since the former requires SQL connection, but the latter does NOT have correct UTF8 support!!
//    return mysqli_escape_string(trim(decode_entities(mb_strip_tags($str))));
}



/*
 * Return the given string from the specified needle
 */
function str_from($source, $needle, $more = 0, $require = false){
    try{
        if(!$needle){
            throw new BException('str_from(): No needle specified', 'not-specified');
        }

        $pos = mb_strpos($source, $needle);

        if($pos === false){
            if($require){
                return '';
            }

            return $source;
        }

        return mb_substr($source, $pos + mb_strlen($needle) - $more);

    }catch(Exception $e){
        throw new BException(tr('str_from(): Failed for string ":string"', array(':string' => $source)), $e);
    }
}



/*
 * Return the given string from 0 until the specified needle
 */
function str_until($source, $needle, $more = 0, $start = 0, $require = false){
    try{
        if(!$needle){
            throw new BException('str_until(): No needle specified', 'not-specified');
        }

        $pos = mb_strpos($source, $needle);

        if($pos === false){
            if($require){
                return '';
            }

            return $source;
        }

        return mb_substr($source, $start, $pos + $more);

    }catch(Exception $e){
        throw new BException(tr('str_until(): Failed for string ":string"', array(':string' => $source)), $e);
    }
}



/*
 * Return the given string from the specified needle, starting from the end
 */
function str_rfrom($source, $needle, $more = 0){
    try{
        if(!$needle){
            throw new BException('str_rfrom(): No needle specified', 'not-specified');
        }

        $pos = mb_strrpos($source, $needle);

        if($pos === false) return $source;

        return mb_substr($source, $pos + mb_strlen($needle) - $more);

    }catch(Exception $e){
        throw new BException(tr('str_rfrom(): Failed for string ":string"', array(':string' => $source)), $e);
    }
}



/*
 * Return the given string from 0 until the specified needle, starting from the end
 */
function str_runtil($source, $needle, $more = 0, $start = 0){
    try{
        if(!$needle){
            throw new BException('str_runtil(): No needle specified', 'not-specified');
        }

        $pos = mb_strrpos($source, $needle);

        if($pos === false) return $source;

        return mb_substr($source, $start, $pos + $more);

    }catch(Exception $e){
        throw new BException(tr('str_runtil(): Failed for string ":string"', array(':string' => $source)), $e);
    }
}



/*
 * Ensure that specified source string starts with specified string
 */
function str_starts($source, $string){
    try{
        if(mb_substr($source, 0, mb_strlen($string)) == $string){
            return $source;
        }

        return $string.$source;

    }catch(Exception $e){
        throw new BException(tr('str_starts(): Failed for ":source"', array(':source' => $source)), $e);
    }
}



/*
 * Ensure that specified source string starts NOT with specified string
 */
function str_starts_not($source, $string){
    try{
        while(mb_substr($source, 0, mb_strlen($string)) == $string){
            $source = mb_substr($source, mb_strlen($string));
        }

        return $source;

    }catch(Exception $e){
        throw new BException(tr('str_starts_not(): Failed for ":source"', array(':source' => $source)), $e);
    }
}



/*
 * Ensure that specified string ends with specified character
 */
function str_ends($source, $string){
    try{
        $length = mb_strlen($string);

        if(mb_substr($source, -$length, $length) == $string){
            return $source;
        }

        return $source.$string;

    }catch(Exception $e){
        throw new BException('str_ends(): Failed', $e);
    }
}



/*
 * Ensure that specified string ends NOT with specified character
 */
function str_ends_not($source, $strings, $loop = true){
    try{
        if(is_array($strings)){
            /*
             * For array test, we always loop
             */
            $redo = true;

            while($redo){
                $redo = false;

                foreach($strings as $string){
                    $new = str_ends_not($source, $string, true);

                    if($new != $source){
                        // A change was made, we have to rerun over it.
                        $redo = true;
                    }

                    $source = $new;
                }
            }

        }else{
            /*
             * Check for only one character
             */
            $length = mb_strlen($strings);

            while(mb_substr($source, -$length, $length) == $strings){
                $source = mb_substr($source, 0, -$length);
                if(!$loop) break;
            }
        }

        return $source;

    }catch(Exception $e){
        throw new BException('str_ends_not(): Failed', $e);
    }
}



/*
 * Ensure that specified string ends with slash
 */
function slash($string){
    try{
        return str_ends($string, '/');

    }catch(Exception $e){
        throw new BException('slash(): Failed', $e);
    }
}



/*
 * Ensure that specified string ends NOT with slash
 */
function unslash($string, $loop = true){
    try{
        return str_ends_not($string, '/', $loop);

    }catch(Exception $e){
        throw new BException('unslash(): Failed', $e);
    }
}



/*
 * Remove double "replace" chars
 */
function str_nodouble($source, $replace = '\1', $character = null, $case_insensitive = true){
    try{
        if($character){
            /*
             * Remove specific character
             */
            return preg_replace('/('.$character.')\\1+/u'.($case_insensitive ? 'i' : ''), $replace, $source);
        }

        /*
         * Remove ALL double characters
         */
        return preg_replace('/(.)\\1+/u'.($case_insensitive ? 'i' : ''), $replace, $source);

    }catch(Exception $e){
        throw new BException('str_nodouble(): Failed', $e);
    }
}



/*
 * Truncate string using the specified fill and method
 *
 * @author Sven Olaf Oostenbrink <sven@capmega.com>
 * @copyright Copyright (c) 2018 Capmega
 * @license http://opensource.org/licenses/GPL-2.0 GNU Public License, Version 2
 * @category Function reference
 * @package system
 * @note While log_console() will log towards the ROOT/data/log/ log files, cli_dot() will only log one single dot even though on the command line multiple dots may be shown
 * @see str_log()
 * @example
 * code
 * echo str_truncate('This is a long long long long test text!', 10);
 * }
 * /code
 *
 * This will return something like
 *
 * code
 * This is...
 * /code
 *
 * @param string $source
 * @param natural $length
 * @param string $fill
 * @param string $method
 * @param booelan $on_word
 * @return string The string, truncated if required, according to the specified truncating rules
 */
function str_truncate($source, $length, $fill = ' ... ', $method = 'right', $on_word = false){
    try{
        if(!$length or ($length < (mb_strlen($fill) + 1))){
            throw new BException('str_truncate(): No length or insufficient length specified. You must specify a length of minimal $fill length + 1', 'invalid');
        }

        if($length >= mb_strlen($source)){
            /*
             * No need to truncate, the string is short enough
             */
            return $source;
        }

        /*
         * Correct length
         */
        $length -= mb_strlen($fill);

        switch($method){
            case 'right':
                $retval = mb_substr($source, 0, $length);
                if($on_word and (strpos(substr($source, $length, 2), ' ') === false)){
                    if($pos = strrpos($retval, ' ')){
                        $retval = substr($retval, 0, $pos);
                    }
                }

                return trim($retval).$fill;

            case 'center':
                return mb_substr($source, 0, floor($length / 2)).$fill.mb_substr($source, -ceil($length / 2));

            case 'left':
                $retval = mb_substr($source, -$length, $length);

                if($on_word and substr($retval)){
                    if($pos = strpos($retval, ' ')){
                        $retval = substr($retval, $pos);
                    }
                }

                return $fill.trim($retval);

            default:
                throw new BException(tr('str_truncate(): Unknown method ":method" specified, please use "left", "center", or "right" or undefined which will default to "right"', array(':method' => $method)), 'unknown');
        }

    }catch(Exception $e){
        throw new BException(tr('str_truncate(): Failed for ":source"', array(':source' => $source)), $e);
    }
}



/*
 * Return a string that is suitable for logging.
 *
 * @author Sven Olaf Oostenbrink <sven@capmega.com>
 * @copyright Copyright (c) 2018 Capmega
 * @license http://opensource.org/licenses/GPL-2.0 GNU Public License, Version 2
 * @category Function reference
 * @package system
 * @note While log_console() will log towards the ROOT/data/log/ log files, cli_dot() will only log one single dot even though on the command line multiple dots may be shown
 * @see str_log()
 * @example
 * code
 * echo str_truncate('This is a long long long long test text!', 10);
 * }
 * /code
 *
 * This will return something like
 *
 * code
 * This is...
 * /code
 *
 * @param string $source
 * @param natural $length
 * @param string $fill
 * @param string $method
 * @param booelan $on_word
 * @return string The string, truncated if required, according to the specified truncating rules
 */
function str_log($source, $truncate = 8187, $separator = ', '){
    try{
        try{
            $json_encode = 'json_encode_custom';

        }catch(Exception $e){
            /*
             * Fuck...
             */
            $json_encode = 'json_encode';
        }

        if(!$source){
            if(is_numeric($source)){
                return 0;
            }

            return '';
        }

        if(!is_scalar($source)){
            if(is_array($source)){
                foreach($source as $key => &$value){
                    if(strstr($key, 'password')){
                        $value = '*** HIDDEN ***';
                        continue;
                    }

                    if(strstr($key, 'ssh_key')){
                        $value = '*** HIDDEN ***';
                        continue;
                    }
                }

                unset($value);

                $source = mb_trim($json_encode($source));

            }elseif(is_object($source) and ($source instanceof BException)){
                $source = $source->getCode().' / '.$source->getMessage();

            }else{
                $source = mb_trim($json_encode($source));
            }
        }

        return str_nodouble(preg_replace('/[\x00-\x1F\x80-\xFF]/', '', str_replace('  ', ' ', str_replace("\n", ' ', str_truncate($source, $truncate, ' ... ', 'center')))), '\1', ' ');

    }catch(Exception $e){
        throw new BException('str_log(): Failed', $e);
    }
}



/*
 * Returns the value of the first element of the specified array
 *
 * @author Sven Olaf Oostenbrink <sven@capmega.com>
 * @copyright Copyright (c) 2018 Capmega
 * @license http://opensource.org/licenses/GPL-2.0 GNU Public License, Version 2
 * @category Function reference
 * @package array
 * @see array_last()
 * @version 1.27.0: Added function and documentation
 *
 * @param array $source The source array from which the first value must be returned
 * @return mixed The first value of the specified source array
 */
function array_first($source){
    try{
        reset($source);
        return current($source);

    }catch(Exception $e){
        throw new BException('array_first(): Failed', $e);
    }
}



/*
 * Returns the value of the last element of the specified array
 *
 * @author Sven Olaf Oostenbrink <sven@capmega.com>
 * @copyright Copyright (c) 2018 Capmega
 * @license http://opensource.org/licenses/GPL-2.0 GNU Public License, Version 2
 * @category Function reference
 * @package array
 * @see array_first()
 * @see date_convert() Used to convert the sitemap entry dates
 * @version 1.27.0: Added function and documentation
 *
 * @param array $source The source array from which the last value must be returned
 * @return mixed The last value of the specified source array
 */
function array_last($source){
    try{
        return end($source);

    }catch(Exception $e){
        throw new BException('array_last(): Failed', $e);
    }
}



/*
 * Make sure the specified keys are available on the array
 *
 * @author Sven Olaf Oostenbrink <sven@capmega.com>
 * @copyright Copyright (c) 2018 Capmega
 * @license http://opensource.org/licenses/GPL-2.0 GNU Public License, Version 2
 * @category Function reference
 * @package array
 *
 * @param array $source
 * @param mixed (optional) $keys
 * @param mixed (optional) $default_value
 * @param mixed (optional) $trim_existing
 * @return array
 */
function array_ensure(&$source, $keys = '', $default_value = null, $trim_existing = false){
    try{
        if(!$source){
            $source = array();

        }elseif(!is_array($source)){
            if(is_object($source)){
                throw new BException(tr('array_ensure(): Specified source is not an array but an object of the class ":class"', array(':class' => get_class($source))), 'invalid');
            }

            throw new BException(tr('array_ensure(): Specified source is not an array but a ":type"', array(':type' => gettype($source))), 'invalid');
        }

        if($keys){
            foreach(array_force($keys) as $key){
                if(array_key_exists($key, $source)){
                    if($trim_existing and is_string($source[$key])){
                        /*
                         * Automatically trim the found value
                         */
                        $source[$key] = trim($source[$key], (is_bool($trim_existing) ? ' ' : $trim_existing));
                    }

                }else{
                    $source[$key] = $default_value;
                }
            }
        }

    }catch(Exception $e){
        throw new BException('array_ensure(): Failed', $e);
    }
}



/*
 * Specified variable may be either string or array, but ensure that its returned as an array.
 *
 * @author Sven Olaf Oostenbrink <sven@capmega.com>
 * @copyright Copyright (c) 2018 Capmega
 * @license http://opensource.org/licenses/GPL-2.0 GNU Public License, Version 2
 * @category Function reference
 * @package system
 * @see str_force()
 * @example
 * code
 * print_r(array_force(array('test')));
 * /code
 *
 * This will return something like
 *
 * code
 * array('test')
 * /code
 *
 * code
 * print_r(array_force('test'));
 * /code
 *
 * This will return something like
 *
 * code
 * array('test')
 * /code
 *
 * @param string $source The variable that should be forced to be an array
 * @param string $separator
 * @return array The specified $source, but now converted to an array data type (if it was not an array yet)
 */
function array_force($source, $separator = ','){
    try{
        if(!$source){
            return array();
        }

        if(!is_array($source)){
            if(!is_string($source)){
                return array($source);
            }

            return explode($separator, $source);
        }

        return $source;

    }catch(Exception $e){
        throw new BException('array_force(): Failed', $e);
    }
}



/*
 * Show a dot on the console each $each call if $each is false, "DONE" will be printed, with next line. Internal counter will reset if a different $each is received.
 *
 * @author Sven Olaf Oostenbrink <sven@capmega.com>
 * @copyright Copyright (c) 2018 Capmega
 * @license http://opensource.org/licenses/GPL-2.0 GNU Public License, Version 2
 * @category Function reference
 * @package system
 * @note While log_console() will log towards the ROOT/data/log/ log files, cli_dot() will only log one single dot even though on the command line multiple dots may be shown
 * @see log_console()
 * @example
 * code
 * for($i=0; $i < 100; $i++){
 *     cli_dot();
 * }
 * /code
 *
 * This will return something like
 *
 * code
 * ..........
 * /code
 *
 * @param natural $each
 * @param string $color
 * @param string $dot
 * @param boolean $quiet
 * @return boolean True if a dot was printed, false if not
 */
function cli_dot($each = 10, $color = 'green', $dot = '.', $quiet = false){
    static $count  = 0,
           $l_each = 0;

    try{
        if(!PLATFORM_CLI){
            return false;
        }

        if($quiet and QUIET){
            /*
             * Don't show this in QUIET mode
             */
            return false;
        }

        if($each === false){
            if($count){
                /*
                 * Only show "Done" if we have shown any dot at all
                 */
                log_console(tr('Done'), $color);

            }else{
                log_console('');
            }

            $l_each = 0;
            $count  = 0;
            return true;
        }

        $count++;

        if($l_each != $each){
            $l_each = $each;
            $count  = 0;
        }

        if($count >= $l_each){
            $count = 0;
            log_console($dot, $color, false);
            return true;
        }

    }catch(Exception $e){
        throw new BException('cli_dot(): Failed', $e);
    }
}



/*
 * CLI color code management class
 * Taken from http://www.if-not-true-then-false.com/2010/php-class-for-coloring-php-command-line-cli-scripts-output-php-output-colorizing-using-bash-shell-colors/
 *
 * @author Sven Olaf Oostenbrink <sven@capmega.com>
 * @copyright Copyright (c) 2018 Capmega
 * @license http://opensource.org/licenses/GPL-2.0 GNU Public License, Version 2
 * @category Function reference
 * @package cli
 */
class Colors {
    private $foreground_colors = array();
    private $background_colors = array();

    public function __construct() {
        /*
         * Set up shell colors
         */
        $this->foreground_colors['black']        = '0;30';
        $this->foreground_colors['dark_gray']    = '1;30';
        $this->foreground_colors['blue']         = '0;34';
        $this->foreground_colors['light_blue']   = '1;34';
        $this->foreground_colors['info']         = '1;34';
        $this->foreground_colors['green']        = '0;32';
        $this->foreground_colors['light_green']  = '1;32';
        $this->foreground_colors['success']      = '1;32';
        $this->foreground_colors['cyan']         = '0;36';
        $this->foreground_colors['light_cyan']   = '1;36';
        $this->foreground_colors['red']          = '0;31';
        $this->foreground_colors['light_red']    = '1;31';
        $this->foreground_colors['error']        = '1;31';
        $this->foreground_colors['exception']    = '1;31';
        $this->foreground_colors['purple']       = '0;35';
        $this->foreground_colors['light_purple'] = '1;35';
        $this->foreground_colors['brown']        = '0;33';
        $this->foreground_colors['yellow']       = '1;33';
        $this->foreground_colors['warning']      = '1;33';
        $this->foreground_colors['light_gray']   = '0;37';
        $this->foreground_colors['white']        = '1;37';

        $this->background_colors['black']        = '40';
        $this->background_colors['red']          = '41';
        $this->background_colors['green']        = '42';
        $this->background_colors['yellow']       = '43';
        $this->background_colors['blue']         = '44';
        $this->background_colors['magenta']      = '45';
        $this->background_colors['cyan']         = '46';
        $this->background_colors['light_gray']   = '47';
    }

    /*
     * Returns colored string
     */
    public function getColoredString($string, $foreground_color = null, $background_color = null, $force = false, $reset = true) {
        $colored_string = '';

        if(!is_scalar($string)){
            throw new BException(tr('getColoredString(): Specified text ":text" is not a string or scalar', array(':text' => $string)), 'invalid');
        }

        if(NOCOLOR and !$force){
            /*
             * Do NOT apply color
             */
            return $string;
        }

        if($foreground_color){
            if(!is_string($foreground_color) or !isset($this->foreground_colors[$foreground_color])){
                /*
                 * If requested colors do not exist, return no
                 */
                log_console(tr('[ WARNING ] getColoredString(): specified foreground color ":color" for the next line does not exist. The line will be displayed without colors', array(':color' => $foreground_color)), 'warning');
                return $string;
            }

            // Check if given foreground color found
            if(isset($this->foreground_colors[$foreground_color])) {
                $colored_string .= "\033[".$this->foreground_colors[$foreground_color].'m';
            }
        }

        if($background_color){
            if(!is_string($background_color) or !isset($this->background_colors[$background_color])){
                /*
                 * If requested colors do not exist, return no
                 */
                log_console(tr('[ WARNING ] getColoredString(): specified background color ":color" for the next line does not exist. The line will be displayed without colors', array(':color' => $background_color)), 'warning');
                return $string;
            }

            /*
             * Check if given background color found
             */
            if(isset($this->background_colors[$background_color])) {
                $colored_string .= "\033[".$this->background_colors[$background_color].'m';
            }
        }

        /*
         * Add string and end coloring
         */
        $colored_string .=  $string;

        if($reset){
            $colored_string .= cli_reset_color();
        }

        return $colored_string;
    }

    /*
     * Returns all foreground color names
     */
    public function getForegroundColors() {
        return array_keys($this->foreground_colors);
    }

    /*
     * Returns all background color names
     */
    public function getBackgroundColors() {
        return array_keys($this->background_colors);
    }

    /*
     * Returns all background color names
     */
    public function resetColors() {

    }
}



/*
 * Return the specified string in the specified color
 */
function cli_color($string, $fore_color = null, $back_color = null, $force = false, $reset = true){
    try{
        static $color;

        if(!$color){
            $color = new Colors();
        }

        return $color->getColoredString($string, $fore_color, $back_color, $force, $reset);

    }catch(Exception $e){
        throw new BException('cli_color(): Failed', $e);
    }
}



/*
 * Return or echo CLI code to reset all colors
 */
function cli_reset_color($echo = false){
    try{
        if(!$echo){
            return "\033[0m";
        }

        echo "\033[0m";

    }catch(Exception $e){
        throw new BException('cli_reset_color(): Failed', $e);
    }
}



/*
 *
 */
function date_convert($date = null, $requested_format = 'human_datetime', $to_timezone = null, $from_timezone = null){
    global $_CONFIG;

    try{
        /*
         * Ensure we have some valid date string
         */
        if($date === null){
            $date = date('Y-m-d H:i:s');

        }elseif(!$date){
            return '';

        }elseif(is_numeric($date)){
            $date = date('Y-m-d H:i:s', $date);
        }

        /*
         * Compatibility check!
         * Older systems will still have the timezone specified as a single string, newer as an array
         * The difference between these two can result in systems no longer starting up after an update
         */
        if($to_timezone === null){
            $to_timezone = TIMEZONE;
        }

        if($from_timezone === null){
            $from_timezone = $_CONFIG['timezone']['system'];
        }

        /*
         * Ensure we have a valid format
         */
        if($requested_format == 'mysql'){
            /*
             * Use mysql format
             */
            $format = 'Y-m-d H:i:s';

        }elseif(isset($_CONFIG['formats'][$requested_format])){
            /*
             * Use predefined format
             */
            $format = $_CONFIG['formats'][$requested_format];

        }else{
            /*
             * Use custom format
             */
            $format = $requested_format;
        }

        /*
         * Force 12 or 24 hour format?
         */
        if($requested_format == 'object'){
            /*
             * Return a PHP DateTime object
             */
            $format = $requested_format;

        }else{
            switch($_CONFIG['formats']['force1224']){
                case false:
                    break;

                case '12':
                    /*
                     * Only add AM/PM in case original spec has 24H and no AM/PM
                     */
                    if(($requested_format != 'mysql') and strstr($format, 'g')){
                        $format = str_replace('H', 'g', $format);

                        if(!strstr($format, 'a')){
                            $format .= ' a';
                        }
                    }

                    break;

                case '24':
                    $format = str_replace('g', 'H', $format);
                    $format = trim(str_replace('a', '', $format));
                    break;

                default:
                    throw new BException(tr('date_convert(): Invalid force1224 hour format ":format" specified. Must be either false, "12", or "24". See $_CONFIG[formats][force1224]', array(':format' => $_CONFIG['formats']['force1224'])), 'invalid');
            }
        }

        /*
         * Create date in specified timezone (if specifed)
         * Return formatted date
         *
         * If specified date is already a DateTime object, then from_timezone will not work
         */
        if(is_scalar($date)){
            $date = new DateTime($date, ($from_timezone ? new DateTimeZone($from_timezone) : null));

        }else{
            if(!($date instanceof DateTime)){
                throw new BException(tr('date_convert(): Specified date variable is a ":type" which is invalid. Should be either scalar or a DateTime object', array(':type' => gettype($date))), 'invalid');
            }
        }

        if($to_timezone){
            /*
             * Output to specified timezone
             */
            $date->setTimezone(new DateTimeZone($to_timezone));
        }

        try{
            if($format === 'object'){
                return $date;
            }

            return $date->format($format);

        }catch(Exception $e){
            throw new BException(tr('date_convert(): Invalid format ":format" specified', array(':format' => $format)), 'invalid');
        }

    }catch(Exception $e){
        throw new BException('date_convert(): Failed', $e);
    }
}



/*
 * This function will check the specified $source variable, estimate what datatype it should be, and cast it as that datatype. Empty strings will be returned as null
 *
 * @param mixed $source
 * @return mixed The variable with the datatype interpreted by this function
 */
function force_datatype($source){
    try{
        if(!is_scalar($source)){
            return $source;
        }

        if(is_numeric($source)){
            if((int) $source === $source){
                return (int) $source;
            }

            return (float) $source;
        }

        if($source === true){
            return true;
        }

        if($source === false){
            return false;
        }

        if($source === 'true'){
            return true;
        }

        if($source === 'false'){
            return false;
        }

        if($source === 'null'){
            return null;
        }

        if(!$source){
            /*
             * Assume null
             */
            return null;
        }

        return (string) $source;

    }catch(Exception $e){
        throw new BException('force_datatype(): Failed', $e);
    }
}



/*
 * BELOW ARE IMPORTANT BUT RARELY USED FUNCTIONS THAT HAVE CONTENTS IN HANDLER FILES
 */



/*
 * Show the correct HTML flash error message
 */
function error_message($e, $messages = array(), $default = null){
    return include(__DIR__.'/handlers/system-error-message.php');
}



/*
 * Switch to specified site type, and redirect back
 */
function switch_type($type, $redirect = ''){
    return include(__DIR__.'/handlers/system-switch-type.php');
}



/*
 *
 */
function get_global_data_path($section = '', $writable = true){
    return include(__DIR__.'/handlers/system-get-global-data-path.php');
}



/*
 * Execute the specified command as a background process
 *
 * The specified command will be executed in the background in a separate process and run_background() will immediately return control back to BASE.
 *
 * @author Sven Olaf Oostenbrink <sven@capmega.com>
 * @copyright Copyright (c) 2018 Capmega
 * @license http://opensource.org/licenses/GPL-2.0 GNU Public License, Version 2
 * @category Function reference
 * @package system
 * @see show()
 * @example
 * code
 * echo current_file();
 * /code
 *
 * This will return something like
 *
 * code
 * custom.php
 * /code
 *
 * @param string $cmd The command to be executed
 * @param boolean $log If set to true, the output of the command will be logged to
 * @param boolean $single If set to true,
 * @param string $term
 * @return natural The PID of the background process executing the requested command
 */
function run_background($cmd, $log = true, $single = true, $term = 'xterm'){
    return include(__DIR__.'/handlers/system-run-background.php');
}



/*
 * DEBUG FUNCTIONS BELOW HERE
 */



/*
 * Return the file where this call was made
 *
 * @author Sven Olaf Oostenbrink <sven@capmega.com>
 * @copyright Copyright (c) 2018 Capmega
 * @license http://opensource.org/licenses/GPL-2.0 GNU Public License, Version 2
 * @category Function reference
 * @package system
 * @see show()
 * @example
 * code
 * echo current_file();
 * /code
 *
 * This will return something like
 *
 * code
 * custom.php
 * /code
 *
 * @param integer $trace
 * @return string The file where this call was made. If $trace is specified and not zero, it will return the file $trace amount of function calls before of after that call was made
 */
function current_file($trace = 0){
    return include(__DIR__.'/handlers/debug-current-file.php');
}



/*
 * Return the line number where this call was made
 *
 * @author Sven Olaf Oostenbrink <sven@capmega.com>
 * @copyright Copyright (c) 2018 Capmega
 * @license http://opensource.org/licenses/GPL-2.0 GNU Public License, Version 2
 * @category Function reference
 * @package system
 * @see show()
 * @example
 * code
 * echo current_line();
 * /code
 *
 * This will return something like
 *
 * code
 * 275
 * /code
 *
 * @param integer $trace
 * @return string The line number in the file where this call was made. If $trace is specified and not zero, it will return the line number in the file $trace amount of function calls before of after that call was made
 */
function current_line($trace = 0){
    return include(__DIR__.'/handlers/debug-current-line.php');
}



/*
 * Return the function where this call was made
 *
 * @author Sven Olaf Oostenbrink <sven@capmega.com>
 * @copyright Copyright (c) 2018 Capmega
 * @license http://opensource.org/licenses/GPL-2.0 GNU Public License, Version 2
 * @category Function reference
 * @package system
 * @see show()
 * @example
 * code
 * echo current_function();
 * /code
 *
 * This will return something like
 *
 * code
 * c_page
 * /code
 *
 * @param integer $trace
 * @return string The name of the function where this call was made. If $trace is specified and not zero, it will return the function name $trace amount of functions before of after that call was made
 */
function current_function($trace = 0){
    return include(__DIR__.'/handlers/debug-current-function.php');
}



/*
 * Auto fill in values in HTML forms (very useful for debugging and testing)
 *
 * In environments where debug is enabled, this function can pre-fill large HTML forms with test data
 *
 * @author Sven Olaf Oostenbrink <sven@capmega.com>
 * @copyright Copyright (c) 2018 Capmega
 * @license http://opensource.org/licenses/GPL-2.0 GNU Public License, Version 2
 * @category Function reference
 * @package system
 * @note This function will NOT return any values when not running in debug mode
 * @see debug()
 * @example
 * code
 * echo '<input type="text" name="username" value="'.value('username').'">';
 * /code
 *
 * This will show something like

 * code
 * <input type="text" name="username" value="YtiukrtyeG">
 * /code
 *
 * @param mixed $format
 * @param natural $size
 * @return string The value to be inserted.
 */
function value($format, $size = null){
    if(!debug()) return '';
    return include(__DIR__.'/handlers/debug-value.php');
}



/*
 * Show data, function results and variables in a readable format
 *
 * @author Sven Olaf Oostenbrink <sven@capmega.com>
 * @copyright Copyright (c) 2018 Capmega
 * @license http://opensource.org/licenses/GPL-2.0 GNU Public License, Version 2
 * @category Function reference
 * @package system
 * @see showdie()
 *
 * @param mixed $data
 * @param integer $trace_offset
 * @param boolean $quiet
 * @return void
 */
function show($data = null, $trace_offset = null, $quiet = false){
    return include(__DIR__.'/handlers/debug-show.php');
}



/*
 * Short hand for show and then die
 *
 * @author Sven Olaf Oostenbrink <sven@capmega.com>
 * @copyright Copyright (c) 2018 Capmega
 * @license http://opensource.org/licenses/GPL-2.0 GNU Public License, Version 2
 * @category Function reference
 * @package system
 * @see show()
 * @see shutdown()
 * @note This function will show() and then die(). This will cause the execution of your web page or command line script to stop, but any and all registered shutdown functions (see shutdown() for more) will still execute
 *
 * @param mixed $data
 * @param integer $trace_offset
 * @return void
 */
function showdie($data = null, $trace_offset = null){
    return include(__DIR__.'/handlers/debug-showdie.php');
}



/*
 * Show nice HTML table with all debug data
 *
 * @author Sven Olaf Oostenbrink <sven@capmega.com>
 * @copyright Copyright (c) 2018 Capmega
 * @license http://opensource.org/licenses/GPL-2.0 GNU Public License, Version 2
 * @category Function reference
 * @package system
 * @see show()
 *
 * @param mixed $value
 * @param scalar $key
 * @param integer $trace_offset
 * @return
 */
function debug_html($value, $key = null, $trace_offset = 0){
    return include(__DIR__.'/handlers/debug-html.php');
}



/*
 * Show HTML <tr> for the specified debug data
 *
 * @author Sven Olaf Oostenbrink <sven@capmega.com>
 * @copyright Copyright (c) 2018 Capmega
 * @license http://opensource.org/licenses/GPL-2.0 GNU Public License, Version 2
 * @category Function reference
 * @package system
 * @see show()
 *
 * @param mixed $value
 * @param scalar $key
 * @param string $type
 * @return
 */
function debug_html_row($value, $key = null, $type = null){
    return include(__DIR__.'/handlers/debug-html-row.php');
}



/*
 * Displays the specified query in a show() output
 *
 * @author Sven Olaf Oostenbrink <sven@capmega.com>
 * @copyright Copyright (c) 2018 Capmega
 * @license http://opensource.org/licenses/GPL-2.0 GNU Public License, Version 2
 * @category Function reference
 * @package system
 * @see show()
 *
 * @param string $query
 * @param array $execute
 * @param boolean $return_only
 * @return
 */
function debug_sql($query, $execute = null, $return_only = false){
    return include(__DIR__.'/handlers/debug-sql.php');
}



/*
 * Returns a filtered debug_backtrace()
 *
 * debug_backtrace() contains all function arguments and can get very clutered. debug_trace() will by default filter the function arguments and return a much cleaner back trace for displaying in debug traces. The function allows other keys to be filtered out if specified
 *
 * @author Sven Olaf Oostenbrink <sven@capmega.com>
 * @copyright Copyright (c) 2018 Capmega
 * @license http://opensource.org/licenses/GPL-2.0 GNU Public License, Version 2
 * @category Function reference
 * @package system
 *
 * @param mixed $filters A list of keys that should be filtered from the debug_backtrace() output
 * @return array The debug_backtrace() output with the specified keys filtered out
 */
function debug_trace($filters = 'args'){
    return include(__DIR__.'/handlers/debug-trace.php');
}



/*
 * Return an HTML bar with debug information that can be used to monitor site and fix issues
 *
 * @author Sven Olaf Oostenbrink <sven@capmega.com>
 * @copyright Copyright (c) 2018 Capmega
 * @license http://opensource.org/licenses/GPL-2.0 GNU Public License, Version 2
 * @category Function reference
 * @package system
 *
 * @return string The HTML that can be included at the end of the web page which will show the debug bar.
 */
function debug_bar(){
    return include(__DIR__.'/handlers/debug-bar.php');
}



/*
 * Used for ordering entries on the debug bar
 *
 * @author Sven Olaf Oostenbrink <sven@capmega.com>
 * @copyright Copyright (c) 2018 Capmega
 * @license http://opensource.org/licenses/GPL-2.0 GNU Public License, Version 2
 * @category Function reference
 * @package system
 *
 * @return
 */
function debug_bar_sort($a, $b){
    try{
        if($a['time'] > $b['time']){
            return -1;

        }elseif($a['time'] < $b['time']){
            return 1;

        }else{
            /*
             * They're the same, so ordering doesn't matter
             */
            return 0;
        }

    }catch(Exception $e){
        throw new BException(tr('debug_bar_sort(): Failed'), $e);
    }
}



/*
 *
 *
 * @author Sven Olaf Oostenbrink <sven@capmega.com>
 * @copyright Copyright (c) 2018 Capmega
 * @license http://opensource.org/licenses/GPL-2.0 GNU Public License, Version 2
 * @category Function reference
 * @package system
 *
 * @param mixed $variable
 * @return
 */
function die_in($count, $message = null){
    return include(__DIR__.'/handlers/debug-die-in.php');
}



/*
 *
 *
 * @author Sven Olaf Oostenbrink <sven@capmega.com>
 * @copyright Copyright (c) 2018 Capmega
 * @license http://opensource.org/licenses/GPL-2.0 GNU Public License, Version 2
 * @category Function reference
 * @package system
 *
 * @param mixed $variable
 * @return
 */
function variable_zts_safe($variable, $level = 0){
    return include(__DIR__.'/handlers/variable-zts-safe.php');
}



/*
 * Force the specified $source variable to be a clean string
 *
 * A clean string, in this case, means a string data type which contains no HTML code
 *
 * @author Sven Olaf Oostenbrink <sven@capmega.com>
 * @copyright Copyright (c) 2018 Capmega
 * @license http://opensource.org/licenses/GPL-2.0 GNU Public License, Version 2
 * @category Function reference
 * @package system
 * @see str_clean()
 * @deprecated This function is now replaced by str_clean()
 *
 * @param mixed $source The variable that should be forced to be a string data type
 * @return float The specified $source variable being a string datatype
 */
function cfm($source, $utf8 = true){
    try{
        return str_clean($source, $utf8);

    }catch(Exception $e){
        throw new BException(tr('cfm(): Failed'), $e);
    }
}



/*
 * Force the specified $source variable to be an integer
 *
 * @author Sven Olaf Oostenbrink <sven@capmega.com>
 * @copyright Copyright (c) 2018 Capmega
 * @license http://opensource.org/licenses/GPL-2.0 GNU Public License, Version 2
 * @category Function reference
 * @package system
 *
 * @param mixed $source The variable that should be forced to be a integer data type
 * @return float The specified $source variable being a integer datatype
 */
function cfi($source, $allow_null = true){
    try{
        if(!$source and $allow_null){
            return null;
        }

        return (integer) $source;

    }catch(Exception $e){
        throw new BException(tr('cfi(): Failed'), $e);
    }
}



/*
 * Force the specified $source variable to be a float
 *
 * @author Sven Olaf Oostenbrink <sven@capmega.com>
 * @copyright Copyright (c) 2018 Capmega
 * @license http://opensource.org/licenses/GPL-2.0 GNU Public License, Version 2
 * @category Function reference
 * @package system
 *
 * @param mixed $source The variable that should be forced to be a float data type
 * @return float The specified $source variable being a float datatype
 */
function cf($source, $allow_null = true){
    try{
        if(!$source and $allow_null){
            return null;
        }

        return (float) $source;

    }catch(Exception $e){
        throw new BException(tr('cf(): Failed'), $e);
    }
}



/*
 *
 *
 * @author Sven Olaf Oostenbrink <sven@capmega.com>
 * @copyright Copyright (c) 2018 Capmega
 * @license http://opensource.org/licenses/GPL-2.0 GNU Public License, Version 2
 * @category Function reference
 * @package system
 *
 * @param string $value
 * @param boolean $default
 * @return boolean
 */
function get_true_false($value, $default){
    try{
        switch($value){
            case '':
                return $default;

            case tr('n'):
                // FALLTRHOUGH
            case tr('no'):
                return false;

            case tr('y'):
                // FALLTRHOUGH
            case tr('yes'):
                return true;

            default:
                throw new BException(tr('get_true_false(): Please specify y / yes or n / no, or nothing for the default value.'), 'warning');
        }

    }catch(Exception $e){
        throw new BException(tr('get_true_false(): Failed'), $e);
    }
}



/*
 *
 *
 * @author Sven Olaf Oostenbrink <sven@capmega.com>
 * @copyright Copyright (c) 2018 Capmega
 * @license http://opensource.org/licenses/GPL-2.0 GNU Public License, Version 2
 * @category Function reference
 * @package system
 *
 * @param boolean $value The true or false value to be asserted
 * @return string "yes" for boolean true, "no" for boolean false
 */
function get_yes_no($value){
    try{
        if($value === true){
            return 'yes';
        }

        if($value === false){
            return 'no';
        }

        throw new BException(tr('get_yes_no(): Please specify true or false'), 'warning');

    }catch(Exception $e){
        throw new BException(tr('get_yes_no(): Failed'), $e);
    }
}



/*
 * THIS FUNCTION SHOULD NOT BE RUN BY ANYBODY! IT IS EXECUTED AUTOMATICALLY ON
 * SHUTDOWN
 *
 * This function facilitates execution of multiple registered shutdown functions
 *
 * @author Sven Olaf Oostenbrink <sven@capmega.com>
 * @copyright Copyright (c) 2018 Capmega
 * @license http://opensource.org/licenses/GPL-2.0 GNU Public License, Version 2
 * @category Function reference
 * @package system
 *
 * @param boolean $value The true or false value to be asserted
 * @return string "yes" for boolean true, "no" for boolean false
 */
function shutdown(){
    global $core, $_CONFIG;

    try{
        /*
         * Do we need to run other shutdown functions?
         */
        foreach($core->register as $key => $value){
            try{
                if(substr($key, 0, 9) !== 'shutdown_'){
                    continue;
                }

                $key = substr($key, 9);

                /*
                 * Execute this shutdown function with the specified value
                 */
                if(is_array($value)){
                    /*
                     * Shutdown function value is an array. Execute it for each entry
                     */
                    foreach($value as $entry){
                        log_console(tr('shutdown(): Executing shutdown function ":function" with value ":value"', array(':function' => $key.'()', ':value' => $entry)), 'VERBOSE/cyan');
                        $key($entry);
                    }

                }else{
                    log_console(tr('shutdown(): Executing shutdown function ":function" with value ":value"', array(':function' => $key.'()', ':value' => $value)), 'VERBOSE/cyan');
                    $key($value);
                }

            }catch(Exception $e){
                notify($e);
            }
        }

        /*
         * Periodically execute the following functions
         */
        $level = mt_rand(0, 100);

        if($_CONFIG['shutdown']){
            if(!is_array($_CONFIG['shutdown'])){
                throw new BException(tr('shutdown(): Invalid $_CONFIG[shutdown], it should be an array'), 'invalid');
            }

            foreach($_CONFIG['shutdown'] as $name => $parameters){
                if($level < $parameters['interval']){
                    log_file(tr('Executing periodical shutdown function ":function()"', array(':function' => $name)), 'shutdown', 'cyan');
                    load_libs($parameters['library']);
                    $parameters['function']();
                }
            }
        }

    }catch(Exception $e){
        throw new BException(tr('shutdown(): Failed'), $e);
    }
}



/*
 * Register the specified shutdown function
 *
 * This function will ensure that the specified function will be executed on shutdown with the specified value.
 *
 * @author Sven Olaf Oostenbrink <sven@capmega.com>
 * @copyright Copyright (c) 2018 Capmega
 * @license http://opensource.org/licenses/GPL-2.0 GNU Public License, Version 2
 * @category Function reference
 * @package system
 * @see shutdown()
 * @see unregister_shutdown()
 * @version 1.27.0: Added function and documentation
 *
 * @param string $name The function name to be executed
 * @param mixed $value The value to be sent to the shutdown function. If $value is an array, and the function was already regsitered, the previous and current array will be mixed. See shutdown() for more on this subject
 * @return mixed The value as it is registered with the specified shutdown function. If the function name was already registered before, and the specified value was an array, then the return value will now contain the specified array merged with the already existing array
 */
function register_shutdown($name, $value){
    global $core;

    try{
        return $core->register('shutdown_'.$name, $value);

    }catch(Exception $e){
        throw new BException('register_shutdown(): Failed', $e);
    }
}



/*
 * Unregister the specified shutdown function
 *
 * This function will ensure that the specified function will not be executed on shutdown
 *
 * @author Sven Olaf Oostenbrink <sven@capmega.com>
 * @copyright Copyright (c) 2018 Capmega
 * @license http://opensource.org/licenses/GPL-2.0 GNU Public License, Version 2
 * @category Function reference
 * @package system
 * @see shutdown()
 * @see register_shutdown()
 * @version 1.27.0: Added function and documentation
 *
 * @param string $name The function name to be executed
 * @return mixed The value of the shutdown function in case it existed
 */
function unregister_shutdown($name){
    global $core;

    try{
        $value = $core->register('shutdown_'.$name);
        unset($core->register['shutdown_'.$name]);
        return $value;

    }catch(Exception $e){
        throw new BException(tr('unregister_shutdown(): Failed'), $e);
    }
}



/*
 * BELOW FOLLOW OBSOLETE FUNCTIONS
 */



/*
 * OBSOLETE
 */
function log_database($messages, $class = 'syslog'){
    try{
        return str_force(log_file($messages, $class));

    }catch(Exception $e){
        throw new BException('log_database(): Failed', $e);
    }
}

function get_config($file = null, $environment = null){
    try{
        return read_config($file, $environment);

    }catch(Exception $e){
        throw new BException('get_config(): Failed', $e);
    }
}
?><|MERGE_RESOLUTION|>--- conflicted
+++ resolved
@@ -16,11 +16,7 @@
 /*
  * Framework version
  */
-<<<<<<< HEAD
 define('FRAMEWORKCODEVERSION', '2.5.0');
-=======
-define('FRAMEWORKCODEVERSION', '2.4.61');
->>>>>>> 0a745247
 define('PHP_MINIMUM_VERSION' , '5.5.9');
 
 
