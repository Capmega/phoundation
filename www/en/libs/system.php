<?php
/*
 * System library
 *
 * This library contains all system functions for Phoundation
 *
 * @author Sven Olaf Oostenbrink <sven@capmega.com>
 * @copyright Copyright (c) 2018 Capmega
 * @license http://opensource.org/licenses/GPL-2.0 GNU Public License, Version 2
 * @category Function reference
 * @package system
 */



/*
 * Framework version
 */
<<<<<<< HEAD
define('FRAMEWORKCODEVERSION', '2.3.4');
=======
define('FRAMEWORKCODEVERSION', '2.4.80');
>>>>>>> 3b7a9680
define('PHP_MINIMUM_VERSION' , '5.5.9');



/*
 * This constant can be used to measure time used to render page or process
 * script
 */
define('STARTTIME', microtime(true));
define('REQUEST'  , substr(uniqid(), 7));



/*
 * Define project paths.
 *
 * ROOT   is the root directory of this project and should be used as the root for all other paths
 * TMP    is a private temporary directory
 * PUBTMP is a public (accessible by web server) temporary directory
 */
define('ROOT'  , realpath(__DIR__.'/../../..').'/');
define('TMP'   , ROOT.'data/tmp/');
define('PUBTMP', ROOT.'data/content/tmp/');
define('CRLF'  , "\r\n");



/*
 * Include project setup file. This file contains the very bare bones basic
 * information about this project
 *
 * Load system library and initialize core
 */
include_once(ROOT.'config/project.php');



/*
 * Setup error handling, report ALL errors
 */
error_reporting(E_ALL);
set_error_handler('php_error_handler');
set_exception_handler('uncaught_exception');



/*
 * Create the core object and load the basic libraries
 */
$core = new Core();



/*
 * Check what platform we're in
 */
switch(php_sapi_name()){
    case 'cli':
        define('PLATFORM'     , 'cli');
        define('PLATFORM_HTTP', false);
        define('PLATFORM_CLI' , true);

        $core->register['script']      = str_runtil(str_rfrom($_SERVER['PHP_SELF'], '/'), '.php');
        $core->register['real_script'] = $core->register['script'];

        /*
         * Load basic libraries for command line interface
         * All scripts will execute cli_done() automatically once done
         */
        load_libs('cli,http,strings,array,sql,mb,meta,file,json');
        register_shutdown_function('cli_done');
        break;

    default:
        define('PLATFORM'     , 'http');
        define('PLATFORM_HTTP', true);
        define('PLATFORM_CLI' , false);
        define('NOCOLOR'      ,  (getenv('NOCOLOR') ? 'NOCOLOR' : null));

        /*
         * Define what the current script
         * Detect requested language
         */
        $core->register['http_code']         = 200;
        $core->register['script']            = str_runtil(str_rfrom($_SERVER['PHP_SELF'], '/'), '.php');
        $core->register['real_script']       = $core->register['script'];
        $core->register['accepts']           = accepts();
        $core->register['accepts_languages'] = accepts_languages();

        /*
         * Load basic libraries
         * All scripts will execute http_done() automatically once done
         */
        load_libs('http,strings,array,sql,mb,meta,file,json');
        register_shutdown_function('http_done');

        /*
         * Check what environment we're in
         */
        $env = getenv(PROJECT.'_ENVIRONMENT');

        if(empty($env)){
            /*
             * No environment set in ENV, maybe given by parameter?
             */
            die('startup: Required environment not specified for project "'.PROJECT.'"');
        }

        if(strstr($env, '_')){
            die('startup: Specified environment "'.$env.'" is invalid, environment names cannot contain the underscore character');
        }

        define('ENVIRONMENT', $env);

        /*
         * Load basic configuration for the current environment
         * Load cache libraries (done until here since these need configuration @ load time)
         */
        load_config(' ');
        $core->register['ready'] = true;

        /*
         * Define VERBOSE / VERYVERBOSE here because we need debug() data
         */
        define('VERYVERBOSE', (debug() and ((getenv('VERYVERBOSE') or !empty($GLOBALS['veryverbose'])))      ? 'VERYVERBOSE' : null));
        define('VERBOSE'    , (debug() and (VERYVERBOSE or getenv('VERBOSE') or !empty($GLOBALS['verbose'])) ? 'VERBOSE'     : null));

        /*
         * Set protocol
         */
        define('PROTOCOL', 'http'.($_CONFIG['sessions']['secure'] ? 's' : '').'://');
        break;
}

if($_CONFIG['security']['url_cloaking']['enabled']){
    /*
     * URL cloaking enabled. Load the URL library so that the URL cloaking
     * functions are available
     */
    load_libs('url');
}



/*
 * BELOW FOLLOW TWO CLASSES AND AFTER THAT ONLY SYSTEM FUNCTIONS
 */



/*
 * $core is the main object for BASE. It starts automatically once the startup library is loaded, determines the platform (cli or http), and in case of http, what the call type is. The call type differentiates between http web pages, admin web pages (pages with /admin, showing the admin section), ajax requests (URL's starting with /ajax), api requests (URL's starting with /api), system pages (any 404, 403, 500, 503, etc. page), Google AMP pages (any URL starting with /amp), and explicit mobile pages (any URL starting with /mobile). $core will automatically run the correct handler for the specified request, which will automatically load the required libraries, setup timezones, configure language and locale, and load the custom library. After that, control is returned to the webpage that called the startup library
 *
 * @author Sven Olaf Oostenbrink <sven@capmega.com>
 * @copyright Copyright (c) 2018 Capmega
 * @license http://opensource.org/licenses/GPL-2.0 GNU Public License, Version 2
 * @category Function reference
 * @package system
 */
class Core{
    private $callType = null;

    public $sql       = array();
    public $mc        = array();
    public $register  = array('tabindex'      => 0,
                              'ready'         => false,
                              'js_header'     => array(),
                              'js_footer'     => array(),
                              'css'           => array(),
                              'quiet'         => true,
                              'footer'        => '',
                              'debug_queries' => array());



    /*
     * The core::startup() method starts the correct call type handler
     *
     * @author Sven Olaf Oostenbrink <sven@capmega.com>
     * @copyright Copyright (c) 2018 Capmega
     * @license http://opensource.org/licenses/GPL-2.0 GNU Public License, Version 2
     * @category Function reference
     * @package system
     *
     * @return void
     */
    public function startup(){
        global $_CONFIG, $core;

        try{
            /*
             * Detect platform and execute specific platform startup sequence
             */
            switch(PLATFORM){
                case 'http':
                    /*
                     * Determine what our target file is. With direct execution,
                     * $_SERVER[PHP_SELF] would contain this, with route
                     * execution, $_SERVER[PHP_SELF] would be route, so we
                     * cannot use that. Route will store the file being executed
                     * in $this->register['script_path'] instead
                     */
                    if(isset($this->register['script_path'])){
                        $file = $this->register['script_path'];

                    }else{
                        $file = $_SERVER['PHP_SELF'];
                    }

                    /*
                     * Auto detect what http call type we're on from the script
                     * being executed
                     */
                    if(substr($file, 2, 7) == '/admin/'){
                        $this->callType = 'admin';

                    }elseif(strstr($file, '/ajax/')){
                        $this->callType = 'ajax';

                    }elseif(strstr($file, '/api/')){
                        $this->callType = 'api';

                    }elseif($_CONFIG['amp']['enabled'] and !empty($_GET['amp'])){
                        $this->callType = 'amp';

                    }elseif(is_numeric(substr($file, -3, 3))){
                        $this->register['http_code'] = substr($file, -3, 3);
                        $this->callType = 'system';

                    }else{
                        $this->callType = 'http';
                    }

                    break;

                case 'cli':
                    $this->callType = 'cli';
                    break;
            }

            /*
             * Start the call type dependant startup script
             */
            require('handlers/system-'.$this->callType.'.php');

            /*
             * Verify project data integrity
             */
            if(!defined('SEED') or !SEED or (PROJECTCODEVERSION == '0.0.0')){
                if($core->register['script'] !== 'setup'){
                    if(!FORCE){
                        throw new BException(tr('startup: Project data in "ROOT/config/project.php" has not been fully configured. Please ensure that PROJECT is not empty, SEED is not empty, and PROJECTCODEVERSION is valid and not "0.0.0"'), 'project-not-setup');
                    }
                }
            }

        }catch(Error $e){
            throw new BException(tr('core::startup(): Failed with PHP error'), $e);

        }catch(Exception $e){
            if(headers_sent($file, $line)){
                if(preg_match('/debug-.+\.php$/', $file)){
                    throw new BException(tr('core::startup(): Failed because headers were already sent on ":location", so probably some added debug code caused this issue', array(':location' => $file.'@'.$line)), $e);
                }

                throw new BException(tr('core::startup(): Failed because headers were already sent on ":location"', array(':location' => $file.'@'.$line)), $e);
            }

            throw new BException(tr('core::startup(): Failed'), $e);
        }
    }



    /*
     *
     *
     * @author Sven Olaf Oostenbrink <sven@capmega.com>
     * @copyright Copyright (c) 2018 Capmega
     * @license http://opensource.org/licenses/GPL-2.0 GNU Public License, Version 2
     * @category Function reference
     * @package system
     *
     * @return void
     */
    public function executedQuery($query_data){
        $this->register['debug_queries'][] = $query_data;
        return count($this->register['debug_queries']);
    }



    /*
     * The register allows to store global variables without using the $GLOBALS scope
     *
     * @author Sven Olaf Oostenbrink <sven@capmega.com>
     * @copyright Copyright (c) 2018 Capmega
     * @license http://opensource.org/licenses/GPL-2.0 GNU Public License, Version 2
     * @category Function reference
     * @package system
     *
     * @param string $key The key for the value that needs to be stored
     * @param mixed $value The data that has to be stored. If no value is specified, the function will return the value for the specified key.
     * @return mixed If a value is specified, this function will return the specified value. If no value is specified, it will return the value for the specified key.
     */
    public function register($key, $value = null){
        if($value === null){
            return isset_get($this->register[$key]);
        }

        if(is_array($value)){
            /*
             * If value is an array, then build up a list
             */
            if(!isset($this->register[$key])){
                $this->register[$key] = array();
            }

            $this->register[$key] = array_merge($this->register[$key], $value);
            return $this->register[$key];
        }

        return $this->register[$key] = $value;
    }



    /*
     * This method returns $core->register[script], or if $script is specified, it will return true if $script is equal to $core->register[script], or false if not.
     *
     * @author Sven Olaf Oostenbrink <sven@capmega.com>
     * @copyright Copyright (c) 2018 Capmega
     * @license http://opensource.org/licenses/GPL-2.0 GNU Public License, Version 2
     * @category Function reference
     * @package system
     *
     * @param string $script The key for the value that needs to be stored
     * @return mixed If $script is specified, this function will return true if $script matches $core->register[script], or false if it does not. If $script is not specified, it will return $core->register[script]
     */
    public function script($script = null){
        global $core;

        if($script === null){
            return $core->register['script'];
        }

        return $core->register['script'] === $script;
    }



    /*
     * This method will return the calltype for this call, as is stored in the private variable core::callType or if $type is specified, will return true if $calltype is equal to core::callType, false if not.
     *
     * @author Sven Olaf Oostenbrink <sven@capmega.com>
     * @copyright Copyright (c) 2018 Capmega
     * @license http://opensource.org/licenses/GPL-2.0 GNU Public License, Version 2
     * @category Function reference
     * @package system
     *
     * @param (optional)string $type The call type you wish to compare to, or nothing if you wish to receive the current core::callType
     * @return mixed If $type is specified, this function will return true if $type matches core::callType, or false if it does not. If $type is not specified, it will return core::callType
     */
    public function callType($type = null){
        if($type){
            switch($type){
                case 'http':
                    // FALLTHROUGH
                case 'admin':
                    // FALLTHROUGH
                case 'cli':
                    // FALLTHROUGH
                case 'mobile':
                    // FALLTHROUGH
                case 'ajax':
                    // FALLTHROUGH
                case 'api':
                    // FALLTHROUGH
                case 'amp':
                    // FALLTHROUGH
                case 'system':
                    break;

                default:
                    throw new BException(tr('core::callType(): Unknown call type ":type" specified', array(':type' => $type)), 'unknown');
            }

            return ($this->callType === $type);
        }

        return $this->callType;
    }
}



/*
 * Extend basic PHP exception to automatically add exception trace information inside the exception objects
 *
 * @author Sven Olaf Oostenbrink <sven@capmega.com>
 * @copyright Copyright (c) 2018 Capmega
 * @license http://opensource.org/licenses/GPL-2.0 GNU Public License, Version 2
 * @category Function reference
 * @package system
 */
class BException extends Exception{
    private $messages = array();
    private $data     = null;
    public  $code     = null;

    /*
     *
     * @author Sven Olaf Oostenbrink <sven@capmega.com>
     * @copyright Copyright (c) 2018 Capmega
     * @license http://opensource.org/licenses/GPL-2.0 GNU Public License, Version 2
     * @category Function reference
     * @package system
     *
     * @param mixed $messages
     * @param string $code
     * @param mixed $data
     */
    function __construct($messages, $code, $data = null){
        return include(__DIR__.'/handlers/system-bexception-construct.php');
    }



    /*
     * Add specified $message to the exception messages list
     *
     * @author Sven Olaf Oostenbrink <sven@capmega.com>
     * @copyright Copyright (c) 2018 Capmega
     * @license http://opensource.org/licenses/GPL-2.0 GNU Public License, Version 2
     * @category Function reference
     * @package system
     *
     * @param string $message The message you wish to add to the exceptions messages list
     * @return object $this, so that you can string multiple calls together
     */
    public function addMessages($messages){
        if(is_object($messages)){
            if(!($messages instanceof BException)){
                throw new BException(tr('BException::addMessages(): Only supported object class to add to messages is BException'), 'invalid');
            }

            $messages = $messages->getMessages();
        }

        foreach(array_force($messages) as $message){
            $this->messages[] = $message;
        }

        return $this;
    }



    /*
     * Set the exception objects code to the specified $code
     *
     * @author Sven Olaf Oostenbrink <sven@capmega.com>
     * @copyright Copyright (c) 2018 Capmega
     * @license http://opensource.org/licenses/GPL-2.0 GNU Public License, Version 2
     * @category Function reference
     * @package system
     *
     * @param string $code The new exception code you wish to set BException::code to
     * @return object $this, so that you can string multiple calls together
     */
    public function setCode($code){
        $this->code = $code;
        return $this;
    }



    /*
     * Returns the current exception code but without any warning prefix. If the exception code has a prefix, it will be separated from the actual code by a forward slash /. For example, "warning/invalid" would return "invalid"
     *
     * @author Sven Olaf Oostenbrink <sven@capmega.com>
     * @copyright Copyright (c) 2018 Capmega
     * @license http://opensource.org/licenses/GPL-2.0 GNU Public License, Version 2
     * @category Function reference
     * @package system
     *
     * @return string The current BException::code value from the first /
     */
    public function getRealCode(){
        return str_from($this->code, '/');
    }



    /*
     * Returns all messages from this exception object
     *
     * @author Sven Olaf Oostenbrink <sven@capmega.com>
     * @copyright Copyright (c) 2018 Capmega
     * @license http://opensource.org/licenses/GPL-2.0 GNU Public License, Version 2
     * @category Function reference
     * @package system
     *
     * @param string $separator If specified, all messages will be returned as a string, each message separated by the specified $separator. If not specified, the messages will be returned as an array
     * @return mixed An array with the messages list for this exception. If $separator has been specified, this method will return all messages in one string, each message separated by $separator
     */
    public function getMessages($separator = null){
        if($separator === null){
            return $this->messages;
        }

        return implode($separator, $this->messages);
    }



    /*
     * Returns the data associated with the exception
     *
     * @author Sven Olaf Oostenbrink <sven@capmega.com>
     * @copyright Copyright (c) 2018 Capmega
     * @license http://opensource.org/licenses/GPL-2.0 GNU Public License, Version 2
     * @category Function reference
     * @package system
     *
     * @return mixed Returns the content for BException::data
     */
    public function getData(){
        return $this->data;
    }



    /*
     * Set the data associated with the exception. This content could be a data structure received by the function or method that caused the exception, which could help with handling the exception, logging information, or debugging the issue
     *
     * @author Sven Olaf Oostenbrink <sven@capmega.com>
     * @copyright Copyright (c) 2018 Capmega
     * @license http://opensource.org/licenses/GPL-2.0 GNU Public License, Version 2
     * @category Function reference
     * @package system
     *
     * @param mixed $data The content for this exception
     */
    public function setData($data){
        $this->data = $data;
    }



    /*
     * Make this exception a warning or not.
     *
     * Returns all messages from this exception object
     *
     * @author Sven Olaf Oostenbrink <sven@capmega.com>
     * @copyright Copyright (c) 2018 Capmega
     * @license http://opensource.org/licenses/GPL-2.0 GNU Public License, Version 2
     * @category Function reference
     * @package system
     *
     * @param boolean $value Specify true if this exception should be a warning, false if not
     * @return object $this, so that you can string multiple calls together
     */
    public function makeWarning($value){
        if($value){
            $this->code = str_starts($this->code, 'warning/');

        }else{
            $this->code = str_starts_not($this->code, 'warning/');
        }

        return $this;
    }



    /*
     * Returns if this exception is a warning exception or not
     *
     * Returns all messages from this exception object
     *
     * @author Sven Olaf Oostenbrink <sven@capmega.com>
     * @copyright Copyright (c) 2018 Capmega
     * @license http://opensource.org/licenses/GPL-2.0 GNU Public License, Version 2
     * @category Function reference
     * @package system
     *
     * @return boolean True if thie exception is a warning, false if it is a real exception
     */
    public function isWarning(){
        return (substr($this->code, 0, 7) === 'warning');
    }
}



/*
 * Convert all PHP errors in exceptions. With this function the entirety of base works only with exceptions, and function output normally does not need to be checked for errors.
 *
 * NOTE: This function should never be called directly
 *
 * @author Sven Olaf Oostenbrink <sven@capmega.com>
 * @copyright Copyright (c) 2018 Capmega
 * @license http://opensource.org/licenses/GPL-2.0 GNU Public License, Version 2
 * @category Function reference
 * @package system
 *
 * @param boolean $value Specify true if this exception should be a warning, false if not
 * @return object $this, so that you can string multiple calls together
 */
function php_error_handler($errno, $errstr, $errfile, $errline, $errcontext){
    return include(__DIR__.'/handlers/system-php-error-handler.php');
}



/*
 * This function is called automaticaly
 *
 * NOTE: This function should never be called directly
 *
 * @author Sven Olaf Oostenbrink <sven@capmega.com>
 * @copyright Copyright (c) 2018 Capmega
 * @license http://opensource.org/licenses/GPL-2.0 GNU Public License, Version 2
 * @category Function reference
 * @package system
 *
 * @param boolean $value Specify true if this exception should be a warning, false if not
 * @return object $this, so that you can string multiple calls together
 */
function uncaught_exception($e, $die = 1){
    return include(__DIR__.'/handlers/system-uncaught-exception.php');
}



/*
 * Display value if exists
 * IMPORTANT! After calling this function, $var will exist!
 *
 * @author Sven Olaf Oostenbrink <sven@capmega.com>
 * @copyright Copyright (c) 2018 Capmega
 * @license http://opensource.org/licenses/GPL-2.0 GNU Public License, Version 2
 * @category Function reference
 * @package system
 *
 * @param mixed $variable
 * @param mixed (optional) $return
 * @param mixed (optional) $alt_return
 * @return mixed
 */
function isset_get(&$variable, $return = null, $alt_return = null){
    if(isset($variable)){
        return $variable;
    }

    unset($variable);

    if($return === null){
        return $alt_return;
    }

    return $return;
}



/*
 * Ensures the specified variable exists. If the variable already exists with a non NULL value, it will not be touched. If the variable does not exist, or has a NULL value, it will be set to the $initialization variable
 *
 * @author Sven Olaf Oostenbrink <sven@capmega.com>
 * @copyright Copyright (c) 2018 Capmega
 * @license http://opensource.org/licenses/GPL-2.0 GNU Public License, Version 2
 * @category Function reference
 * @package system
 *
 * @param mixed $variable
 * @param mixed $initialize The value to initialize the variable with
 * @return mixed the value of the variable. Either the value of the existing variable, or the value of the $initialize variable, if the variable did not exist, or was NULL
 */
function ensure_variable(&$variable, $initialize){
    if(isset($variable)){
        $variable = $initialize;

    }elseif($variable === null){
        $variable = $initialize;
    }

    return $variable;
}



/*
 * tr() is a translator marker function. It basic function is to tell the
 * translation system that the text within should be translated.
 *
 * Since text may contain data from either variables or function output, and
 * translators should not be burdened with copying variables or function calls,
 * all variable data should be identified in the text by a :marker, and the
 * :marker should be a key (with its value) in the $replace array.
 *
 * $replace values are always processed first by str_log() to ensure they are
 * readable texts, so the texts sent to tr() do NOT require str_log().
 *
 * On non production systems, tr() will perform a check on both the $text and
 * $replace data to ensure that all markers have been replaced, and non were
 * forgotten. If results were found, an exception will be thrown. This
 * behaviour does NOT apply to production systems
 *
 * @author Sven Olaf Oostenbrink <sven@capmega.com>
 * @copyright Copyright (c) 2018 Capmega
 * @license http://opensource.org/licenses/GPL-2.0 GNU Public License, Version 2
 * @category Function reference
 * @package system
 *
 * @param string $text
 * @param array $replace
 * @param boolean $verify
 * @return string
 */
function tr($text, $replace = null, $verify = true){
    global $_CONFIG;

    try{
        if($replace){
            foreach($replace as &$value){
                $value = str_log($value);
            }

            unset($value);

            $text = str_replace(array_keys($replace), array_values($replace), $text, $count);

            /*
             * Only on non production machines, crash when not all entries were replaced as an extra check.
             */
            if(empty($_CONFIG['production']) and $verify){
                if($count != count($replace)){
                    foreach($replace as $value){
                        if(strstr($value, ':')){
                            /*
                             * The one of the $replace values contains :blah
                             * This will cause the detector to fire off
                             * incorrectly. Ignore this.
                             */
                            return $text;
                        }
                    }

                    throw new BException('tr(): Not all specified keywords were found in text', 'not-found');
                }

                /*
                 * Do NOT check for :value here since the given text itself may contain :value (ie, in prepared statements!)
                 */
            }

            return $text;
        }

        return $text;

    }catch(Exception $e){
        /*
         * Do NOT use tr() here for obvious endless loop reasons!
         */
        throw new BException('tr(): Failed with text "'.str_log($text).'". Very likely issue with $replace not containing all keywords, or one of the $replace values is non-scalar', $e);
    }
}



/*
 * Set or get debug mode.
 *
 * @author Sven Olaf Oostenbrink <sven@capmega.com>
 * @copyright Copyright (c) 2018 Capmega
 * @license http://opensource.org/licenses/GPL-2.0 GNU Public License, Version 2
 * @category Function reference
 * @package system
 *
 * @param boolean $enable If set to true, will enable debug mode. If set to false, will disable debug mode. If not set at all, will only return the current debug mode setting.
 * @return boolean the current debug mode setting
 */
function debug($enabled = null){
    global $_CONFIG, $core;

    try{
        if(!$core->register['ready']){
            throw new BException(tr('debug(): Startup has not yet finished and base is not ready to start working properly. debug() may not be called until configuration is fully loaded and available'), 'invalid');
        }

        if(!is_array($_CONFIG['debug'])){
            throw new BException(tr('debug(): Invalid configuration, $_CONFIG[debug] is boolean, and it should be an array. Please check your config/ directory for "$_CONFIG[\'debug\']"'), 'invalid');
        }

        if($enabled !== null){
            $_CONFIG['debug']['enabled'] = (boolean) $enabled;
        }

        return $_CONFIG['debug']['enabled'];

    }catch(Exception $e){
        throw new BException(tr('debug(): Failed'), $e);
    }
}



/*
 * Send a notification to specified groups. This function can send one and the same message over multiple paths like email, sms, push notifications, log, etc.
 *
 * NOTE: This function is still under construction!
 *
 * Examples:
 * notify(array('classes'    => 'developers',
 *              'title'      => '',
 *              'decription' => ''));
 *
 * @author Sven Olaf Oostenbrink <sven@capmega.com>
 * @copyright Copyright (c) 2018 Capmega
 * @license http://opensource.org/licenses/GPL-2.0 GNU Public License, Version 2
 * @category Function reference
 * @package system
 * @see notifications_send()
 *
 * @param mixed $params['classes']
 * @param string $params['title']
 * @param string $params['description']
 * @return void
 */
function notify($params){
    try{
        load_libs('notifications');
        return notifications_send($params);

    }catch(Exception $e){
        /*
         * Notification failed!
         *
         * Do NOT cause exception, because it its not caught, it might cause another notification, that will fail, cause exception and an endless loop!
         */
        log_console(tr('Failed to notify event ":event"', array(':event' => $params)), 'error');
        return false;
    }
}



/*
 * Load external library files. All external files must be loaded in ROOT/www/en/libs/external/ and must be specified without that path, with their extension
 *
 * Examples:
 * load_external('Twilio/autoload.php');
 * load_external(array('Twilio/autoload.php', 'Facebook/facebook.php'));
 *
 * @author Sven Olaf Oostenbrink <sven@capmega.com>
 * @copyright Copyright (c) 2018 Capmega
 * @license http://opensource.org/licenses/GPL-2.0 GNU Public License, Version 2
 * @category Function reference
 * @package system
 * @see load_libs()
 * @see load_config()
 *
 * @param mixed $files Either array or CSV string with the files to be loaded
 * @return void
 */
function load_external($files){
    try{
        foreach(array_force($files) as $file){
            include_once(ROOT.'www/en/libs/external/'.$files);
        }

    }catch(Exception $e){
        throw new BException(tr('load_external(): Failed'), $e);
    }
}



/*
 * Load specified libraries. All libraries to be loaded must be specified by only their name, not extension
 *
 * Examples:
 * load_libs('atlant');
 * load_libs('buks,backup,ssl');
 * load_libs(array('buks', 'backup', 'ssl'));
 *
 * @author Sven Olaf Oostenbrink <sven@capmega.com>
 * @copyright Copyright (c) 2018 Capmega
 * @license http://opensource.org/licenses/GPL-2.0 GNU Public License, Version 2
 * @category Function reference
 * @package system
 * @see load_config()
 * @see load_external()
 *
 * @param mixed $files Either array or CSV string with the libraries to be loaded
 * @return void
 */
function load_libs($libraries){
    global $_CONFIG, $core;
    static $loaded = array();

    try{
        if(defined('LIBS')){
            $libs = LIBS;

        }else{
            /*
             * LIBS is not defined yet. This may happen when load_libs() is
             * called during the startup sequence (for example, location
             * detection during startup sequence uses load_libs(). For now,
             * assume the same directory as this systems library file
             */
            $libs = slash(__DIR__);
        }

        foreach(array_force($libraries) as $library){
            if(!$library){
                throw new BException('load_libs(): Empty library specified', 'emptyspecified');
            }

            if(isset($loaded[$library])){
                /*
                 * This library has already been loaded, skip
                 */
                continue;
            }

            if($core->register['ready'] and str_exists('http,strings,array,sql,mb,meta,file,json', $library)){
                /*
                 * These are system libraries that are always loaded. Do not
                 * load them again
                 */
                continue;
            }

            include_once($libs.$library.'.php');
            $function         = str_replace('-', '_', $library).'_library_init';
            $loaded[$library] = true;

            if(is_callable($function)){
                /*
                 * Auto initialize the library
                 */
                $function();
            }
        }

    }catch(Exception $e){
        if(empty($library)){
            throw new BException(tr('load_libs(): Failed to load one or more of libraries ":libraries"', array(':libraries' => $libraries)), $e);
        }

        if(!file_exists($libs.$library.'.php')){
            throw new BException(tr('load_libs(): Failed to load library ":library", the library does not exist', array(':library' => $library)), $e);
        }

        throw new BException(tr('load_libs(): Failed to load one or more of libraries ":libraries", probably ":library"', array(':libraries' => $libraries, ':library' => $library)), $e);
    }
}



/*
 * Load specified configuration files. All files must be specified by their section name only, no extension nor environment.
 * The function will then load the files ROOT/config/base/NAME.php, ROOT/config/base/production_NAME.php, and on non "production" environments, ROOT/config/base/ENVIRONMENT_NAME.php
 * For example, if you want to load the "fprint" configuration, use load_config('fprint'); The function will load ROOT/config/base/fprint.php, ROOT/config/base/production_fprint.php, and on (for example) the "local" environment, ROOT/config/base/local_fprint.php
 *
 * Examples:
 * load_config('fprint');
 * load_config('fprint,buks');
 * load_libs(array('fprint', 'buks'));
 *
 * @author Sven Olaf Oostenbrink <sven@capmega.com>
 * @copyright Copyright (c) 2018 Capmega
 * @license http://opensource.org/licenses/GPL-2.0 GNU Public License, Version 2
 * @category Function reference
 * @package system
 * @see notifications_send()
 *
 * @param mixed $files Either array or CSV string with the libraries to be loaded
 * @return void
 */
function load_config($files = ''){
    global $_CONFIG, $core;
    static $paths;

    try{
        if(!$paths){
            $paths = array(ROOT.'config/base/',
                           ROOT.'config/production',
                           ROOT.'config/'.ENVIRONMENT);
        }

        $files = array_force($files);

        foreach($files as $file){
            $loaded = false;
            $file   = trim($file);

            /*
             * Include first the default configuration file, if available, then
             * production configuration file, if available, and then, if
             * available, the environment file
             */
            foreach($paths as $id => $path){
                if(!$file){
                    /*
                     * Trying to load default configuration files again
                     */
                    if(!$id){
                        $path .= 'default.php';

                    }else{
                        $path .= '.php';
                    }

                }else{
                    if($id){
                        $path .= '_'.$file.'.php';

                    }else{
                        $path .= $file.'.php';
                    }
                }

                if(file_exists($path)){
                    include($path);
                    $loaded = true;
                }
            }

            if(!$loaded){
                throw new BException(tr('load_config(): No configuration file was found for requested configuration ":file"', array(':file' => $file)), 'not-found');
            }
        }

        /*
         * Configuration has been loaded succesfully, from here all debug
         * functions will work correctly. This is
         */
        $core->register['ready'] = true;

    }catch(Exception $e){
        throw new BException(tr('load_config(): Failed to load some or all of config file(s) ":file"', array(':file' => $files)), $e);
    }
}



/*
 * Returns the configuration array from the specified file and specified environment
 *
 * @author Sven Olaf Oostenbrink <sven@capmega.com>
 * @copyright Copyright (c) 2018 Capmega
 * @license http://opensource.org/licenses/GPL-2.0 GNU Public License, Version 2
 * @category Function reference
 * @package system
 * @version 2.0.7: Fixed loading bugs, improved error handling
 * @version 2.4.62: Fixed bug with "deploy" config
 *
 * @param string $file
 * @param string $environment
 * @return array The requested configuration array
 */
function read_config($file = null, $environment = null){
    try{
        if(!$environment){
            $environment = ENVIRONMENT;
        }

        if($file === 'deploy'){
            include(ROOT.'config/deploy.php');
            return $_CONFIG;
        }

        if($file){
            if(file_exists(ROOT.'config/base/'.$file.'.php')){
                $loaded = true;
                include(ROOT.'config/base/'.$file.'.php');
            }

            $file = '_'.$file;

        }else{
            $loaded = true;
            include(ROOT.'config/base/default.php');
        }

        if(file_exists(ROOT.'config/production'.$file.'.php')){
            $loaded = true;
            include(ROOT.'config/production'.$file.'.php');
        }

        if(file_exists(ROOT.'config/'.$environment.$file.'.php')){
            $loaded = true;
            include(ROOT.'config/'.$environment.$file.'.php');
        }

        if(empty($loaded)){
            throw new BException(tr('The specified configuration ":config" does not exist', array(':config' => $file)), 'not-exists');
        }

        return $_CONFIG;

    }catch(Exception $e){
        throw new BException('read_config(): Failed', $e);
    }
}



/*
 * Safely executes shell commands.
 *
 * NOTE: This function as currently is, is actually NOT YET safe, its still a partial work in progress!
 *
 * Examples:
 * safe_exec('rm '.ROOT.'data/log/test', '1,2')
 *
 * @author Sven Olaf Oostenbrink <sven@capmega.com>
 * @copyright Copyright (c) 2018 Capmega
 * @license http://opensource.org/licenses/GPL-2.0 GNU Public License, Version 2
 * @category Function reference
 * @package system
 * @see ssh_exec()
 * @see servers_exec()
 * @see notifications_send()
 *
 * @param string $commands The commands to be executed
 * @param (optional, default null) mixed $ok_exitcodes  If specified, will not cause exception for the specified command exit codes.
 * @param (optional, default true) boolean $route_errors If set to true, error output from the commands will be mixed in with their regular output
 * @param (optional, default 'exec') string $function One of 'exec', 'passthru', or 'system'. The function to be used internally by safe_exec(). Each function will have different execution and different output. 'passthru' will send all command output directly to the client (browser or command line), 'exec' will return the complete output of the command, but cannot be used for background commands as it will check the process exit code, 'system' can run background processes.
 * @return mixed The output from the command. The exact format of this output depends on the exact function used within safe exec, specified with $function (See description of that parameter)
 */
function safe_exec($params){
    return include(__DIR__.'/handlers/system-safe-exec.php');
}



/*
 * Executes the specified base script directly inside the current process
 *
 * Examples:
 * script_exec('base/users list', '-C -Q')
 * script_exec('test')
 *
 * @author Sven Olaf Oostenbrink <sven@capmega.com>
 * @copyright Copyright (c) 2018 Capmega
 * @license http://opensource.org/licenses/GPL-2.0 GNU Public License, Version 2
 * @category Function reference
 * @package system
 * @see notifications_send()
 * @see safe_exec()
 *
 * @param string $script The commands to be executed
 * @param null string $arguments
 * @param null mixed $ok_exitcodes If specified, will not cause exception for the specified command exit codes.
 * @param "passthru" mixed $function One of "passthru", "exec", "shell_exec" or "system"
 * @return mixed The output from the command. The exact format of this output depends on the exact function used within safe exec, specified with $function (See description of that parameter)
 */
function script_exec($script, $arguments = null, $ok_exitcodes = null, $function = null, $timeout = 10){
    return include(__DIR__.'/handlers/system-script-exec.php');
}



/*
 * Load and return HTML contents from files (SOON DATABASE!)
 *
 * Examples:
 * load_content('index/top')
 * load_content('index/top', array(':foo' => 'bar'))
 *
 * @author Sven Olaf Oostenbrink <sven@capmega.com>
 * @copyright Copyright (c) 2018 Capmega
 * @license http://opensource.org/licenses/GPL-2.0 GNU Public License, Version 2
 * @category Function reference
 * @package system
 * @see notifications_send()
 *
 * @param string $file
 * @param (optional, default false) $replace
 * @param (optional, default false) $language
 * @param (optional, default false) $autocreate
 * @param (optional, default false) $validate
 * @return string The content of the specified content file
 */
function load_content($file, $replace = false, $language = null, $autocreate = null, $validate = true){
    global $_CONFIG, $core;

    try{
        /*
         * Set default values
         */
        if($language === null){
            if($core->callType('cli')){
                $language = '';

            }else{
                $language = LANGUAGE.'/';
            }
        }

        if(!isset($replace['###SITENAME###'])){
            $replace['###SITENAME###'] = str_capitalize(isset_get($_SESSION['domain']));
        }

        if(!isset($replace['###DOMAIN###'])){
            $replace['###DOMAIN###']   = isset_get($_SESSION['domain']);
        }

        /*
         * Check if content file exists
         */
        $realfile = realpath(ROOT.'data/content/'.$language.cfm($file).'.html');

        if($realfile){
            /*
             * File exists, we're okay, get and return contents.
             */
            $retval = file_get_contents($realfile);
            $retval = str_replace(array_keys($replace), array_values($replace), $retval);

            /*
             * Make sure no replace markers are left
             */
            if($validate and preg_match('/###.*?###/i', $retval, $matches)){
                /*
                 * Oops, specified $from array does not contain all replace markers
                 */
                if(!$_CONFIG['production']){
                    throw new BException('load_content(): Missing markers "'.str_log($matches).'" for content file "'.str_log($realfile).'"', 'missingmarkers');
                }
            }

            return $retval;
        }

        $realfile = ROOT.'data/content/'.cfm($language).'/'.cfm($file).'.html';

        /*
         * From here, the file does not exist.
         */
        if(!$_CONFIG['production']){
            notify('content-file-missing', tr('Content file ":file" is missing', array(':file' => $realfile)), 'developers');
            return '';
        }

        if($autocreate === null){
            $autocreate = $_CONFIG['content']['autocreate'];
        }

        if(!$autocreate){
            throw new BException('load_content(): Specified file "'.str_log($file).'" does not exist for language "'.str_log($language).'"', 'not-exists');
        }

        /*
         * Make content directory exists
         */
        file_ensure_path(dirname($realfile));

        $default  = 'File created '.$file.' by '.realpath(PWD.$_SERVER['PHP_SELF'])."\n";
        $default .= print_r($replace, true);

        file_put_contents($realfile, $default);

        if($replace){
            return str_replace(array_keys($replace), array_values($replace), $default);
        }

        return $default;

    }catch(Exception $e){
        notify('error', "LOAD_CONTENT() FAILED [".$e->getCode()."]\n".implode("\n", $e->getMessages()));
        error_log("LOAD_CONTENT() FAILED [".$e->getCode()."]\n".implode("\n", $e->getMessages()));

        switch($e->getCode()){
            case 'notexist':
                log_database('load_content(): File "'.cfm($language).'/'.cfm($file).'" does not exist', 'warning');
                break;

            case 'missingmarkers':
                log_database('load_content(): File "'.cfm($language).'/'.cfm($file).'" still contains markers after replace', 'warning');
                break;

            case 'searchreplacecounts':
                log_database('load_content(): Search count does not match replace count', 'warning');
                break;
        }

        throw new BException(tr('load_content(): Failed for file ":file"', array(':file' => $file)), $e);
    }
}



/*
 * Return the first priority of what the client accepts
 */
function accepts(){
    try{
        $header = isset_get($_SERVER['HTTP_ACCEPT']);
        $header = array_force($header);
        $header = array_shift($header);

        return $header;

    }catch(Exception $e){
        throw new BException(tr('accepts(): Failed'), $e);
    }
}



/*
 * Parse the HTTP_ACCEPT_LANGUAGES header and return requested / available languages by priority and return a list of languages / locales accepted by the HTTP client
 *
 * @author Sven Olaf Oostenbrink <sven@capmega.com>
 * @copyright Copyright (c) 2018 Capmega
 * @license http://opensource.org/licenses/GPL-2.0 GNU Public License, Version 2
 * @category Function reference
 * @package system
 * @see accepts()
 * @note: This function is called by the startup system and its output stored in $core->register['accept_language']. There is typically no need to execute this function on any other places
 * @version 1.27.0: Added function and documentation
 *
 * @return array The list of accepted languages and locales as specified by the HTTP client
 */
function accepts_languages(){
    global $_CONFIG;

    try{
        $headers = isset_get($_SERVER['HTTP_ACCEPT_LANGUAGE']);
        $headers = array_force($headers, ',');
        $default = array_shift($headers);
        $retval  = array('1.0' => array('language' => str_until($default, '-'),
                                        'locale'   => (str_exists($default, '-') ? str_from($default, '-') : null)));

        foreach($headers as $header){
            $requested =  str_until($header, ';');
            $requested =  array('language' => str_until($requested, '-'),
                                'locale'   => (str_exists($requested, '-') ? str_from($requested, '-') : null));

            if(empty($_CONFIG['language']['supported'][$requested['language']])){
                continue;
            }

            $retval[str_from(str_from($header, ';'), 'q=')] = $requested;
        }

        krsort($retval);

        return $retval;

    }catch(Exception $e){
        throw new BException(tr('accepts_languages(): Failed'), $e);
    }
}



/*
 * Parse flags from the specified log text color
 */
function log_flags($color){
    try{
        switch(str_until($color, '/')){
            case 'VERBOSE':
                if(!VERBOSE){
                    /*
                     * Only log this if we're in verbose mode
                     */
                    return false;
                }

                /*
                 * Remove the VERBOSE
                 */
                $color = str_from(str_from($color, 'VERBOSE'), '/');
                break;

            case 'VERBOSEDOT':
                if(!VERBOSE){
                    /*
                     * Only log this if we're in verbose mode
                     */
                    $color = str_from(str_from($color, 'VERYVERBOSE'), '/');
                    cli_dot(10, $color);
                    return false;
                }

                /*
                 * Remove the VERBOSE
                 */
                $color = str_from(str_from($color, 'VERBOSE'), '/');
                break;

            case 'VERYVERBOSE':
                if(!VERYVERBOSE){
                    /*
                     * Only log this if we're in verbose mode
                     */
                    return false;
                }

                /*
                 * Remove the VERYVERBOSE
                 */
                $color = str_from(str_from($color, 'VERYVERBOSE'), '/');
                break;

            case 'VERYVERBOSEDOT':
                if(!VERYVERBOSE){
                    /*
                     * Only log this if we're in verbose mode
                     */
                    $color = str_from(str_from($color, 'VERYVERBOSE'), '/');
                    cli_dot(10, $color);
                    return false;
                }

                /*
                 * Remove the VERYVERBOSE
                 */
                $color = str_from(str_from($color, 'VERYVERBOSE'), '/');
                break;

            case 'QUIET':
                if(QUIET){
                    /*
                     * Only log this if we're in verbose mode
                     */
                    return false;
                }

                /*
                 * Remove the QUIET
                 */
                $color = str_from(str_from($color, 'QUIET'), '/');
                break;

            case 'DOT':
                if(!VERBOSE){
                    if(PLATFORM_CLI){
                        /*
                         * Only show a dot instead of the text
                         */
                        cli_dot('.', str_replace('DOT', '', $color));
                        return false;
                    }
                }

                /*
                 * Remove the DOT
                 */
                $color = str_from(str_from($color, 'DOT'), '/');
                break;

            case 'DEBUG':
                if(!debug()){
                    /*
                     * Only log this if we're in debug mode
                     */
                    return false;
                }

                /*
                 * Remove the QUIET
                 */
                $color = str_from(str_from($color, 'DEBUG'), '/');
        }

        return $color;

    }catch(Exception $e){
        throw new BException(tr('log_flags(): Failed'), $e);
    }
}



/*
 * Log specified message to console, but only if we are in console mode!
 */
function log_console($messages = '', $color = null, $newline = true, $filter_double = false, $log_file = true){
    global $core;
    static $c, $last;

    try{
        if($color and !is_scalar($color)){
            log_console(tr('[ WARNING ] log_console(): Invalid color ":color" specified for the following message, color has been stripped', array(':color' => $color)), 'warning');
            $color = null;
        }

        /*
         * Process logging flags embedded in the log text color
         */
        $color = log_flags($color);

        if($color === false){
            /*
             * log_flags() returned false, do not log anything at all
             */
            return false;
        }

        /*
         * Always log to file log as well
         */
        if($log_file){
            log_file($messages, $core->register['real_script'], $color);
        }

        if(!PLATFORM_CLI){
            /*
             * Only log to console on CLI platform
             */
            return false;
        }

        if(($filter_double == true) and ($messages == $last)){
            /*
            * We already displayed this message, skip!
            */
            return false;
        }

        $last = $messages;

        if(is_object($messages)){
            if($color){
                $messages->setCode($color);
            }

            if($messages instanceof BException){
                if($messages->isWarning()){
                    $messages = array($messages->getMessage());
                    $color    = 'warning';

                }else{
                    $messages = $messages->getMessages();
                    $color    = 'error';
                }

            }elseif($messages instanceof Exception){
                $messages = array($messages->getMessage());

            }else{
                $messages = $messages->__toString();
            }

        }elseif(!is_array($messages)){
            $messages = array($messages);
        }

        if($color){
            if(defined('NOCOLOR') and !NOCOLOR){
                if(empty($c)){
                    if(!class_exists('Colors')){
                        /*
                         * This log_console() was called before the "cli" library
                         * was loaded. Show the line without color
                         */
                        $color = '';

                    }else{
                        $c = new Colors();
                    }
                }
            }

            switch($color){
                case 'yellow':
                    // FALLTHROUGH
                case 'warning':
                    // FALLTHROUGH
                case 'red':
                    // FALLTHROUGH
                case 'error':
                    $error = true;
            }
        }

        foreach($messages as $message){
            if($color and defined('NOCOLOR') and !NOCOLOR){
                $message = $c->getColoredString($message, $color);
            }

            if(QUIET){
                $message = trim($message);
            }

            $message = stripslashes(br2nl($message)).($newline ? "\n" : '');

            if(empty($error)){
                echo $message;

            }else{
                /*
                 * Log to STDERR instead of STDOUT
                 */
                fwrite(STDERR, $message);
            }
        }

        return $messages;

    }catch(Exception $e){
        throw new BException('log_console(): Failed', $e, array('message' => $messages));
    }
}



/*
 * Log specified message to file.
 */
function log_file($messages, $class = 'syslog', $color = null){
    global $_CONFIG, $core;
    static $h = array(), $last;

    try{
        /*
         * Process logging flags embedded in the log text color
         */
        $color = log_flags($color);

        if($color === false){
            /*
             * log_flags() returned false, do not log anything at all
             */
            return false;
        }

        if(is_scalar($messages)){
            if($messages == $last){
                /*
                * We already displayed this message, skip!
                */
                return;
            }

            $last = $messages;
        }

        if(is_object($messages)){
            if($messages instanceof BException){
                if($messages->isWarning()){
                    $color    = 'warning';

                }else{
                    $color    = 'error';
                }

                $data     = $messages->getData();
                $messages = $messages->getMessages();

                if($data){
                    /*
                     * Add data to messages
                     */
                    $messages[] = cli_color('Exception data:', 'error', null, true);

                    foreach(array_force($data) as $line){
                        if($line){
                            if(is_scalar($line)){
                                $messages[] = cli_color($line, 'error', null, true);

                            }elseif(is_array($line)){
                                /*
                                 * This is a multi dimensional array or object,
                                 * we cannot cli_color() these, so just JSON it.
                                 */
                                $messages[] = cli_color(json_encode_custom($line), 'error', null, true);
                            }
                        }
                    }
                }

                if(!$class){
                    $class = 'exception';
                }
            }

            if($messages instanceof Exception){
                $color    = 'error';
                $messages = cli_color($messages->getMessage(), 'error', null, true);

                if(!$class){
                    $class = 'exception';
                }
            }
        }

        if(!is_scalar($class)){
            throw new BException(tr('log_file(): Specified class ":class" is not scalar', array(':class' => str_truncate(json_encode_custom($class), 20))));
        }

        /*
         * Add session data
         */
        if(PLATFORM_HTTP){
            $session = '('.substr(session_id(), -8, 8).' / '.REQUEST.') ';

        }else{
            $session = '(CLI-'.getmypid().' / '.REQUEST.') ';
        }

        /*
         * Single log or multi log?
         */
        if(!$core or !$core->register('ready')){
            $file  = 'syslog';
            $class = $session.cli_color('[ '.$class.' ] ', 'white', null, true);

        }elseif($_CONFIG['log']['single']){
            $file  = 'syslog';
            $class = $session.cli_color('[ '.$class.' ] ', 'white', null, true);

        }else{
            $file  = $class;
            $class = $session;
        }

        /*
         * Write log entries
         */
        if(empty($h[$file])){
            file_ensure_path(ROOT.'data/log');

            $h[$file] = fopen(slash(ROOT.'data/log').$file, 'a+');

            if(!$h[$file]){
                throw new BException(tr('log_file(): Failed to open logfile ":file" to store messages ":messages"', array(':file' => $file, ':messages' => $messages)), 'failed');
            }
        }

        $messages = array_force($messages, "\n");
        $date     = new DateTime();
        $date     = $date->format('Y/m/d H:i:s');

        foreach($messages as $key => $message){
            if(count($messages) > 1){
                if(!is_scalar($message)){
                    $message = str_log($message);
                }

                if(!empty($color)){
                    $message = cli_color($message, $color, null, true);
                }

                fwrite($h[$file], cli_color($date, 'cyan', null, true).' '.$core->callType().'/'.$core->register['real_script'].' '.$class.$key.' => '.$message."\n");

            }else{
                if(!empty($color)){
                    $message = cli_color($message, $color, null, true);
                }

                fwrite($h[$file], cli_color($date, 'cyan', null, true).' '.$core->callType().'/'.$core->register['real_script'].' '.$class.$message."\n");
            }
        }

        return $messages;

    }catch(Exception $e){
// :TODO: When log_file() fails, we need to notify! BUT BE CAREFULL, CURRENTLY NOTIFY() WILL ALWAYS log_file() which would cause an endless loop!
//        notify($e);

        $message = $e->getMessage();

        if(strstr($message, 'data/log') and strstr($message, 'failed to open stream: Permission denied')){
            /*
             * We cannot write to the log file
             */
            throw new BException(tr('log_file(): Failed to write to log, permission denied to write to log file ":file". Please ensure the correct write permissions for this file and the ROOT/data/log directory in general', array(':file' => str_cut($message, 'fopen(', ')'))), 'warning');
        }

        throw new BException('log_file(): Failed', $e, array('message' => $messages));
    }
}



/*
 * Calculate the hash value for the given password with the (possibly) given
 * algorithm
 */
function password($source, $algorithm, $add_meta = true){
    return get_hash($source, $algorithm, $add_meta );
}

function get_hash($source, $algorithm, $add_meta = true){
    global $_CONFIG;

    try{
        try{
            $source = hash($algorithm, SEED.$source);

        }catch(Exception $e){
            if(strstr($e->getMessage(), 'Unknown hashing algorithm')){
                throw new BException(tr('get_hash(): Unknown hash algorithm ":algorithm" specified', array(':algorithm' => $algorithm)), 'unknown-algorithm');
            }

            throw $e;
        }

        if($add_meta){
            return '*'.$algorithm.'*'.$source;
        }

        return $source;

    }catch(Exception $e){
        throw new BException('get_hash(): Failed', $e);
    }
}



/*
 * Get a valid language from the specified language
 *
 * @author Sven Olaf Oostenbrink <sven@capmega.com>
 * @copyright Copyright (c) 2018 Capmega
 * @license http://opensource.org/licenses/GPL-2.0 GNU Public License, Version 2
 * @category Function reference
 * @package system
 * @version 2.0.7: Added function and documentation
 *
 * @param string $language a language code
 * @return null string a valid language that is supported by the systems configuration
 */
function get_language($language){
    global $_CONFIG;

    try{
        if(empty($_CONFIG['language']['supported'])){
            return '';
        }

        /*
         * Multilingual site
         */
        if($language === null){
            $language = LANGUAGE;
        }

        if($language){
            /*
             * This is a multilingual website. Ensure language is supported and
             * add language selection to the URL.
             */
            if(empty($_CONFIG['language']['supported'][$language])){
                $language = $_CONFIG['language']['default'];
                notify('unsupported-language-specified', 'developers', 'domain(): The specified language ":language" is not supported', array(':language' => $language));
            }
        }

        return $language;

    }catch(Exception $e){
        throw new BException('get_language(): Failed', $e);
    }
}



/*
 * Return the correct current domain
 *
 * @author Sven Olaf Oostenbrink <sven@capmega.com>
 * @copyright Copyright (c) 2018 Capmega
 * @license http://opensource.org/licenses/GPL-2.0 GNU Public License, Version 2
 * @category Function reference
 * @package system
 * @version 2.0.7: Added function and documentation
 *
 * @return void
 */
function get_domain(){
    global $_CONFIG;

    try{
        if(empty($_SESSION['domain'])){
            return $_CONFIG['domain'];
        }

        return $_SESSION['domain'];

    }catch(Exception $e){
        throw new BException('get_domain(): Failed', $e);
    }
}



/*
 * Return complete domain with HTTP and all
 *
 * @author Sven Olaf Oostenbrink <sven@capmega.com>
 * @copyright Copyright (c) 2018 Capmega
 * @license http://opensource.org/licenses/GPL-2.0 GNU Public License, Version 2
 * @category Function reference
 * @package system
 *
 * @return void
 */
function domain($url = null, $query = null, $prefix = null, $domain = null, $language = null, $allow_url_cloak = true){
    global $_CONFIG;

    try{
        if(preg_match('/(?:(?:https?)|(?:ftp):)?\/\//', $url)){
            return $url;
        }

        if(!$domain){
            /*
             * Use current domain.
             * Current domain MAY not be the same as the configured domain, so
             * always use $_SESSION[domain] unless we're at the point where
             * sessions are not available (yet) or are not available (cli, for
             * example). In that case, fall back on the configured domain
             * $_CONFIG[domain]
             */
            $domain = get_domain();

        }elseif($domain === true){
            /*
             * Use current domain name
             */
            $domain = $_SERVER['HTTP_HOST'];
        }

        $language = get_language($language);

        if($prefix === null){
// :COMPATIBILITY:  Remove "root" support after 2019-04-01
            if(!empty($_CONFIG['url_prefix'])){
                $prefix = $_CONFIG['url_prefix'];

            }else{
                $prefix = $_CONFIG['url_prefix'];
            }
        }

        $prefix = str_starts(str_ends($prefix, '/'), '/');
        $domain = slash($domain);

        if(!$url){
            $retval = PROTOCOL.$domain.$language.$prefix;

        }elseif($url === true){
            $retval = PROTOCOL.$domain.str_starts_not($_SERVER['REQUEST_URI'], '/');

        }else{
            $retval = PROTOCOL.$domain.$language.$prefix.str_starts_not($url, '/');
        }

        if($query){
            load_libs('inet');
            $retval = url_add_query($retval, $query);

        }elseif($query === false){
            $retval = str_until($retval, '?');
        }

        if($allow_url_cloak and $_CONFIG['security']['url_cloaking']['enabled']){
            /*
             * Cloak the URL before returning it
             */
            $retval = url_cloak($retval);
        }

        return $retval;

    }catch(Exception $e){
        throw new BException('domain(): Failed', $e);
    }
}



/*
 * Front-end function to domain(), but will pull the URL to the route map table
 *
 * This function will take the specified URL and pull it through the $core->register[routemap] table in the requested language. If the specified word is found it will be replaced, creating foreign language URLs
 *
 * @author Sven Olaf Oostenbrink <sven@capmega.com>
 * @copyright Copyright (c) 2018 Capmega
 * @license http://opensource.org/licenses/GPL-2.0 GNU Public License, Version 2
 * @category Function reference
 * @package system
 * @see file_get_local()
 * @version 2.0.7: Added function and documentation
 *
 * @param string $url The URL to create the domain URL from
 * @param string $query
 * @param string $prefix
 * @param string $domain
 * @param string $language
 * @return string The domain from domain() after being mapped
 */
function mapped_domain($url = null, $query = null, $prefix = null, $domain = null, $language = null, $allow_url_cloak = true){
    global $core;

    try{
        /*
         * Only map if routemap has been set
         */
        if(!empty($core->register['routemap'])){
            $language = get_language($language);

            /*
             * Only map if routemap has been set for the requested language
             */
            if(!empty($core->register['routemap'][$language])){
                foreach($core->register['routemap'][$language] as $english => $foreign){
                    $url = str_replace($english, $foreign, $url);
                }
            }
        }

        return domain($url, $query, $prefix, $domain, $language, $allow_url_cloak);

    }catch(Exception $e){
        throw new BException('mapped_domain(): Failed', $e);
    }
}



/*
 * Download the specified single file to the specified path
 *
 * If the path is not specified then by default the function will download to the TMP directory; ROOT/data/tmp
 *
 * @author Sven Olaf Oostenbrink <sven@capmega.com>
 * @copyright Copyright (c) 2018 Capmega
 * @license http://opensource.org/licenses/GPL-2.0 GNU Public License, Version 2
 * @category Function reference
 * @package system
 * @see file_get_local()
 * @version 2.0.3: Added function and documentation
 * @example This shows how to download a single file
 * code
 * $result = download('https://capmega.com', TMP);
 * showdie($result);
 * /code
 *
 * This would display
 * code
 * ROOT/data/tmp/capmega.com
 * /code
 *
 * @param string $url The URL of the file to be downloaded
 * @param mixed $section If set to false, will return the contents of the downloaded file instead of the target filename. As the caller function will not know the exact filename used, the target file will be deleted automatically! If set to a string
 * @param null function $callback If specified, download will execute this callback with either the filename or file contents (depending on $section)
 * @return string The downloaded file
 */
function download($url, $section = false, $callback = null){
    try{
        $file = str_from($url, '://');
        $file = str_rfrom($url, '/');
        $file = str_until($file, '?');

        if($section){
            if(!is_string($section)){
                throw new BException(tr('download(): Specified section should either be false or a string. However, it is not false, and is of type ":type"', array(':type' => gettype($section))), 'invalid');
            }

            $file = TMP.$section.'/'.$file;

        }else{
            $file = TMP.$file;
        }

        load_libs('wget');
        file_ensure_path(TMP.$section, 0770, true);

        wget(array('url'  => $url,
                   'file' => $file));

        if(!$section){
            /*
             * No section was specified, return contents of file instead.
             */
            if($callback){
                /*
                 * Execute the callbacks before returning the data
                 */
                $callback($file);
                file_delete($file);
            }

            return $file;
        }

        /*
         * Do not return the filename but the file contents instead
         * When doing this, automatically delete the file in question, since
         * the caller will not know the exact file name used
         */
        $retval = file_get_contents($file);
        file_delete($file);

        if($callback){
            $callback($retval);
        }

        return $retval;

    }catch(Exception $e){
        throw new BException('download(): Failed', $e);
    }
}



/*
 * Returns true if the current session user has the specified right
 * This function will automatically load the rights for this user if
 * they are not yet in the session variable
 */
function has_rights($rights, &$user = null){
    global $_CONFIG;

    try{
        if($user === null){
            if(empty($_SESSION['user'])){
                /*
                 * No user specified and there is no session user either,
                 * so there are absolutely no rights at all
                 */
                return false;
            }

            $user = &$_SESSION['user'];

        }elseif(!is_array($user)){
            throw new BException(tr('has_rights(): Specified user is not an array'), 'invalid');
        }

        /*
         * Dynamically load the user rights
         */
        if(empty($user['rights'])){
            if(empty($user)){
                /*
                 * There is no user, so there are no rights at all
                 */
                return false;
            }

            load_libs('user');
            $user['rights'] = user_load_rights($user);
        }

        if(empty($rights)){
            throw new BException('has_rights(): No rights specified');
        }

        if(!empty($user['rights']['god'])){
            return true;
        }

        foreach(array_force($rights) as $right){
            if(empty($user['rights'][$right]) or !empty($user['rights']['devil']) or !empty($fail)){
                if((PLATFORM_CLI) and VERBOSE){
                    load_libs('user');
                    log_console(tr('has_rights(): Access denied for user ":user" in page ":page" for missing right ":right"', array(':user' => name($_SESSION['user']), ':page' => $_SERVER['PHP_SELF'], ':right' => $right)), 'yellow');
                }

                return false;
            }
        }

        return true;

    }catch(Exception $e){
        throw new BException('has_rights(): Failed', $e);
    }
}






/*
 * Returns true if the current session user has the specified group
 * This function will automatically load the groups for this user if
 * they are not yet in the session variable
 */
function has_groups($groups, &$user = null){
    global $_CONFIG;

    try{
        if($user === null){
            if(empty($_SESSION['user'])){
                /*
                 * No user specified and there is no session user either,
                 * so there are absolutely no groups at all
                 */
                return false;
            }

            $user = &$_SESSION['user'];

        }elseif(!is_array($user)){
            throw new BException(tr('has_groups(): Specified user is not an array'), 'invalid');
        }

        /*
         * Dynamically load the user groups
         */
        if(empty($user['groups'])){
            if(empty($user)){
                /*
                 * There is no user, so there are no groups at all
                 */
                return false;
            }

            load_libs('user');
            $user['groups'] = user_load_groups($user);
        }

        if(empty($groups)){
            throw new BException('has_groups(): No groups specified');
        }

        if(!empty($user['rights']['god'])){
            return true;
        }

        foreach(array_force($groups) as $group){
            if(empty($user['groups'][$group]) or !empty($user['rights']['devil']) or !empty($fail)){
                if((PLATFORM_CLI) and VERBOSE){
                    load_libs('user');
                    log_console(tr('has_groups(): Access denied for user ":user" in page ":page" for missing group ":group"', array(':user' => name($_SESSION['user']), ':page' => $_SERVER['PHP_SELF'], ':group' => $group)), 'yellow');
                }

                return false;
            }
        }

        return true;

    }catch(Exception $e){
        throw new BException('has_groups(): Failed', $e);
    }
}



/*
 * Either a user is logged in or the person will be redirected to the specified URL
 */
function user_or_signin(){
    global $_CONFIG, $core;

    try{
        if(PLATFORM_CLI){
            return $_SESSION['user'];
        }

        if(empty($_SESSION['user']['id'])){
            /*
             * No session
             */
            if($core->callType('api') or $core->callType('ajax')){
                json_reply(tr('Specified token ":token" has no session', array(':token' => isset_get($_POST['PHPSESSID']))), 'signin');
            }

<<<<<<< HEAD
            log_file(tr('No user, redirecting to sign in page'), 'user-or-signin', 'VERBOSE/yellow');
            html_flash_set('Unauthorized: Please sign in to continue');
            redirect(domain(isset_get($_CONFIG['redirects']['signin'], 'signin.php').'?redirect='.urlencode($_SERVER['REQUEST_URI'])), 302);
        }
=======
            if(!empty($_SESSION['force_page'])){
                /*
                 * Session is, but locked
                 * Redirect all pages EXCEPT the lock page itself!
                 */
                if(empty($_CONFIG['redirects'][$_SESSION['force_page']])){
                    throw new BException(tr('user_or_signin(): Forced page ":page" does not exist in $_CONFIG[redirects]', array(':page' => $_SESSION['force_page'])), 'not-exists');
                }

                if($_CONFIG['redirects'][$_SESSION['force_page']] !== str_until(str_rfrom($_SERVER['REQUEST_URI'], '/'), '?')){
                    redirect(domain($_CONFIG['redirects'][$_SESSION['force_page']].'?redirect='.urlencode($_SERVER['REQUEST_URI'])));
                }
            }
>>>>>>> 3b7a9680

        if(!empty($_SESSION['force_page'])){
            /*
             * Session is, but locked
             * Redirect all pages EXCEPT the lock page itself!
             */
            if(empty($_CONFIG['redirects'][$_SESSION['force_page']])){
                throw new BException(tr('user_or_signin(): Forced page ":page" does not exist in $_CONFIG[redirects]', array(':page' => $_SESSION['force_page'])), 'not-exist');
            }

            if($_CONFIG['redirects'][$_SESSION['force_page']] !== str_until(str_rfrom($_SERVER['REQUEST_URI'], '/'), '?')){
                log_file(tr('User ":user" has forced page ":page"', array(':user' => name($_SESSION['user']), ':page' => $_SESSION['force_page'])), 'user-or-signin', 'VERBOSE/yellow');
                redirect(domain($_CONFIG['redirects'][$_SESSION['force_page']].'?redirect='.urlencode($_SERVER['REQUEST_URI'])));
            }
        }

        /*
         * Is user restricted to a page? if so, keep him there
         */
        if(empty($_SESSION['lock']) and !empty($_SESSION['user']['redirect'])){
            if(str_from($_SESSION['user']['redirect'], '://') != $_SERVER['HTTP_HOST'].$_SERVER['REQUEST_URI']){
                log_file(tr('User ":user" has is restricted to page ":page"', array(':user' => name($_SESSION['user']), ':page' => $_SESSION['user']['redirect'])), 'user-or-signin', 'VERBOSE/yellow');
                redirect(domain($_SESSION['user']['redirect']));
            }
        }

        return $_SESSION['user'];

    }catch(Exception $e){
        throw new BException('user_or_signin(): Failed', $e);
    }
}



/*
 * The current user has the specified rights, or will be redirected or get shown "access denied"
 */
function rights_or_access_denied($rights, $url = null){
    global $_CONFIG;

    try{
        if(!$rights){
            return true;
        }

        user_or_signin();

        if(PLATFORM_CLI or has_rights($rights)){
            /*
             * We're on CLI or the user has the required rights
             */
            return $_SESSION['user'];
        }

        /*
         * If user has no admin permissions we're not even showing 403, we're
         * simply showing the signin page
         */
        if(in_array('admin', array_force($rights))){
            redirect(domain(isset_get($url, $_CONFIG['redirects']['signin'])));
        }

        log_file(tr('User ":user" is missing one or more of the rights ":rights"', array(':user' => name($_SESSION['user']), ':rights' => $rights)), 'rights-or-access-denied', 'yellow');
        page_show(403);

    }catch(Exception $e){
        throw new BException('rights_or_access_denied(): Failed', $e);
    }
}



/*
 * The current user has the specified groups, or will be redirected or get shown "access denied"
 */
function groups_or_access_denied($groups){
    global $_CONFIG;

    try{
        user_or_signin();

        if(PLATFORM_CLI or has_groups($groups)){
            return $_SESSION['user'];
        }

        if(in_array('admin', array_force($groups))){
            redirect(domain($_CONFIG['redirects']['signin']));
        }

        page_show($_CONFIG['redirects']['access-denied']);

    }catch(Exception $e){
        throw new BException('groups_or_access_denied(): Failed', $e);
    }
}



/*
 * Either a user is logged in or  the person will be shown specified page.
 */
function user_or_page($page){
    if(empty($_SESSION['user'])){
        page_show($page);
        return false;
    }

    return $_SESSION['user'];
}



/*
 * Return $with_rights if the current user has the specified rights
 * Return $without_rights if not
 */
function return_with_rights($rights, $with_rights, $without_rights = null){
    try{
        if(has_rights($rights)){
            return $with_rights;
        }

        return $without_rights;

    }catch(Exception $e){
        throw new BException('return_with_rights(): Failed', $e);
    }
}



/*
 * Return $with_groups if the current user is member of the specified groups
 * Return $without_groups if not
 */
function return_with_groups($groups, $with_groups, $without_groups = null){
    try{
        if(has_groups($groups)){
            return $with_groups;
        }

        return $without_groups;

    }catch(Exception $e){
        throw new BException('return_with_groups(): Failed', $e);
    }
}



/*
 * Read extended signin
 */
function check_extended_session(){
    global $_CONFIG;

    try{
        if(empty($_CONFIG['sessions']['extended']['enabled'])){
            return false;
        }

        if(isset($_COOKIE['extsession']) and !isset($_SESSION['user'])) {
            /*
             * Pull  extsession data
             */
            $ext = sql_get('SELECT `users_id` FROM `extended_sessions` WHERE `session_key` = ":session_key" AND DATE(`addedon`) < DATE(NOW());', array(':session_key' => cfm($_COOKIE['extsession'])));

            if($ext['users_id']) {
                $user = sql_get('SELECT * FROM `users` WHERE `users`.`id` = :id', array(':id' => cfi($ext['users_id'])));

                if($user['id']){
                    /*
                     * Auto sign in user
                     */
                    load_libs('user');
                    user_signin($user, true);

                }else{
                    /*
                     * Remove cookie
                     */
                    setcookie('extsession', 'stub', 1);
                }

            }else{
                /*
                 * Remove cookie
                 */
                setcookie('extsession', 'stub', 1);
            }
        }

    }catch(Exception $e){
        throw new BException('user_create_extended_session(): Failed', $e);
    }
}



/*
 * Return the first non empty argument
 */
function not_empty(){
    foreach(func_get_args() as $argument){
        if($argument){
            return $argument;
        }
    }

    return $argument;
}



/*
 * Return the first non null argument
 */
function not_null(){
    foreach(func_get_args() as $argument){
        if($argument === null) continue;
        return $argument;
    }
}



/*
 * Return the first non empty argument
 */
function pick_random($count){
    try{
        $args = func_get_args();

        /*
         * Remove the $count argument from the list
         */
        array_shift($args);

        if(!$count){
            /*
             * Get a random count
             */
            $count = mt_rand(1, count($args));
            $array = true;
        }

        if(($count < 1) or ($count > count($args))){
            throw new BException(tr('pick_random(): Invalid count ":count" specified for ":args" arguments', array(':count' => $count, ':args' => count($args))), 'invalid');

        }elseif($count == 1){
            if(empty($array)){
                return $args[array_rand($args, $count)];
            }

            return array($args[array_rand($args, $count)]);

        }else{
            $retval = array();

            for($i = 0; $i < $count; $i++){
                $retval[] = $args[$key = array_rand($args)];
                unset($args[$key]);
            }

            return $retval;
        }

    }catch(Exception $e){
        throw new BException(tr('pick_random(): Failed'), $e);
    }
}



/*
 * Return display status for specified status
 */
function status($status, $list = null){
    try{
        if(is_array($list)){
            /*
             * $list contains list of possible statusses
             */
            if(isset($list[$status])){
                return $list[$status];
            }


            return 'Unknown';
        }

        if($status === null){
            if($list){
                /*
                 * Alternative name specified
                 */
                return $list;
            }

            return 'Ok';
        }

        return str_capitalize(str_replace('-', ' ', $status));

    }catch(Exception $e){
        throw new BException(tr('status(): Failed'), $e);
    }
}



/*
 * Generate a CSRF code and set it in the $_SESSION[csrf] array
 */
function set_csrf($prefix = ''){
    global $_CONFIG, $core;

    try{
        if(empty($_CONFIG['security']['csrf']['enabled'])){
            /*
             * CSRF check system has been disabled
             */
            return false;
        }

        if($core->register('csrf')){
            return $core->register('csrf');
        }

        /*
         * Avoid people messing around
         */
        if(isset($_SESSION['csrf']) and (count($_SESSION['csrf']) >= $_CONFIG['security']['csrf']['buffer_size'])){
            /*
             * Too many csrf, so too many post requests open. Remove the oldest
             * CSRF code and add a new one
             */
            if(count($_SESSION['csrf']) >= ($_CONFIG['security']['csrf']['buffer_size'] + 5)){
                /*
                 * WTF? How did we get so many?? Throw it all away, start over
                 */
                unset($_SESSION['csrf']);

            }else{
                array_shift($_SESSION['csrf']);
            }
        }

        $csrf = $prefix.unique_code('sha256');

        if(empty($_SESSION['csrf'])){
            $_SESSION['csrf'] = array();
        }

        $_SESSION['csrf'][$csrf] = new DateTime();
        $_SESSION['csrf'][$csrf] = $_SESSION['csrf'][$csrf]->getTimestamp();

        $core->register('csrf', $csrf);
        return $csrf;

    }catch(Exception $e){
        throw new BException(tr('set_csrf(): Failed'), $e);
    }
}



/*
 *
 */
function check_csrf(){
    global $_CONFIG, $core;

    try{
        if(!empty($core->register['csrf_ok'])){
            /*
             * CSRF check has already been executed for this post, all okay!
             */
            return true;
        }

        if(empty($_POST)){
            /*
             * There is no POST data
             */
            return false;
        }

        if(empty($_CONFIG['security']['csrf']['enabled'])){
            /*
             * CSRF check system has been disabled
             */
            return false;
        }

        if(empty($_POST['csrf'])){
            throw new BException(tr('check_csrf(): No CSRF field specified'), 'warning/not-specified');
        }

        if($core->callType('ajax')){
            if(substr($_POST['csrf'], 0, 5) != 'ajax_'){
                /*
                 * Invalid CSRF code is sppokie, don't make this a warning
                 */
                throw new BException(tr('check_csrf(): Specified CSRF ":code" is invalid'), 'invalid');
            }
        }

        if(empty($_SESSION['csrf'][$_POST['csrf']])){
            throw new BException(tr('check_csrf(): Specified CSRF ":code" does not exist', array(':code' => $_POST['csrf'])), 'warning/not-exist');
        }

        /*
         * Get the code from $_SESSION and delete it so it won't be used twice
         */
        $timestamp = $_SESSION['csrf'][$_POST['csrf']];
        $now       = new DateTime();

        unset($_SESSION['csrf'][$_POST['csrf']]);

        /*
         * Code timed out?
         */
        if($_CONFIG['security']['csrf']['timeout']){
            if(($timestamp + $_CONFIG['security']['csrf']['timeout']) < $now->getTimestamp()){
                throw new BException(tr('check_csrf(): Specified CSRF ":code" timed out', array(':code' => $_POST['csrf'])), 'warning/timeout');
            }
        }

        $core->register['csrf_ok'] = true;

        if($core->callType('ajax')){
            /*
             * Send new CSRF code with the AJAX return payload
             */
            $core->register['ajax_csrf'] = set_csrf('ajax_');
        }

        return true;

    }catch(Exception $e){
        /*
         * CSRF check failed, drop $_POST
         */
        foreach($_POST as $key => $value){
            if(substr($key, -6, 6) === 'submit'){
                unset($_POST[$key]);
            }
        }

        log_file($e);
        html_flash_set(tr('The form data was too old, please try again'), 'warning');
    }
}



/*
 * Update the session with values directly from $_REQUEST
 */
function session_request_register($key, $valid = null){
    try{
        $_SESSION[$key] = isset_get($_REQUEST[$key], isset_get($_SESSION[$key]));

        if($valid){
            /*
             * Only accept values in this valid list (AND empty!)
             * Invalid values will be set to null
             */
            if(!in_array($_SESSION[$key], array_force($valid))){
                $_SESSION[$key] = null;
            }
        }

        if(empty($_SESSION[$key])){
            unset($_SESSION[$key]);
            return null;
        }

        return $_SESSION[$key];

    }catch(Exception $e){
        throw new BException('session_request_register(): Failed', $e);
    }
}



/*
 * Will return $return if the specified item id is in the specified source.
 */
function in_source($source, $key, $return = true){
    try{
        if(!is_array($source)){
            throw new BException(tr('in_source(): Specified source ":source" should be an array', array(':source' => $source)), 'invalid');
        }

        if(isset_get($source[$key])){
            return $return;
        }

        return '';

    }catch(Exception $e){
        throw new BException('in_source(): Failed', $e);
    }
}



/*
 *
 */
function is_natural($number, $start = 1){
    try{
        if(!is_numeric($number)){
            return false;
        }

        if($number < $start){
            return false;
        }

        if($number != (integer) $number){
            return false;
        }

        return true;

    }catch(Exception $e){
        throw new BException('is_natural(): Failed', $e);
    }
}



/*
 *
 */
function is_new($entry){
    try{
        if(!is_array($entry)){
            throw new BException(tr('is_new(): Specified entry is not an array'), 'invalid');
        }

        if(isset_get($entry['status']) === '_new'){
            return true;
        }

        if(isset_get($entry['id']) === null){
            return true;
        }

        return false;

    }catch(Exception $e){
        throw new BException('is_new(): Failed', $e);
    }
}



/*
 *
 */
function force_natural($number, $default = 1, $start = 1){
    try{
        if(!is_numeric($number)){
            return (integer) $default;
        }

        if($number < $start){
            return (integer) $default;
        }

        if(!is_int($number)){
            return (integer) round($number);
        }

        return (integer) $number;

    }catch(Exception $e){
        throw new BException('force_natural(): Failed', $e);
    }
}



/*
 * Return a code that is guaranteed unique
 */
function unique_code($hash = 'sha512'){
    global $_CONFIG;

    try{
        return hash($hash, uniqid('', true).microtime(true).$_CONFIG['security']['seed']);

    }catch(Exception $e){
        throw new BException('unique_code(): Failed', $e);
    }
}



/*
 *
 */
function name($user = null, $key_prefix = '', $default = null){
    try{
        if($user){
            if($key_prefix){
                $key_prefix = str_ends($key_prefix, '_');
            }

            if(is_scalar($user)){
                if(!is_numeric($user)){
                    /*
                     * String, assume its a username
                     */
                    return $user;
                }

                /*
                 * This is not a user assoc array, but a user ID.
                 * Fetch user data from DB, then treat it as an array
                 */
                if(!$user = sql_get('SELECT `nickname`, `name`, `username`, `email` FROM `users` WHERE `id` = :id', array(':id' => $user))){
                    throw new BException('name(): Specified user id ":id" does not exist', array(':id' => str_log($user)), 'not-exists');
                }
            }

            if(!is_array($user)){
                throw new BException(tr('name(): Invalid data specified, please specify either user id, name, or an array containing username, email and or id'), 'invalid');
            }

            $user = not_empty(isset_get($user[$key_prefix.'nickname']), isset_get($user[$key_prefix.'name']), isset_get($user[$key_prefix.'username']), isset_get($user[$key_prefix.'email']));
            $user = trim($user);

            if($user){
                return $user;
            }
        }

        if($default === null){
            $default = tr('Guest');
        }

        /*
         * No user data found, assume guest user.
         */
        return $default;

    }catch(Exception $e){
        throw new BException(tr('name(): Failed'), $e);
    }
}



/*
 * Show the specified page
 *
 * @author Sven Olaf Oostenbrink <sven@capmega.com>
 * @copyright Copyright (c) 2018 Capmega
 * @license http://opensource.org/licenses/GPL-2.0 GNU Public License, Version 2
 * @category Function reference
 * @package system
 */
function page_show($pagename, $params = null, $get = null){
    global $_CONFIG, $core;

    try{
        array_ensure($params, 'message');

        if($get){
            if(!is_array($get)){
                throw new BException(tr('page_show(): Specified $get MUST be an array, but is an ":type"', array(':type' => gettype($get))), 'invalid');
            }

            $_GET = $get;
        }

        if(defined('LANGUAGE')){
            $language = LANGUAGE;

        }else{
            $language = 'en';
        }

        $params['page'] = $pagename;

        if(is_numeric($pagename)){
            /*
             * This is a system page, HTTP code. Use the page code as http code as well
             */
            $core->register['http_code'] = $pagename;
        }

        $core->register['real_script'] = $pagename;

        switch($core->callType()){
            case 'ajax':
                $include = ROOT.'www/'.$language.'/ajax/'.$pagename.'.php';

                if(isset_get($params['exists'])){
                    return file_exists($include);
                }

                /*
                 * Execute ajax page
                 */
                log_file(tr('Showing ":language" language ajax page ":page"', array(':page' => $pagename, ':language' => $language)), 'page-show', 'VERBOSE/cyan');
                return include($include);

            case 'api':
                $include = ROOT.'www/api/'.$pagename.'.php';

                if(isset_get($params['exists'])){
                    return file_exists($include);
                }

                /*
                 * Execute ajax page
                 */
                log_file(tr('Showing ":language" language api page ":page"', array(':page' => $pagename, ':language' => $language)), 'page-show', 'VERBOSE/cyan');
                return include($include);

            case 'admin':
                $include = ROOT.'www/'.$language.'/admin/'.$pagename.'.php';

                if(isset_get($params['exists'])){
                    return file_exists($include);
                }

                log_file(tr('Showing ":language" language admin page ":page"', array(':page' => $pagename, ':language' => $language)), 'page-show', 'VERBOSE/cyan');

                $result = include($include);

                if(isset_get($params['return'])){
                    return $result;
                }

            default:
                if(is_numeric($pagename)){
                    $include = ROOT.'www/'.$language.'/system/'.$pagename.'.php';

                    if(isset_get($params['exists'])){
                        return file_exists($include);
                    }

                    log_file(tr('Showing ":language" language system page ":page"', array(':page' => $pagename, ':language' => $language)), 'page-show', 'VERBOSE/cyan');

                    /*
                     * Wait a small random time to avoid timing attacks on
                     * system pages
                     */
                    usleep(mt_rand(1, 250));

                }else{
                    $include = ROOT.'www/'.$language.'/'.$pagename.'.php';

                    if(isset_get($params['exists'])){
                        return file_exists($include);
                    }

                    log_file(tr('Showing ":language" language http page ":page"', array(':page' => $pagename, ':language' => $language)), 'page-show', 'VERBOSE/cyan');
                }

                $result = include($include);

                if(isset_get($params['return'])){
                    return $result;
                }
        }

        die();

    }catch(Exception $e){
        if(isset($include) and !file_exists($include)){
            throw new BException(tr('page_show(): The requested page ":page" does not exist', array(':page' => $pagename)), 'not-exists');
        }

        throw new BException(tr('page_show(): Failed to show page ":page"', array(':page' => $pagename)), $e);
    }
}



/*
 * Throw an "under-construction" exception
 */
function under_construction($functionality = ''){
    if($functionality){
        throw new BException(tr('The functionality ":f" is under construction!', array(':f' => $functionality)), 'under-construction');
    }

    throw new BException(tr('This function is under construction!'), 'under-construction');
}



/*
 * Throw an "obsolete" exception
 */
function obsolete($functionality = ''){
    notify(array('title'   => tr('Obsolete function used'),
                 'message' => tr('Function ":function" is used in ":file@:@line" in project ":project"', array(':function' => current_function(),
                                                                                                               ':file'     => current_file(),
                                                                                                               ':line'     => current_line(),
                                                                                                               ':project'  => PROJECT))));

    if($functionality){
        throw new BException(tr('The functionality ":f" is obsolete!', array(':f' => $functionality)), 'obsolete');
    }

    throw new BException(tr('This function is obsolete!'), 'obsolete');
}



/*
 * Throw an "not-supported" exception
 */
function not_supported($functionality = ''){
    if($functionality){
        throw new BException(tr('The functionality ":f" is not support!', array(':f' => $functionality)), 'not-supported');
    }

    throw new BException(tr('This function is not supported!'), 'not-supported');
}



/*
 * Return NULL if specified variable is considered "empty", like 0, "", array(), etc.
 * If not, return the specified variable unchanged
 */
function get_null($source){
    try{
        if($source){
            return $source;
        }

        return null;

    }catch(Exception $e){
        throw new BException(tr('get_null(): Failed'), $e);
    }
}



/*
 * Return the value quoted if non numeric string
 */
function quote($value){
    try{
        if(!is_numeric($value) and is_string($value)){
            return '"'.$value.'"';
        }

        return $value;

    }catch(Exception $e){
        throw new BException(tr('quote(): Failed'), $e);
    }
}



/*
 * Ensure that the specifed library is installed. If not, install it before
 * continuing
 */
function ensure_installed($params){
    try{
        array_ensure($params);

        /*
         * Check if specified library is installed
         */
        if(!isset($params['name'])){
            throw new BException(tr('ensure_installed(): No name specified for library'), 'not-specified');
        }

        /*
         * Test available files
         */
        if(isset($params['checks'])){
            foreach(array_force($params['checks']) as $path){
                if(!file_exists($path)){
                    $fail = 'path '.$path;
                    break;
                }
            }
        }

        /*
         * Test available functions
         */
        if(isset($params['functions']) and !isset($fail)){
            foreach(array_force($params['functions']) as $function){
                if(!function_exists($function)){
                    $fail = 'function '.$function;
                    break;
                }
            }
        }

        /*
         * Test available functions
         */
        if(isset($params['which']) and !isset($fail)){
            foreach(array_force($params['which']) as $program){
                if(!cli_which($program)){
                    $fail = 'which '.$program;
                    break;
                }
            }
        }

        /*
         * If a test failed, run the installer for this function
         */
        if(!empty($fail)){
            log_file(tr('Installation test ":test" failed, running installer ":installer"', array(':test' => $fail, ':installer' => $params['callback'])), 'ensure-installed', 'yellow');
            return $params['callback']($params);
        }

    }catch(Exception $e){
        throw new BException(tr('ensure_installed(): Failed'), $e);
    }
}



/*
 *
 */
function ensure_value($value, $enum, $default){
    try{
        if(in_array($value, $enum)){
           return $value;
        }

        return $default;

    }catch(Exception $e){
        throw new BException(tr('ensure_value(): Failed'), $e);
    }
}



/*
 * Disconnect from webserver but continue working
 */
function disconnect(){
    try{
        switch(php_sapi_name()){
            case 'fpm-fcgi':
                fastcgi_finish_request();
                break;

            case '':
                throw new BException(tr('disconnect(): No SAPI detected'), 'unknown');

            default:
                throw new BException(tr('disconnect(): Unknown SAPI ":sapi" detected', array(':sapi' => php_sapi_name())), 'unknown');
        }

    }catch(Exception $e){
        throw new BException(tr('disconnect(): Failed'), $e);
    }
}



/*
 * Execute the specified callback function with the specified $params only if the callback has been set with an executable function
 *
 * @author Sven Olaf Oostenbrink <sven@capmega.com>
 * @copyright Copyright (c) 2018 Capmega
 * @license http://opensource.org/licenses/GPL-2.0 GNU Public License, Version 2
 * @category Function reference
 * @package system
 * @version 2.0.6: Added documentation
 *
 * @param $callback
 * @param null params $params
  * @return string The results from the callback function, or null if no callback function was specified
 */
function execute_callback($callback, $params = null){
    try{
        if(is_callable($callback)){
            return $callback($params);
        }

        return null;

    }catch(Exception $e){
        throw new BException(tr('execute_callback(): Failed'), $e);
    }
}



/*
 *
 */
function get_boolean($value){
    try{
        switch(strtolower($value)){
            case 'off':
                return false;

            case 'on':
                return true;

            case 'true':
                return true;

            case 'false':
                return false;

            case '1':
                return true;

            case '0':
                return false;

            default:
                throw new BException(tr('get_boolean(): Unknown value ":value"', array(':value' => $value)), 'unknown');
        }

    }catch(Exception $e){
        throw new BException(tr('get_boolean(): Failed'), $e);
    }
}



/*
 *
 */
function language_lock($language, $script = null){
    global $core;

    static $checked   = false;
    static $incorrect = false;

    try{
        if(is_array($script)){
            /*
             * Script here will contain actually a list of all scripts for
             * each language. This can then be used to determine the name
             * of the script in the correct language to build linksx
             */
            $core->register['scripts'] = $script;
        }

        /*
         *
         */
        if(!$checked){
            $checked = true;

            if($language and (LANGUAGE !== $language)){
                $incorrect = true;
            }
        }

        if(!is_array($script)){
            /*
             * Show the specified script, it will create the content for
             * this $core->register['script']
             */
            page_show($script);
        }

        /*
         * Script and language match, continue
         */
        if($incorrect){
            page_show(404);
        }

    }catch(Exception $e){
        throw new BException(tr('language_lock(): Failed'), $e);
    }
}



/*
 * Read value for specified key from $_SESSION[cache][$key]
 *
 * If $_SESSION[cache][$key] does not exist, then execute the callback and
 * store the resulting value in $_SESSION[cache][$key]
 */
function session_cache($key, $callback){
    try{
        if(empty($_SESSION)){
            return null;
        }

        if(!isset($_SESSION['cache'])){
            $_SESSION['cache'] = array();
        }

        if(!isset($_SESSION['cache'][$key])){
            $_SESSION['cache'][$key] = $callback();
        }

        return $_SESSION['cache'][$key];

    }catch(Exception $e){
        throw new BException(tr('session_cache(): Failed'), $e);
    }
}



/*
 * BELOW ARE FUNCTIONS FROM EXTERNAL LIBRARIES THAT ARE INCLUDED IN STARTUP BECAUSE THEY ARE USED BEFORE THOSE OTHER LIBRARIES ARE LOADED
 */



/*
 * Adds the required amount of copies of the specified file to random CDN servers
 */
function cdn_add_files($files, $section = 'pub', $group = null, $delete = true){
    global $_CONFIG;

    try{
        if(!$_CONFIG['cdn']['enabled']){
            return false;
        }

        log_file(tr('cdn_add_files(): Adding files ":files"', array(':files' => $files)), 'DEBUG/cdn');

        if(!$section){
            throw new BException(tr('cdn_add_files(): No section specified'), 'not-specified');
        }

        if(!$files){
            throw new BException(tr('cdn_add_files(): No files specified'), 'not-specified');
        }

        /*
         * In what servers are we going to store these files?
         */
        $servers     = cdn_assign_servers();
        $file_insert = sql_prepare('INSERT IGNORE INTO `cdn_files` (`servers_id`, `section`, `group`, `file`)
                                    VALUES                         (:servers_id , :section , :group , :file )');

        /*
         * Register at what CDN servers the files will be uploaded, and send the
         * files there
         */
        foreach($servers as $servers_id => $server){
            foreach($files as $url => $file){
                log_file(tr('cdn_add_files(): Added file ":file" with url ":url" to CDN server ":server"', array(':file' => $file, ':url' => $url, ':server' => $server)), 'DEBUG/cdn');

                $file_insert->execute(array(':servers_id' => $servers_id,
                                            ':section'    => $section,
                                            ':group'      => $group,
                                            ':file'       => str_starts($url, '/')));
            }

            /*
             * Send the files
             */
            cdn_send_files($files, $server, $section, $group);
        }

        /*
         * Now that the file has been sent to the CDN system delete the file
         * locally
         */
        if($delete){
            foreach($files as $url => $file){
                // file_delete($file, true);
            }
        }

        return count($files);

    }catch(Exception $e){
        throw new BException('cdn_add_files(): Failed', $e);
    }
}



/*
 * Return a correct URL for CDN objects like css, javascript, image, video, downloadable files and more.
 *
 * @author Sven Olaf Oostenbrink <sven@capmega.com>
 * @copyright Copyright (c) 2018 Capmega
 * @license http://opensource.org/licenses/GPL-2.0 GNU Public License, Version 2
 * @category Function reference
 * @package system
 * @see domain()
 * @see mapped_domain()
 * @version 2.4.9: Added documentation
 *
 * @params string $file
 * @params string $section
 * @params boolean $false_on_not_exist
 * @params boolean $force_cdn
 * @return string The result
 */
function cdn_domain($file = '', $section = 'pub', $false_on_not_exist = false, $force_cdn = false){
    global $_CONFIG;

    try{
        if(!$_CONFIG['cdn']['enabled'] and !$force_cdn){
            if($section == 'pub'){
                $section = not_empty($_CONFIG['cdn']['prefix'], '/');
            }

            return domain($file, null, $section, $_CONFIG['cdn']['domain'], null, false);
        }

        if($section == 'pub'){
            /*
             * Process pub files, "system" files like .css, .js, static website
             * images ,etc
             */
            if(!isset($_SESSION['cdn'])){
                /*
                 * Get a CDN server for this session
                 */
                $_SESSION['cdn'] = sql_get('SELECT   `baseurl`

                                            FROM     `cdn_servers`

                                            WHERE    `status` IS NULL

                                            ORDER BY RAND() LIMIT 1', true);

                if(empty($_SESSION['cdn'])){
                    /*
                     * There are no CDN servers available!
                     * Switch to working without CDN servers
                     */
                    notify('configuration-missing', tr('CDN system is enabled but there are no CDN servers configuraed'), 'developers');
                    $_CONFIG['cdn']['enabled'] = false;
                    return cdn_domain($file, $section);

                }else{
                    $_SESSION['cdn'] = slash($_SESSION['cdn']).'pub/'.strtolower(str_replace('_', '-', PROJECT).'/');
                }
            }

            if(!empty($_CONFIG['cdn']['prefix'])){
                $file = $_CONFIG['cdn']['prefix'].$file;
            }

            return $_SESSION['cdn'].str_starts_not($file, '/');
        }

        /*
         * Get this URL from the CDN system
         */
        $url = sql_get('SELECT    `cdn_files`.`file`,
                                  `cdn_files`.`servers_id`,
                                  `cdn_servers`.`baseurl`

                        FROM      `cdn_files`

                        LEFT JOIN `cdn_servers`
                        ON        `cdn_files`.`servers_id` = `cdn_servers`.`id`

                        WHERE     `cdn_files`.`file` = :file
                        AND       `cdn_servers`.`status` IS NULL

                        ORDER BY  RAND()

                        LIMIT     1',

                        array(':file' => $file));

        if($url){
            /*
             * Yay, found the file in the CDN database!
             */
            return slash($url['baseurl']).strtolower(str_replace('_', '-', PROJECT)).$url['file'];
        }

        /*
         * The specified file is not found in the CDN system
         */
        if($false_on_not_exist){
            return false;
        }

        return domain($file, null, null, null, null, false);

// :TODO: What why where?
        ///*
        // * We have a CDN server in session? If not, get one.
        // */
        //if(isset_get($_SESSION['cdn']) === null){
        //    $server = sql_get('SELECT `baseurl` FROM `cdn_servers` WHERE `status` IS NULL ORDER BY RAND() LIMIT 1', true);
        //
        //    if(!$server){
        //        /*
        //         * Err we have no CDN servers, though CDN is configured.. Just
        //         * continue locally?
        //         */
        //        notify('no-cdn-servers', tr('CDN system is enabled, but no availabe CDN servers were found'), 'developers');
        //        $_SESSION['cdn'] = false;
        //        return domain($url, $query, $prefix);
        //    }
        //
        //    $_SESSION['cdn'] = slash($server).strtolower(str_replace('_', '-', PROJECT));
        //}
        //
        //return $_SESSION['cdn'].$url;

    }catch(Exception $e){
        throw new BException('cdn_domain(): Failed', $e);
    }
}



/*
 * Cut and return a piece out of the source string, starting from the start string, stopping at the stop string.
 *
 * @author Sven Olaf Oostenbrink <sven@capmega.com>
 * @copyright Copyright (c) 2018 Capmega
 * @license http://opensource.org/licenses/GPL-2.0 GNU Public License, Version 2
 * @category Function reference
 * @package str
 * @see str_from()
 * @see str_until()
 * @version 2.0.0: Moved to system library, added documentation
 * @example
 * code
 * $result = str_cut('support@capmega.com', '@', '.');
 * showdie($result);
 * /code
 *
 * This would return
 * code
 * capmega
 * /code
 *
 * @param string $source The string to be cut
 * @params string $start The character(s) to start the cut
 * @params string $stop The character(s) to stop the cut
 * @return string The $source string between the first occurrences of start and $stop
 */
function str_cut($source, $start, $stop){
    try{
        return str_until(str_from($source, $start), $stop);

    }catch(Exception $e){
        throw new BException(tr('str_cut(): Failed'), $e);
    }
}



/*
 * Returns true if the specified $needle exists in the specified $haystack
 *
 * This is a simple wrapper function to strpos() which does not require testing for false, as the output is boolean. If the $needle exists in the $haystack, true will be returned, else false will be returned.
 *
 * @author Sven Olaf Oostenbrink <sven@capmega.com>
 * @copyright Copyright (c) 2018 Capmega
 * @license http://opensource.org/licenses/GPL-2.0 GNU Public License, Version 2
 * @category Function reference
 * @package str
 * @see strpos()
 * @see strstr()
 * @version 1.26.1: Added function and documentation
 * @example
 * code
 * $result = str_exists('This function is completely foobar', 'foobar');
 * showdie($result);
 * /code
 *
 * This would return
 * code
 * true
 * /code
 *
 * @param string $haystack The source string in which this function needs to find $needle
 * @params string $needle The string that will be searched for in $haystack
 * @return boolean True if the $needle exists in $haystack, false otherwise
 */
function str_exists($haystack, $needle){
    try{
        return (strpos($haystack, $needle) !== false);

    }catch(Exception $e){
        throw new BException(tr('str_exists(): Failed'), $e);
    }
}



/*
 * Cleanup string
 */
function str_clean($source, $utf8 = true){
    try{
        if(!is_scalar($source)){
            if(!is_null($source)){
                throw new BException(tr('str_clean(): Specified source ":source" from ":location" should be datatype "string" but has datatype ":datatype"', array(':source' => $source, ':datatype' => gettype($source), ':location' => current_file(1).'@'.current_line(1))), 'invalid');
            }
        }

        if($utf8){
            load_libs('utf8');

            $source = mb_trim(html_entity_decode(utf8_unescape(strip_tags(utf8_escape($source)))));
// :TODO: Check if the next line should also be added!
//            $source = preg_replace('/\s|\/|\?|&+/u', $replace, $source);

            return $source;
        }

        return mb_trim(html_entity_decode(strip_tags($source)));

    }catch(Exception $e){
        throw new BException(tr('str_clean(): Failed with string ":string"', array(':string' => $source)), $e);
    }
// :TODO:SVEN:20130709: Check if we should be using mysqli_escape_string() or addslashes(), since the former requires SQL connection, but the latter does NOT have correct UTF8 support!!
//    return mysqli_escape_string(trim(decode_entities(mb_strip_tags($str))));
}



/*
 * Return the given string from the specified needle
 */
function str_from($source, $needle, $more = 0, $require = false){
    try{
        if(!$needle){
            throw new BException('str_from(): No needle specified', 'not-specified');
        }

        $pos = mb_strpos($source, $needle);

        if($pos === false){
            if($require){
                return '';
            }

            return $source;
        }

        return mb_substr($source, $pos + mb_strlen($needle) - $more);

    }catch(Exception $e){
        throw new BException(tr('str_from(): Failed for string ":string"', array(':string' => $source)), $e);
    }
}



/*
 * Return the given string from 0 until the specified needle
 */
function str_until($source, $needle, $more = 0, $start = 0, $require = false){
    try{
        if(!$needle){
            throw new BException('str_until(): No needle specified', 'not-specified');
        }

        $pos = mb_strpos($source, $needle);

        if($pos === false){
            if($require){
                return '';
            }

            return $source;
        }

        return mb_substr($source, $start, $pos + $more);

    }catch(Exception $e){
        throw new BException(tr('str_until(): Failed for string ":string"', array(':string' => $source)), $e);
    }
}



/*
 * Return the given string from the specified needle, starting from the end
 */
function str_rfrom($source, $needle, $more = 0){
    try{
        if(!$needle){
            throw new BException('str_rfrom(): No needle specified', 'not-specified');
        }

        $pos = mb_strrpos($source, $needle);

        if($pos === false) return $source;

        return mb_substr($source, $pos + mb_strlen($needle) - $more);

    }catch(Exception $e){
        throw new BException(tr('str_rfrom(): Failed for string ":string"', array(':string' => $source)), $e);
    }
}



/*
 * Return the given string from 0 until the specified needle, starting from the end
 */
function str_runtil($source, $needle, $more = 0, $start = 0){
    try{
        if(!$needle){
            throw new BException('str_runtil(): No needle specified', 'not-specified');
        }

        $pos = mb_strrpos($source, $needle);

        if($pos === false) return $source;

        return mb_substr($source, $start, $pos + $more);

    }catch(Exception $e){
        throw new BException(tr('str_runtil(): Failed for string ":string"', array(':string' => $source)), $e);
    }
}



/*
 * Ensure that specified source string starts with specified string
 */
function str_starts($source, $string){
    try{
        if(mb_substr($source, 0, mb_strlen($string)) == $string){
            return $source;
        }

        return $string.$source;

    }catch(Exception $e){
        throw new BException(tr('str_starts(): Failed for ":source"', array(':source' => $source)), $e);
    }
}



/*
 * Ensure that specified source string starts NOT with specified string
 */
function str_starts_not($source, $string){
    try{
        while(mb_substr($source, 0, mb_strlen($string)) == $string){
            $source = mb_substr($source, mb_strlen($string));
        }

        return $source;

    }catch(Exception $e){
        throw new BException(tr('str_starts_not(): Failed for ":source"', array(':source' => $source)), $e);
    }
}



/*
 * Ensure that specified string ends with specified character
 */
function str_ends($source, $string){
    try{
        $length = mb_strlen($string);

        if(mb_substr($source, -$length, $length) == $string){
            return $source;
        }

        return $source.$string;

    }catch(Exception $e){
        throw new BException('str_ends(): Failed', $e);
    }
}



/*
 * Ensure that specified string ends NOT with specified character
 */
function str_ends_not($source, $strings, $loop = true){
    try{
        if(is_array($strings)){
            /*
             * For array test, we always loop
             */
            $redo = true;

            while($redo){
                $redo = false;

                foreach($strings as $string){
                    $new = str_ends_not($source, $string, true);

                    if($new != $source){
                        // A change was made, we have to rerun over it.
                        $redo = true;
                    }

                    $source = $new;
                }
            }

        }else{
            /*
             * Check for only one character
             */
            $length = mb_strlen($strings);

            while(mb_substr($source, -$length, $length) == $strings){
                $source = mb_substr($source, 0, -$length);
                if(!$loop) break;
            }
        }

        return $source;

    }catch(Exception $e){
        throw new BException('str_ends_not(): Failed', $e);
    }
}



/*
 * Ensure that specified string ends with slash
 */
function slash($string){
    try{
        return str_ends($string, '/');

    }catch(Exception $e){
        throw new BException('slash(): Failed', $e);
    }
}



/*
 * Ensure that specified string ends NOT with slash
 */
function unslash($string, $loop = true){
    try{
        return str_ends_not($string, '/', $loop);

    }catch(Exception $e){
        throw new BException('unslash(): Failed', $e);
    }
}



/*
 * Remove double "replace" chars
 */
function str_nodouble($source, $replace = '\1', $character = null, $case_insensitive = true){
    try{
        if($character){
            /*
             * Remove specific character
             */
            return preg_replace('/('.$character.')\\1+/u'.($case_insensitive ? 'i' : ''), $replace, $source);
        }

        /*
         * Remove ALL double characters
         */
        return preg_replace('/(.)\\1+/u'.($case_insensitive ? 'i' : ''), $replace, $source);

    }catch(Exception $e){
        throw new BException('str_nodouble(): Failed', $e);
    }
}



/*
 * Truncate string using the specified fill and method
 *
 * @author Sven Olaf Oostenbrink <sven@capmega.com>
 * @copyright Copyright (c) 2018 Capmega
 * @license http://opensource.org/licenses/GPL-2.0 GNU Public License, Version 2
 * @category Function reference
 * @package system
 * @note While log_console() will log towards the ROOT/data/log/ log files, cli_dot() will only log one single dot even though on the command line multiple dots may be shown
 * @see str_log()
 * @example
 * code
 * echo str_truncate('This is a long long long long test text!', 10);
 * }
 * /code
 *
 * This will return something like
 *
 * code
 * This is...
 * /code
 *
 * @param string $source
 * @param natural $length
 * @param string $fill
 * @param string $method
 * @param booelan $on_word
 * @return string The string, truncated if required, according to the specified truncating rules
 */
function str_truncate($source, $length, $fill = ' ... ', $method = 'right', $on_word = false){
    try{
        if(!$length or ($length < (mb_strlen($fill) + 1))){
            throw new BException('str_truncate(): No length or insufficient length specified. You must specify a length of minimal $fill length + 1', 'invalid');
        }

        if($length >= mb_strlen($source)){
            /*
             * No need to truncate, the string is short enough
             */
            return $source;
        }

        /*
         * Correct length
         */
        $length -= mb_strlen($fill);

        switch($method){
            case 'right':
                $retval = mb_substr($source, 0, $length);
                if($on_word and (strpos(substr($source, $length, 2), ' ') === false)){
                    if($pos = strrpos($retval, ' ')){
                        $retval = substr($retval, 0, $pos);
                    }
                }

                return trim($retval).$fill;

            case 'center':
                return mb_substr($source, 0, floor($length / 2)).$fill.mb_substr($source, -ceil($length / 2));

            case 'left':
                $retval = mb_substr($source, -$length, $length);

                if($on_word and substr($retval)){
                    if($pos = strpos($retval, ' ')){
                        $retval = substr($retval, $pos);
                    }
                }

                return $fill.trim($retval);

            default:
                throw new BException(tr('str_truncate(): Unknown method ":method" specified, please use "left", "center", or "right" or undefined which will default to "right"', array(':method' => $method)), 'unknown');
        }

    }catch(Exception $e){
        throw new BException(tr('str_truncate(): Failed for ":source"', array(':source' => $source)), $e);
    }
}



/*
 * Return a string that is suitable for logging.
 *
 * @author Sven Olaf Oostenbrink <sven@capmega.com>
 * @copyright Copyright (c) 2018 Capmega
 * @license http://opensource.org/licenses/GPL-2.0 GNU Public License, Version 2
 * @category Function reference
 * @package system
 * @note While log_console() will log towards the ROOT/data/log/ log files, cli_dot() will only log one single dot even though on the command line multiple dots may be shown
 * @see str_log()
 * @example
 * code
 * echo str_truncate('This is a long long long long test text!', 10);
 * }
 * /code
 *
 * This will return something like
 *
 * code
 * This is...
 * /code
 *
 * @param string $source
 * @param natural $length
 * @param string $fill
 * @param string $method
 * @param booelan $on_word
 * @return string The string, truncated if required, according to the specified truncating rules
 */
function str_log($source, $truncate = 8187, $separator = ', '){
    try{
        try{
            $json_encode = 'json_encode_custom';

        }catch(Exception $e){
            /*
             * Fuck...
             */
            $json_encode = 'json_encode';
        }

        if(!$source){
            if(is_numeric($source)){
                return 0;
            }

            return '';
        }

        if(!is_scalar($source)){
            if(is_array($source)){
                foreach($source as $key => &$value){
                    if(strstr($key, 'password')){
                        $value = '*** HIDDEN ***';
                        continue;
                    }

                    if(strstr($key, 'ssh_key')){
                        $value = '*** HIDDEN ***';
                        continue;
                    }
                }

                unset($value);

                $source = mb_trim($json_encode($source));

            }elseif(is_object($source) and ($source instanceof BException)){
                $source = $source->getCode().' / '.$source->getMessage();

            }else{
                $source = mb_trim($json_encode($source));
            }
        }

        return str_nodouble(preg_replace('/[\x00-\x1F\x80-\xFF]/', '', str_replace('  ', ' ', str_replace("\n", ' ', str_truncate($source, $truncate, ' ... ', 'center')))), '\1', ' ');

    }catch(Exception $e){
        throw new BException('str_log(): Failed', $e);
    }
}



/*
 * Returns the value of the first element of the specified array
 *
 * @author Sven Olaf Oostenbrink <sven@capmega.com>
 * @copyright Copyright (c) 2018 Capmega
 * @license http://opensource.org/licenses/GPL-2.0 GNU Public License, Version 2
 * @category Function reference
 * @package array
 * @see array_last()
 * @version 1.27.0: Added function and documentation
 *
 * @param array $source The source array from which the first value must be returned
 * @return mixed The first value of the specified source array
 */
function array_first($source){
    try{
        reset($source);
        return current($source);

    }catch(Exception $e){
        throw new BException('array_first(): Failed', $e);
    }
}



/*
 * Returns the value of the last element of the specified array
 *
 * @author Sven Olaf Oostenbrink <sven@capmega.com>
 * @copyright Copyright (c) 2018 Capmega
 * @license http://opensource.org/licenses/GPL-2.0 GNU Public License, Version 2
 * @category Function reference
 * @package array
 * @see array_first()
 * @see date_convert() Used to convert the sitemap entry dates
 * @version 1.27.0: Added function and documentation
 *
 * @param array $source The source array from which the last value must be returned
 * @return mixed The last value of the specified source array
 */
function array_last($source){
    try{
        return end($source);

    }catch(Exception $e){
        throw new BException('array_last(): Failed', $e);
    }
}



/*
 * Make sure the specified keys are available on the array
 *
 * @author Sven Olaf Oostenbrink <sven@capmega.com>
 * @copyright Copyright (c) 2018 Capmega
 * @license http://opensource.org/licenses/GPL-2.0 GNU Public License, Version 2
 * @category Function reference
 * @package array
 *
 * @param array $source
 * @param mixed (optional) $keys
 * @param mixed (optional) $default_value
 * @param mixed (optional) $trim_existing
 * @return array
 */
function array_ensure(&$source, $keys = '', $default_value = null, $trim_existing = false){
    try{
        if(!$source){
            $source = array();

        }elseif(!is_array($source)){
            if(is_object($source)){
                throw new BException(tr('array_ensure(): Specified source is not an array but an object of the class ":class"', array(':class' => get_class($source))), 'invalid');
            }

            throw new BException(tr('array_ensure(): Specified source is not an array but a ":type"', array(':type' => gettype($source))), 'invalid');
        }

        if($keys){
            foreach(array_force($keys) as $key){
                if(array_key_exists($key, $source)){
                    if($trim_existing and is_string($source[$key])){
                        /*
                         * Automatically trim the found value
                         */
                        $source[$key] = trim($source[$key], (is_bool($trim_existing) ? ' ' : $trim_existing));
                    }

                }else{
                    $source[$key] = $default_value;
                }
            }
        }

    }catch(Exception $e){
        throw new BException('array_ensure(): Failed', $e);
    }
}



/*
 * Specified variable may be either string or array, but ensure that its returned as an array.
 *
 * @author Sven Olaf Oostenbrink <sven@capmega.com>
 * @copyright Copyright (c) 2018 Capmega
 * @license http://opensource.org/licenses/GPL-2.0 GNU Public License, Version 2
 * @category Function reference
 * @package system
 * @see str_force()
 * @example
 * code
 * print_r(array_force(array('test')));
 * /code
 *
 * This will return something like
 *
 * code
 * array('test')
 * /code
 *
 * code
 * print_r(array_force('test'));
 * /code
 *
 * This will return something like
 *
 * code
 * array('test')
 * /code
 *
 * @param string $source The variable that should be forced to be an array
 * @param string $separator
 * @return array The specified $source, but now converted to an array data type (if it was not an array yet)
 */
function array_force($source, $separator = ','){
    try{
        if(!$source){
            return array();
        }

        if(!is_array($source)){
            if(!is_string($source)){
                return array($source);
            }

            return explode($separator, $source);
        }

        return $source;

    }catch(Exception $e){
        throw new BException('array_force(): Failed', $e);
    }
}



/*
 * Show a dot on the console each $each call if $each is false, "DONE" will be printed, with next line. Internal counter will reset if a different $each is received.
 *
 * @author Sven Olaf Oostenbrink <sven@capmega.com>
 * @copyright Copyright (c) 2018 Capmega
 * @license http://opensource.org/licenses/GPL-2.0 GNU Public License, Version 2
 * @category Function reference
 * @package system
 * @note While log_console() will log towards the ROOT/data/log/ log files, cli_dot() will only log one single dot even though on the command line multiple dots may be shown
 * @see log_console()
 * @example
 * code
 * for($i=0; $i < 100; $i++){
 *     cli_dot();
 * }
 * /code
 *
 * This will return something like
 *
 * code
 * ..........
 * /code
 *
 * @param natural $each
 * @param string $color
 * @param string $dot
 * @param boolean $quiet
 * @return boolean True if a dot was printed, false if not
 */
function cli_dot($each = 10, $color = 'green', $dot = '.', $quiet = false){
    static $count  = 0,
           $l_each = 0;

    try{
        if(!PLATFORM_CLI){
            return false;
        }

        if($quiet and QUIET){
            /*
             * Don't show this in QUIET mode
             */
            return false;
        }

        if($each === false){
            if($count){
                /*
                 * Only show "Done" if we have shown any dot at all
                 */
                log_console(tr('Done'), $color);

            }else{
                log_console('');
            }

            $l_each = 0;
            $count  = 0;
            return true;
        }

        $count++;

        if($l_each != $each){
            $l_each = $each;
            $count  = 0;
        }

        if($count >= $l_each){
            $count = 0;
            log_console($dot, $color, false);
            return true;
        }

    }catch(Exception $e){
        throw new BException('cli_dot(): Failed', $e);
    }
}



/*
 * CLI color code management class
 * Taken from http://www.if-not-true-then-false.com/2010/php-class-for-coloring-php-command-line-cli-scripts-output-php-output-colorizing-using-bash-shell-colors/
 *
 * @author Sven Olaf Oostenbrink <sven@capmega.com>
 * @copyright Copyright (c) 2018 Capmega
 * @license http://opensource.org/licenses/GPL-2.0 GNU Public License, Version 2
 * @category Function reference
 * @package cli
 */
class Colors {
    private $foreground_colors = array();
    private $background_colors = array();

    public function __construct() {
        /*
         * Set up shell colors
         */
        $this->foreground_colors['black']        = '0;30';
        $this->foreground_colors['dark_gray']    = '1;30';
        $this->foreground_colors['blue']         = '0;34';
        $this->foreground_colors['light_blue']   = '1;34';
        $this->foreground_colors['info']         = '1;34';
        $this->foreground_colors['green']        = '0;32';
        $this->foreground_colors['light_green']  = '1;32';
        $this->foreground_colors['success']      = '1;32';
        $this->foreground_colors['cyan']         = '0;36';
        $this->foreground_colors['light_cyan']   = '1;36';
        $this->foreground_colors['red']          = '0;31';
        $this->foreground_colors['light_red']    = '1;31';
        $this->foreground_colors['error']        = '1;31';
        $this->foreground_colors['exception']    = '1;31';
        $this->foreground_colors['purple']       = '0;35';
        $this->foreground_colors['light_purple'] = '1;35';
        $this->foreground_colors['brown']        = '0;33';
        $this->foreground_colors['yellow']       = '1;33';
        $this->foreground_colors['warning']      = '1;33';
        $this->foreground_colors['light_gray']   = '0;37';
        $this->foreground_colors['white']        = '1;37';

        $this->background_colors['black']        = '40';
        $this->background_colors['red']          = '41';
        $this->background_colors['green']        = '42';
        $this->background_colors['yellow']       = '43';
        $this->background_colors['blue']         = '44';
        $this->background_colors['magenta']      = '45';
        $this->background_colors['cyan']         = '46';
        $this->background_colors['light_gray']   = '47';
    }

    /*
     * Returns colored string
     */
    public function getColoredString($string, $foreground_color = null, $background_color = null, $force = false, $reset = true) {
        $colored_string = '';

        if(!is_scalar($string)){
            throw new BException(tr('getColoredString(): Specified text ":text" is not a string or scalar', array(':text' => $string)), 'invalid');
        }

        if(NOCOLOR and !$force){
            /*
             * Do NOT apply color
             */
            return $string;
        }

        if($foreground_color){
            if(!is_string($foreground_color) or !isset($this->foreground_colors[$foreground_color])){
                /*
                 * If requested colors do not exist, return no
                 */
                log_console(tr('[ WARNING ] getColoredString(): specified foreground color ":color" for the next line does not exist. The line will be displayed without colors', array(':color' => $foreground_color)), 'warning');
                return $string;
            }

            // Check if given foreground color found
            if(isset($this->foreground_colors[$foreground_color])) {
                $colored_string .= "\033[".$this->foreground_colors[$foreground_color].'m';
            }
        }

        if($background_color){
            if(!is_string($background_color) or !isset($this->background_colors[$background_color])){
                /*
                 * If requested colors do not exist, return no
                 */
                log_console(tr('[ WARNING ] getColoredString(): specified background color ":color" for the next line does not exist. The line will be displayed without colors', array(':color' => $background_color)), 'warning');
                return $string;
            }

            /*
             * Check if given background color found
             */
            if(isset($this->background_colors[$background_color])) {
                $colored_string .= "\033[".$this->background_colors[$background_color].'m';
            }
        }

        /*
         * Add string and end coloring
         */
        $colored_string .=  $string;

        if($reset){
            $colored_string .= cli_reset_color();
        }

        return $colored_string;
    }

    /*
     * Returns all foreground color names
     */
    public function getForegroundColors() {
        return array_keys($this->foreground_colors);
    }

    /*
     * Returns all background color names
     */
    public function getBackgroundColors() {
        return array_keys($this->background_colors);
    }

    /*
     * Returns all background color names
     */
    public function resetColors() {

    }
}



/*
 * Return the specified string in the specified color
 */
function cli_color($string, $fore_color = null, $back_color = null, $force = false, $reset = true){
    try{
        static $color;

        if(!$color){
            $color = new Colors();
        }

        return $color->getColoredString($string, $fore_color, $back_color, $force, $reset);

    }catch(Exception $e){
        throw new BException('cli_color(): Failed', $e);
    }
}



/*
 * Return or echo CLI code to reset all colors
 */
function cli_reset_color($echo = false){
    try{
        if(!$echo){
            return "\033[0m";
        }

        echo "\033[0m";

    }catch(Exception $e){
        throw new BException('cli_reset_color(): Failed', $e);
    }
}



/*
 *
 */
function date_convert($date = null, $requested_format = 'human_datetime', $to_timezone = null, $from_timezone = null){
    global $_CONFIG;

    try{
        /*
         * Ensure we have some valid date string
         */
        if($date === null){
            $date = date('Y-m-d H:i:s');

        }elseif(!$date){
            return '';

        }elseif(is_numeric($date)){
            $date = date('Y-m-d H:i:s', $date);
        }

        /*
         * Compatibility check!
         * Older systems will still have the timezone specified as a single string, newer as an array
         * The difference between these two can result in systems no longer starting up after an update
         */
        if($to_timezone === null){
            $to_timezone = TIMEZONE;
        }

        if($from_timezone === null){
            $from_timezone = $_CONFIG['timezone']['system'];
        }

        /*
         * Ensure we have a valid format
         */
        if($requested_format == 'mysql'){
            /*
             * Use mysql format
             */
            $format = 'Y-m-d H:i:s';

        }elseif(isset($_CONFIG['formats'][$requested_format])){
            /*
             * Use predefined format
             */
            $format = $_CONFIG['formats'][$requested_format];

        }else{
            /*
             * Use custom format
             */
            $format = $requested_format;
        }

        /*
         * Force 12 or 24 hour format?
         */
        if($requested_format == 'object'){
            /*
             * Return a PHP DateTime object
             */
            $format = $requested_format;

        }else{
            switch($_CONFIG['formats']['force1224']){
                case false:
                    break;

                case '12':
                    /*
                     * Only add AM/PM in case original spec has 24H and no AM/PM
                     */
                    if(($requested_format != 'mysql') and strstr($format, 'g')){
                        $format = str_replace('H', 'g', $format);

                        if(!strstr($format, 'a')){
                            $format .= ' a';
                        }
                    }

                    break;

                case '24':
                    $format = str_replace('g', 'H', $format);
                    $format = trim(str_replace('a', '', $format));
                    break;

                default:
                    throw new BException(tr('date_convert(): Invalid force1224 hour format ":format" specified. Must be either false, "12", or "24". See $_CONFIG[formats][force1224]', array(':format' => $_CONFIG['formats']['force1224'])), 'invalid');
            }
        }

        /*
         * Create date in specified timezone (if specifed)
         * Return formatted date
         *
         * If specified date is already a DateTime object, then from_timezone will not work
         */
        if(is_scalar($date)){
            $date = new DateTime($date, ($from_timezone ? new DateTimeZone($from_timezone) : null));

        }else{
            if(!($date instanceof DateTime)){
                throw new BException(tr('date_convert(): Specified date variable is a ":type" which is invalid. Should be either scalar or a DateTime object', array(':type' => gettype($date))), 'invalid');
            }
        }

        if($to_timezone){
            /*
             * Output to specified timezone
             */
            $date->setTimezone(new DateTimeZone($to_timezone));
        }

        try{
            if($format === 'object'){
                return $date;
            }

            return $date->format($format);

        }catch(Exception $e){
            throw new BException(tr('date_convert(): Invalid format ":format" specified', array(':format' => $format)), 'invalid');
        }

    }catch(Exception $e){
        throw new BException('date_convert(): Failed', $e);
    }
}



/*
 * This function will check the specified $source variable, estimate what datatype it should be, and cast it as that datatype. Empty strings will be returned as null
 *
 * @param mixed $source
 * @return mixed The variable with the datatype interpreted by this function
 */
function force_datatype($source){
    try{
        if(!is_scalar($source)){
            return $source;
        }

        if(is_numeric($source)){
            if((int) $source === $source){
                return (int) $source;
            }

            return (float) $source;
        }

        if($source === true){
            return true;
        }

        if($source === false){
            return false;
        }

        if($source === 'true'){
            return true;
        }

        if($source === 'false'){
            return false;
        }

        if($source === 'null'){
            return null;
        }

        if(!$source){
            /*
             * Assume null
             */
            return null;
        }

        return (string) $source;

    }catch(Exception $e){
        throw new BException('force_datatype(): Failed', $e);
    }
}



/*
 * BELOW ARE IMPORTANT BUT RARELY USED FUNCTIONS THAT HAVE CONTENTS IN HANDLER FILES
 */



/*
 * Show the correct HTML flash error message
 */
function error_message($e, $messages = array(), $default = null){
    return include(__DIR__.'/handlers/system-error-message.php');
}



/*
 * Switch to specified site type, and redirect back
 */
function switch_type($type, $redirect = ''){
    return include(__DIR__.'/handlers/system-switch-type.php');
}



/*
 *
 */
function get_global_data_path($section = '', $writable = true){
    return include(__DIR__.'/handlers/system-get-global-data-path.php');
}



/*
 * Execute the specified command as a background process
 *
 * The specified command will be executed in the background in a separate process and run_background() will immediately return control back to BASE.
 *
 * @author Sven Olaf Oostenbrink <sven@capmega.com>
 * @copyright Copyright (c) 2018 Capmega
 * @license http://opensource.org/licenses/GPL-2.0 GNU Public License, Version 2
 * @category Function reference
 * @package system
 * @see show()
 * @example
 * code
 * echo current_file();
 * /code
 *
 * This will return something like
 *
 * code
 * custom.php
 * /code
 *
 * @param string $cmd The command to be executed
 * @param boolean $log If set to true, the output of the command will be logged to
 * @param boolean $single If set to true,
 * @param string $term
 * @return natural The PID of the background process executing the requested command
 */
function run_background($cmd, $log = true, $single = true, $term = 'xterm'){
    return include(__DIR__.'/handlers/system-run-background.php');
}



/*
 * DEBUG FUNCTIONS BELOW HERE
 */



/*
 * Return the file where this call was made
 *
 * @author Sven Olaf Oostenbrink <sven@capmega.com>
 * @copyright Copyright (c) 2018 Capmega
 * @license http://opensource.org/licenses/GPL-2.0 GNU Public License, Version 2
 * @category Function reference
 * @package system
 * @see show()
 * @example
 * code
 * echo current_file();
 * /code
 *
 * This will return something like
 *
 * code
 * custom.php
 * /code
 *
 * @param integer $trace
 * @return string The file where this call was made. If $trace is specified and not zero, it will return the file $trace amount of function calls before of after that call was made
 */
function current_file($trace = 0){
    return include(__DIR__.'/handlers/debug-current-file.php');
}



/*
 * Return the line number where this call was made
 *
 * @author Sven Olaf Oostenbrink <sven@capmega.com>
 * @copyright Copyright (c) 2018 Capmega
 * @license http://opensource.org/licenses/GPL-2.0 GNU Public License, Version 2
 * @category Function reference
 * @package system
 * @see show()
 * @example
 * code
 * echo current_line();
 * /code
 *
 * This will return something like
 *
 * code
 * 275
 * /code
 *
 * @param integer $trace
 * @return string The line number in the file where this call was made. If $trace is specified and not zero, it will return the line number in the file $trace amount of function calls before of after that call was made
 */
function current_line($trace = 0){
    return include(__DIR__.'/handlers/debug-current-line.php');
}



/*
 * Return the function where this call was made
 *
 * @author Sven Olaf Oostenbrink <sven@capmega.com>
 * @copyright Copyright (c) 2018 Capmega
 * @license http://opensource.org/licenses/GPL-2.0 GNU Public License, Version 2
 * @category Function reference
 * @package system
 * @see show()
 * @example
 * code
 * echo current_function();
 * /code
 *
 * This will return something like
 *
 * code
 * c_page
 * /code
 *
 * @param integer $trace
 * @return string The name of the function where this call was made. If $trace is specified and not zero, it will return the function name $trace amount of functions before of after that call was made
 */
function current_function($trace = 0){
    return include(__DIR__.'/handlers/debug-current-function.php');
}



/*
 * Auto fill in values in HTML forms (very useful for debugging and testing)
 *
 * In environments where debug is enabled, this function can pre-fill large HTML forms with test data
 *
 * @author Sven Olaf Oostenbrink <sven@capmega.com>
 * @copyright Copyright (c) 2018 Capmega
 * @license http://opensource.org/licenses/GPL-2.0 GNU Public License, Version 2
 * @category Function reference
 * @package system
 * @note This function will NOT return any values when not running in debug mode
 * @see debug()
 * @example
 * code
 * echo '<input type="text" name="username" value="'.value('username').'">';
 * /code
 *
 * This will show something like

 * code
 * <input type="text" name="username" value="YtiukrtyeG">
 * /code
 *
 * @param mixed $format
 * @param natural $size
 * @return string The value to be inserted.
 */
function value($format, $size = null){
    if(!debug()) return '';
    return include(__DIR__.'/handlers/debug-value.php');
}



/*
 * Show data, function results and variables in a readable format
 *
 * @author Sven Olaf Oostenbrink <sven@capmega.com>
 * @copyright Copyright (c) 2018 Capmega
 * @license http://opensource.org/licenses/GPL-2.0 GNU Public License, Version 2
 * @category Function reference
 * @package system
 * @see showdie()
 *
 * @param mixed $data
 * @param integer $trace_offset
 * @param boolean $quiet
 * @return void
 */
function show($data = null, $trace_offset = null, $quiet = false){
    return include(__DIR__.'/handlers/debug-show.php');
}



/*
 * Short hand for show and then die
 *
 * @author Sven Olaf Oostenbrink <sven@capmega.com>
 * @copyright Copyright (c) 2018 Capmega
 * @license http://opensource.org/licenses/GPL-2.0 GNU Public License, Version 2
 * @category Function reference
 * @package system
 * @see show()
 * @see shutdown()
 * @note This function will show() and then die(). This will cause the execution of your web page or command line script to stop, but any and all registered shutdown functions (see shutdown() for more) will still execute
 *
 * @param mixed $data
 * @param integer $trace_offset
 * @return void
 */
function showdie($data = null, $trace_offset = null){
    return include(__DIR__.'/handlers/debug-showdie.php');
}



/*
 * Show nice HTML table with all debug data
 *
 * @author Sven Olaf Oostenbrink <sven@capmega.com>
 * @copyright Copyright (c) 2018 Capmega
 * @license http://opensource.org/licenses/GPL-2.0 GNU Public License, Version 2
 * @category Function reference
 * @package system
 * @see show()
 *
 * @param mixed $value
 * @param scalar $key
 * @param integer $trace_offset
 * @return
 */
function debug_html($value, $key = null, $trace_offset = 0){
    return include(__DIR__.'/handlers/debug-html.php');
}



/*
 * Show HTML <tr> for the specified debug data
 *
 * @author Sven Olaf Oostenbrink <sven@capmega.com>
 * @copyright Copyright (c) 2018 Capmega
 * @license http://opensource.org/licenses/GPL-2.0 GNU Public License, Version 2
 * @category Function reference
 * @package system
 * @see show()
 *
 * @param mixed $value
 * @param scalar $key
 * @param string $type
 * @return
 */
function debug_html_row($value, $key = null, $type = null){
    return include(__DIR__.'/handlers/debug-html-row.php');
}



/*
 * Displays the specified query in a show() output
 *
 * @author Sven Olaf Oostenbrink <sven@capmega.com>
 * @copyright Copyright (c) 2018 Capmega
 * @license http://opensource.org/licenses/GPL-2.0 GNU Public License, Version 2
 * @category Function reference
 * @package system
 * @see show()
 *
 * @param string $query
 * @param array $execute
 * @param boolean $return_only
 * @return
 */
function debug_sql($query, $execute = null, $return_only = false){
    return include(__DIR__.'/handlers/debug-sql.php');
}



/*
 * Returns a filtered debug_backtrace()
 *
 * debug_backtrace() contains all function arguments and can get very clutered. debug_trace() will by default filter the function arguments and return a much cleaner back trace for displaying in debug traces. The function allows other keys to be filtered out if specified
 *
 * @author Sven Olaf Oostenbrink <sven@capmega.com>
 * @copyright Copyright (c) 2018 Capmega
 * @license http://opensource.org/licenses/GPL-2.0 GNU Public License, Version 2
 * @category Function reference
 * @package system
 *
 * @param mixed $filters A list of keys that should be filtered from the debug_backtrace() output
 * @return array The debug_backtrace() output with the specified keys filtered out
 */
function debug_trace($filters = 'args'){
    return include(__DIR__.'/handlers/debug-trace.php');
}



/*
 * Return an HTML bar with debug information that can be used to monitor site and fix issues
 *
 * @author Sven Olaf Oostenbrink <sven@capmega.com>
 * @copyright Copyright (c) 2018 Capmega
 * @license http://opensource.org/licenses/GPL-2.0 GNU Public License, Version 2
 * @category Function reference
 * @package system
 *
 * @return string The HTML that can be included at the end of the web page which will show the debug bar.
 */
function debug_bar(){
    return include(__DIR__.'/handlers/debug-bar.php');
}



/*
 * Used for ordering entries on the debug bar
 *
 * @author Sven Olaf Oostenbrink <sven@capmega.com>
 * @copyright Copyright (c) 2018 Capmega
 * @license http://opensource.org/licenses/GPL-2.0 GNU Public License, Version 2
 * @category Function reference
 * @package system
 *
 * @return
 */
function debug_bar_sort($a, $b){
    try{
        if($a['time'] > $b['time']){
            return -1;

        }elseif($a['time'] < $b['time']){
            return 1;

        }else{
            /*
             * They're the same, so ordering doesn't matter
             */
            return 0;
        }

    }catch(Exception $e){
        throw new BException(tr('debug_bar_sort(): Failed'), $e);
    }
}



/*
 *
 *
 * @author Sven Olaf Oostenbrink <sven@capmega.com>
 * @copyright Copyright (c) 2018 Capmega
 * @license http://opensource.org/licenses/GPL-2.0 GNU Public License, Version 2
 * @category Function reference
 * @package system
 *
 * @param mixed $variable
 * @return
 */
function die_in($count, $message = null){
    return include(__DIR__.'/handlers/debug-die-in.php');
}



/*
 *
 *
 * @author Sven Olaf Oostenbrink <sven@capmega.com>
 * @copyright Copyright (c) 2018 Capmega
 * @license http://opensource.org/licenses/GPL-2.0 GNU Public License, Version 2
 * @category Function reference
 * @package system
 *
 * @param mixed $variable
 * @return
 */
function variable_zts_safe($variable, $level = 0){
    return include(__DIR__.'/handlers/variable-zts-safe.php');
}



/*
 * Force the specified $source variable to be a clean string
 *
 * A clean string, in this case, means a string data type which contains no HTML code
 *
 * @author Sven Olaf Oostenbrink <sven@capmega.com>
 * @copyright Copyright (c) 2018 Capmega
 * @license http://opensource.org/licenses/GPL-2.0 GNU Public License, Version 2
 * @category Function reference
 * @package system
 * @see str_clean()
 * @deprecated This function is now replaced by str_clean()
 *
 * @param mixed $source The variable that should be forced to be a string data type
 * @return float The specified $source variable being a string datatype
 */
function cfm($source, $utf8 = true){
    try{
        return str_clean($source, $utf8);

    }catch(Exception $e){
        throw new BException(tr('cfm(): Failed'), $e);
    }
}



/*
 * Force the specified $source variable to be an integer
 *
 * @author Sven Olaf Oostenbrink <sven@capmega.com>
 * @copyright Copyright (c) 2018 Capmega
 * @license http://opensource.org/licenses/GPL-2.0 GNU Public License, Version 2
 * @category Function reference
 * @package system
 *
 * @param mixed $source The variable that should be forced to be a integer data type
 * @return float The specified $source variable being a integer datatype
 */
function cfi($source, $allow_null = true){
    try{
        if(!$source and $allow_null){
            return null;
        }

        return (integer) $source;

    }catch(Exception $e){
        throw new BException(tr('cfi(): Failed'), $e);
    }
}



/*
 * Force the specified $source variable to be a float
 *
 * @author Sven Olaf Oostenbrink <sven@capmega.com>
 * @copyright Copyright (c) 2018 Capmega
 * @license http://opensource.org/licenses/GPL-2.0 GNU Public License, Version 2
 * @category Function reference
 * @package system
 *
 * @param mixed $source The variable that should be forced to be a float data type
 * @return float The specified $source variable being a float datatype
 */
function cf($source, $allow_null = true){
    try{
        if(!$source and $allow_null){
            return null;
        }

        return (float) $source;

    }catch(Exception $e){
        throw new BException(tr('cf(): Failed'), $e);
    }
}



/*
 *
 *
 * @author Sven Olaf Oostenbrink <sven@capmega.com>
 * @copyright Copyright (c) 2018 Capmega
 * @license http://opensource.org/licenses/GPL-2.0 GNU Public License, Version 2
 * @category Function reference
 * @package system
 *
 * @param string $value
 * @param boolean $default
 * @return boolean
 */
function get_true_false($value, $default){
    try{
        switch($value){
            case '':
                return $default;

            case tr('n'):
                // FALLTRHOUGH
            case tr('no'):
                return false;

            case tr('y'):
                // FALLTRHOUGH
            case tr('yes'):
                return true;

            default:
                throw new BException(tr('get_true_false(): Please specify y / yes or n / no, or nothing for the default value.'), 'warning');
        }

    }catch(Exception $e){
        throw new BException(tr('get_true_false(): Failed'), $e);
    }
}



/*
 *
 *
 * @author Sven Olaf Oostenbrink <sven@capmega.com>
 * @copyright Copyright (c) 2018 Capmega
 * @license http://opensource.org/licenses/GPL-2.0 GNU Public License, Version 2
 * @category Function reference
 * @package system
 *
 * @param boolean $value The true or false value to be asserted
 * @return string "yes" for boolean true, "no" for boolean false
 */
function get_yes_no($value){
    try{
        if($value === true){
            return 'yes';
        }

        if($value === false){
            return 'no';
        }

        throw new BException(tr('get_yes_no(): Please specify true or false'), 'warning');

    }catch(Exception $e){
        throw new BException(tr('get_yes_no(): Failed'), $e);
    }
}



/*
 * THIS FUNCTION SHOULD NOT BE RUN BY ANYBODY! IT IS EXECUTED AUTOMATICALLY ON
 * SHUTDOWN
 *
 * This function facilitates execution of multiple registered shutdown functions
 *
 * @author Sven Olaf Oostenbrink <sven@capmega.com>
 * @copyright Copyright (c) 2018 Capmega
 * @license http://opensource.org/licenses/GPL-2.0 GNU Public License, Version 2
 * @category Function reference
 * @package system
 *
 * @param boolean $value The true or false value to be asserted
 * @return string "yes" for boolean true, "no" for boolean false
 */
function shutdown(){
    global $core, $_CONFIG;

    try{
        /*
         * Do we need to run other shutdown functions?
         */
        foreach($core->register as $key => $value){
            try{
                if(substr($key, 0, 9) !== 'shutdown_'){
                    continue;
                }

                $key = substr($key, 9);

                /*
                 * Execute this shutdown function with the specified value
                 */
                if(is_array($value)){
                    /*
                     * Shutdown function value is an array. Execute it for each entry
                     */
                    foreach($value as $entry){
                        log_console(tr('shutdown(): Executing shutdown function ":function" with value ":value"', array(':function' => $key.'()', ':value' => $entry)), 'VERBOSE/cyan');
                        $key($entry);
                    }

                }else{
                    log_console(tr('shutdown(): Executing shutdown function ":function" with value ":value"', array(':function' => $key.'()', ':value' => $value)), 'VERBOSE/cyan');
                    $key($value);
                }

            }catch(Exception $e){
                notify($e);
            }
        }

        /*
         * Periodically execute the following functions
         */
        $level = mt_rand(0, 100);

        if(!empty($_CONFIG['shutdown'])){
            if(!is_array($_CONFIG['shutdown'])){
                throw new BException(tr('shutdown(): Invalid $_CONFIG[shutdown], it should be an array'), 'invalid');
            }

            foreach($_CONFIG['shutdown'] as $name => $parameters){
                if($level < $parameters['interval']){
                    log_file(tr('Executing periodical shutdown function ":function()"', array(':function' => $name)), 'shutdown', 'cyan');
                    load_libs($parameters['library']);
                    $parameters['function']();
                }
            }
        }

    }catch(Exception $e){
        throw new BException(tr('shutdown(): Failed'), $e);
    }
}



/*
 * Register the specified shutdown function
 *
 * This function will ensure that the specified function will be executed on shutdown with the specified value.
 *
 * @author Sven Olaf Oostenbrink <sven@capmega.com>
 * @copyright Copyright (c) 2018 Capmega
 * @license http://opensource.org/licenses/GPL-2.0 GNU Public License, Version 2
 * @category Function reference
 * @package system
 * @see shutdown()
 * @see unregister_shutdown()
 * @version 1.27.0: Added function and documentation
 *
 * @param string $name The function name to be executed
 * @param mixed $value The value to be sent to the shutdown function. If $value is an array, and the function was already regsitered, the previous and current array will be mixed. See shutdown() for more on this subject
 * @return mixed The value as it is registered with the specified shutdown function. If the function name was already registered before, and the specified value was an array, then the return value will now contain the specified array merged with the already existing array
 */
function register_shutdown($name, $value){
    global $core;

    try{
        return $core->register('shutdown_'.$name, $value);

    }catch(Exception $e){
        throw new BException('register_shutdown(): Failed', $e);
    }
}



/*
 * Unregister the specified shutdown function
 *
 * This function will ensure that the specified function will not be executed on shutdown
 *
 * @author Sven Olaf Oostenbrink <sven@capmega.com>
 * @copyright Copyright (c) 2018 Capmega
 * @license http://opensource.org/licenses/GPL-2.0 GNU Public License, Version 2
 * @category Function reference
 * @package system
 * @see shutdown()
 * @see register_shutdown()
 * @version 1.27.0: Added function and documentation
 *
 * @param string $name The function name to be executed
 * @return mixed The value of the shutdown function in case it existed
 */
function unregister_shutdown($name){
    global $core;

    try{
        $value = $core->register('shutdown_'.$name);
        unset($core->register['shutdown_'.$name]);
        return $value;

    }catch(Exception $e){
        throw new BException(tr('unregister_shutdown(): Failed'), $e);
    }
}



/*
 * BELOW FOLLOW OBSOLETE FUNCTIONS
 */



/*
 * OBSOLETE
 */
function log_database($messages, $class = 'syslog'){
    try{
        return str_force(log_file($messages, $class));

    }catch(Exception $e){
        throw new BException('log_database(): Failed', $e);
    }
}

function get_config($file = null, $environment = null){
    try{
        return read_config($file, $environment);

    }catch(Exception $e){
        throw new BException('get_config(): Failed', $e);
    }
}
?><|MERGE_RESOLUTION|>--- conflicted
+++ resolved
@@ -16,11 +16,7 @@
 /*
  * Framework version
  */
-<<<<<<< HEAD
-define('FRAMEWORKCODEVERSION', '2.3.4');
-=======
 define('FRAMEWORKCODEVERSION', '2.4.80');
->>>>>>> 3b7a9680
 define('PHP_MINIMUM_VERSION' , '5.5.9');
 
 
@@ -2300,26 +2296,10 @@
                 json_reply(tr('Specified token ":token" has no session', array(':token' => isset_get($_POST['PHPSESSID']))), 'signin');
             }
 
-<<<<<<< HEAD
             log_file(tr('No user, redirecting to sign in page'), 'user-or-signin', 'VERBOSE/yellow');
             html_flash_set('Unauthorized: Please sign in to continue');
             redirect(domain(isset_get($_CONFIG['redirects']['signin'], 'signin.php').'?redirect='.urlencode($_SERVER['REQUEST_URI'])), 302);
         }
-=======
-            if(!empty($_SESSION['force_page'])){
-                /*
-                 * Session is, but locked
-                 * Redirect all pages EXCEPT the lock page itself!
-                 */
-                if(empty($_CONFIG['redirects'][$_SESSION['force_page']])){
-                    throw new BException(tr('user_or_signin(): Forced page ":page" does not exist in $_CONFIG[redirects]', array(':page' => $_SESSION['force_page'])), 'not-exists');
-                }
-
-                if($_CONFIG['redirects'][$_SESSION['force_page']] !== str_until(str_rfrom($_SERVER['REQUEST_URI'], '/'), '?')){
-                    redirect(domain($_CONFIG['redirects'][$_SESSION['force_page']].'?redirect='.urlencode($_SERVER['REQUEST_URI'])));
-                }
-            }
->>>>>>> 3b7a9680
 
         if(!empty($_SESSION['force_page'])){
             /*
