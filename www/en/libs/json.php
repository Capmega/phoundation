<?php
/*
 * JSON library
 *
 * This library contains JSON functions
 *
 * All function names contain the json_ prefix
 *
 * @license http://opensource.org/licenses/GPL-2.0 GNU Public License, Version 2
 * @copyright Sven Oostenbrink <support@ingiga.com>, Johan Geuze
 */
load_config('json');



/*
 * Custom JSON encoding function
 */
function json_encode_custom($source = false){
    try{
        if(is_null($source)){
            return 'null';
        }

        if($source === false){
            return 'false';
        }

        if($source === true){
            return 'true';
        }

        if(is_scalar($source)){
            if(is_numeric($source)){
                if(is_float($source)){
                    // Always use "." for floats.
                    $source = floatval(str_replace(',', '.', strval($source)));
                }

                // Always use "" for numerics.
                return '"'.strval($source).'"';
            }

            if(is_string($source)){
                static $json_replaces = array(array("\\", "/", "\n", "\t", "\r", "\b", "\f", '"'), array('\\\\', '\\/', '\\n', '\\t', '\\r', '\\b', '\\f', '\"'));
                return '"'.str_replace($json_replaces[0], $json_replaces[1], $source).'"';
            }

            return $source;
        }

        $is_list = true;

        for($i = 0, reset($source); $i < count($source); $i++, next($source)){
            if(key($source) !== $i){
                $is_list = false;
                break;
            }
        }

        $result = array();

        if($is_list){
            foreach ($source as $v){
                $result[] = json_encode_custom($v);
            }

            return '['.join(',', $result).']';
        }

        foreach ($source as $k => $v){
            $result[] = json_encode_custom($k).':'.json_encode_custom($v);
        }

        return '{'.join(',', $result).'}';

    }catch(Exception $e){
        throw new bException('json_encode_custom(): Failed', $e);
    }
}



/*
 * Send correct JSON reply
 */
function json_reply($reply = null, $result = 'OK', $http_code = null){
    try{
        if(!$reply){
            $reply = array_force($reply);
        }

        /*
         * Auto assume result = "OK" entry if not specified
         */
        if($result === false){
            /*
             * Do NOT add result to the reply
             */

        }elseif(strtoupper($result) == 'REDIRECT'){
            $reply = array('redirect' => $reply,
                           'result'   => 'REDIRECT');

        }elseif(!is_array($reply)){
            $reply = array('result'  => strtoupper($result),
                           'message' => $reply);

        }else{
            if(empty($reply['result'])){
                $reply['result'] = $result;
            }

            $reply['result'] = strtoupper($reply['result']);
        }

        $reply  = json_encode_custom($reply);

        $params = array('http_code' => $http_code,
                        'mimetype'  => 'application/json');

        load_libs('http');
        http_headers($params, strlen($reply));

        echo $reply;
        die();

    }catch(Exception $e){
        throw new bException('json_reply(): Failed', $e);
    }
}



/*
 * Send correct JSON reply
 */
function json_error($message, $data = array(), $result = 'ERROR', $http_code = 500){
    global $_CONFIG;

    try{
        if(!$message){
            $message = tr('json_error(): No exception specified in json_error() array');

        }elseif(is_array($message)){
            if(empty($message['default'])){
                $default = tr('Something went wrong, please try again later');

            }else{
                $default = $message['default'];
                unset($message['default']);
            }

            if(empty($message['e'])){
                if($_CONFIG['production']){
                    $message = $default;
                    log_error('json_error(): No exception object specified for following error');
                    log_error($message);

                }else{
                    if(count($message) == 1){
                        $message = array_pop($message);
                    }
                }

            }else{
                if($_CONFIG['production']){
                    log_error($message['e']);

                    $code = $message['e']->getCode();

                    if(empty($message[$code])){
                        $message = $default;

                    }else{
                        $message = $message[$code];
                    }

                }else{
                    $message = $message['e']->getMessages("\n<br>");
                }
            }

        }elseif(is_object($message)){
            /*
             * Assume this is an bException object
             */
            if(!($message instanceof bException)){
                throw new bException('json_error(): Specified message must either be a string or an bException ojbect, but is neither');
            }

            $code = $message->code;

    //        if(debug('messages') and (substr($code, 0, 5) == 'user/') or ($code == 'user')){
            if(debug()){
                /*
                 * This is a user visible message
                 */
                $message = $message->getMessages("\n");

            }elseif(!empty($default)){
                $message = $default;
            }
        }

        $data            = array_force($data);
        $data['message'] = $message;

        json_reply($data, $result, $http_code);

    }catch(Exception $e){
        throw new bException('json_error(): Failed', $e);
    }
}



/*
 * Validate the given JSON string
 */
function json_decode_custom($json, $as_array = true){
    try{
        /*
         * Decode the JSON data
         */
        $retval = json_decode($json, $as_array);

        /*
         * Switch and check possible JSON errors
         */
        switch(json_last_error()){
            case JSON_ERROR_NONE:
                break;

            case JSON_ERROR_DEPTH:
                throw new bException('json_decode_custom(): Maximum stack depth exceeded', 'invalid');

            case JSON_ERROR_STATE_MISMATCH:
                throw new bException('json_decode_custom(): Underflow or the modes mismatch', 'invalid');

            case JSON_ERROR_CTRL_CHAR:
                throw new bException('json_decode_custom(): Unexpected control character found', 'invalid');

            case JSON_ERROR_SYNTAX:
                throw new bException('json_decode_custom(): Syntax error, malformed JSON', 'invalid');

            case JSON_ERROR_UTF8:
                /*
                 * Only PHP 5.3+
                 */
                throw new bException('json_decode_custom(): Malformed UTF-8 characters, possibly incorrectly encoded', 'invalid');

            default:
                throw new bException('json_decode_custom(): Unknown JSON error occured', 'error');
        }

        return $retval;

    }catch(Exception $e){
        throw new bException('json_decode_custom(): Failed', $e);
    }
}



/*
 *
 */
function json_authenticate($key){
    global $_CONFIG;

    try{
        if($_CONFIG['production']){
            /*
             * This is a production platform, only allow JSON API key
             * authentications over a secure connection
             */
            if($_CONFIG['protocol'] !== 'https://'){
                throw new bException(tr('json_authenticate(): No API key authentication allowed on unsecure connections over non HTTPS connections'), 'not-allowed');
            }
        }

        if(empty($key)){
            throw new bException(tr('json_authenticate(): No auth key specified'), 'not-specified');
        }

        /*
         * Authenticate using the supplied key
         */
        if(empty($_CONFIG['webdom']['auth_key'])){
            /*
             * Check in database if the authorization key exists
             */
            $user = sql_get('SELECT * FROM `users` WHERE `api_key` = :api_key', array(':api_key' => $key));

            if(!$user){
                throw new bException(tr('json_authenticate(): Specified auth key is not valid'), 'access-denied');
            }

        }else{
            /*
             * Use one system wide API key
             */
            if($key !== $_CONFIG['webdom']['auth_key']){
                throw new bException(tr('json_authenticate(): Specified auth key is not valid'), 'access-denied');
            }
        }

        /*
         * Yay, auth worked, create session and send client the session token
         */
        session_destroy();
        session_start();
        session_regenerate_id();
        session_reset_domain();

        $_SESSION['json_session_start'] = time();

        if(!empty($user)){
            $_SESSION['user'] = $user;
        }

        return session_id();

    }catch(Exception $e){
        throw new bException('json_authenticate(): Failed', $e);
    }
}



/*
 *
 */
function json_start_session(){
    global $_CONFIG;

    try{
        /*
         * Check session token
         */
        if(empty($_GET['PHPSESSID'])){
            throw new bException(tr('json_start_session(): No auth key specified'), 'not-specified');
        }

        /*
         * Yay, we have an actual token, create session!
         */
        session_write_close();
        session_id($_GET['PHPSESSID']);
        session_start();

        if(empty($_SESSION['json_session_start'])){
            /*
             * Not a valid session!
             */
            session_destroy();
            session_regenerate_id();
            session_reset_domain();
<<<<<<< HEAD
            throw new bException(tr('json_start_session(): Specified token ":token" has no session', array(':token' => $token)), 'access-denied');
=======
            throw new bException(tr('json_start_session(): Specified token has no session'), 'access-denied');
>>>>>>> 674a6efc
        }

        return session_id();

    }catch(Exception $e){
        throw new bException('json_start_session(): Failed', $e);
    }
}



/*
 *
 */
function json_stop_session($token){
    global $_CONFIG;

    try{
        /*
         * Check session token
         */
        if(empty($token)){
            throw new bException(tr('json_stop_session(): No auth key specified'), 'not-specified');
        }

        /*
         * Yay, we have an actual token, create session!
         */
        session_write_close();
        $_COOKIE['PHPSESSID'] = $token;
        session_start();

        if(empty($_SESSION['json_session_start'])){
            /*
             * Not a valid session!
             */
            session_destroy();
            session_reset_domain();
            session_regenerate_id();
            throw new bException(tr('json_stop_session(): Specified token has no session'), 'access-denied');
        }

        session_destroy();
        session_reset_domain();
        session_regenerate_id();
        return true;

    }catch(Exception $e){
        throw new bException('json_stop_session(): Failed', $e);
    }
}
?><|MERGE_RESOLUTION|>--- conflicted
+++ resolved
@@ -357,11 +357,8 @@
             session_destroy();
             session_regenerate_id();
             session_reset_domain();
-<<<<<<< HEAD
+
             throw new bException(tr('json_start_session(): Specified token ":token" has no session', array(':token' => $token)), 'access-denied');
-=======
-            throw new bException(tr('json_start_session(): Specified token has no session'), 'access-denied');
->>>>>>> 674a6efc
         }
 
         return session_id();
