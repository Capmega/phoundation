--- conflicted
+++ resolved
@@ -123,11 +123,7 @@
         foreach($GLOBALS['css'] as $file => $meta) {
             if(!$file) continue;
 
-<<<<<<< HEAD
-            $html = '<link rel="stylesheet" type="text/css" href="'.$_CONFIG['cdn']['prefix'].'/css/'.((SUBENVIRONMENT and (substr($file, 0, 5) != 'base/')) ? SUBENVIRONMENT.'/' : '').(!empty($GLOBALS['page_is_mobile']) ? 'mobile/' : '').$file.($min ? '.min.css' : '.css').'"'.($meta['media'] ? ' media="'.$meta['media'].'"' : '').'>';
-=======
             $html = '<link rel="stylesheet" type="text/css" href="'.$_CONFIG['cdn']['prefix'].'css/'.((SUBENVIRONMENT and (substr($file, 0, 5) != 'base/')) ? SUBENVIRONMENT.'/' : '').(!empty($GLOBALS['page_is_mobile']) ? 'mobile/' : '').$file.($min ? '.min.css' : '.css').'"'.($meta['media'] ? ' media="'.$meta['media'].'"' : '').'>';
->>>>>>> db5ed538
 
             if(substr($file, 0, 2) == 'ie'){
                 $retval .= html_iefilter($html, str_until(str_from($file, 'ie'), '.'));
@@ -302,11 +298,7 @@
                     if($skip) continue;
                 }
 
-<<<<<<< HEAD
-                $html = '<script'.(!empty($data['option']) ? ' '.$data['option'] : '').' type="text/javascript" src="'.$_CONFIG['cdn']['prefix'].'/js/'.$file.$min.'.js"></script>';
-=======
                 $html = '<script'.(!empty($data['option']) ? ' '.$data['option'] : '').' type="text/javascript" src="'.$_CONFIG['cdn']['prefix'].'js/'.$file.$min.'.js"></script>';
->>>>>>> db5ed538
             }
 
             /*
