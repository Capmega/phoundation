<?php
/*
 * HTML library, containing all sorts of HTML functions
 *
 * @license http://opensource.org/licenses/GPL-2.0 GNU Public License, Version 2
 * @copyright Sven Oostenbrink <support@ingiga.com>
 */



/*
 * Only allow execution on shell scripts
 */
function html_only(){
    if(PLATFORM != 'http'){
        throw new bException('html_only(): This can only be done over HTML', 'htmlonly');
    }
}



/*
 *
 */
function html_safe($html){
    try{
        return htmlentities($html);

    }catch(Exception $e){
        throw new bException('html_safe(): Failed', $e);
    }
}



/*
 * Generate and return the HTML footer
 */
function html_iefilter($html, $filter){
    try{
        if(!$filter){
            return $html;
        }

        if($mod = str_until(str_from($filter, '.'), '.')){
            return "\n<!--[if ".$mod.' IE '.str_rfrom($filter, '.')."]>\n\t".$html."\n<![endif]-->\n";

        }elseif($filter == 'ie'){
            return "\n<!--[if IE ]>\n\t".$html."\n<![endif]-->\n";
        }

        return "\n<!--[if IE ".str_from($filter, 'ie')."]>\n\t".$html."\n<![endif]-->\n";

    }catch(Exception $e){
        throw new bException('html_iefilter(): Failed', $e);
    }
}



/*
 * Bundles CSS or JS files togueter, gives them a md5 substr to 16 chacarter name
 */
function html_bundler($type){
    global $_CONFIG;

    if(!$_CONFIG['cdn']['bundler']['enabled']) return false;

    try{
        $realtype           = $type;
        $GLOBALS[$realtype] = array_keys($GLOBALS[$realtype]);

        switch($type){
            case 'css':
                $prefix = '';
                break;

            case 'js_header':
                $prefix = '<';
                $type   = 'js';
                break;

            case 'js_footer':
                $prefix = '>';
                $type   = 'js';
                break;

            case 'js':
                $default = ($_CONFIG['cdn']['js']['load_delayed'] ? 'js_footer' : 'js_header');

                foreach($GLOBALS[$type] as &$file){
                    switch($file[1]){
                        case '<':
                            /*
                             * Header
                             */
                            $GLOBALS['js_header'][$file] = $file;
                            break;

                        case '>':
                            /*
                             * Footer
                             */
                            $GLOBALS['js_footer'][$file] = $file;
                            break;

                        default:
                            /*
                             * Default
                             */
                            $GLOBALS[$default][$file] = $file;
                    }
                }

                $GLOBALS['js'] = array();

                /*
                 * Bundle header and footer javascript files separately
                 */
                if(!empty($GLOBALS['js_header'])) html_bundler('js_header');
                if(!empty($GLOBALS['js_footer'])) html_bundler('js_footer');
                return;

            default:
                throw new bException(tr('html_bundler(): Unknown type ":type" specified', array()), 'unknown');
        }

        /*
         * Prepare bundle information
         */
<<<<<<< HEAD
        $ext         = ($_CONFIG['cdn']['min']    ? '.min.'.$type : '.'.$type);
        $admin_path  = ($GLOBALS['page_is_admin'] ? 'admin/'      : '');
=======
        $ext         = ($_CONFIG['cdn']['min'] ? '.min.'.$type : '.'.$type);
        $is_admin    = ($GLOBALS['page_is_admin'] ? 'admin/' : '');
>>>>>>> 6d8f5d45
        $bundle      = substr(md5(str_force($GLOBALS[$realtype])), 1, 16);
        $bundle_file = ROOT.'www/en/'.$admin_path.'pub/'.$type.'/bundle/'.$bundle.$ext;

        /*
         * If we don't find an existing bundle file, then procced with the concatination process
         */
        if(file_exists($bundle_file)){
            if((filemtime($bundle_file) + $_CONFIG['cdn']['bundler']['max_age']) < time()){
                /*
                 * This file is too old, dump and retry
                 */
                file_delete($bundle_file);
                return html_bundler($type);
            }

        }else{
            /*
             * Generate new bundle
             */
            load_libs('file');
<<<<<<< HEAD
            file_ensure_path(ROOT.'www/en/'.$admin_path.'pub/'.$type.'/bundle/');
=======
            file_ensure_path(ROOT.'www/en/'.$is_admin.'pub/'.$type.'/bundle/');
>>>>>>> 6d8f5d45

            foreach($GLOBALS[$realtype] as &$file){
                /*
                 * Check for @imports
                 */
                $file = ROOT.'www/en/'.$admin_path.'pub/'.$type.'/'.$file_name.$ext;

                if(!file_exists($file)){
                    $file = ROOT.'www/en/'.$is_admin.'pub/'.$type.'/'.$file_name.$ext;

                } else if(!file_exists($file)) {
                    notify('bundler-file/not-exist', tr('The bundler ":type" file ":file" does not exist', array(':type' => $type, ':file' => $file)), 'developers');
                    continue;

                }

                $data = file_get_contents($file);

                switch($type){
                    case 'js':
                        /*
                         * Prevent issues with JS files that do not end in ;
                         */
                        $data .= ';';
                        break;

                    case 'css':
<<<<<<< HEAD
// :TODO: ADD SUPPORT FOR RECURSIVE @IMPORT STATEMENTS!! What if the files that are imported with @import contain @import statements themselves!?!?!?
=======
>>>>>>> 6d8f5d45
                        if(preg_match_all('/@import.+?;/', $data, $matches)){
                            foreach($matches[0] as $match){
                                /*
                                 * Inline replace each @import with the file contents
                                 */
                                if(preg_match('/@import\s".+?"/', $match)){
<<<<<<< HEAD
// :TODO: What if specified URLs are absolute? WHat if start with either / or http(s):// ????
                                    $import = str_cut($match, '"', '"');

                                    if(!file_exists($import)){
                                        notify('bundler-file/not-exist', tr('The bundler ":type" file ":import" @imported by file ":file" does not exist', array(':type' => $type, ':import' => $import, ':file' => $file)), 'developers');
                                        $import = '';

                                    }else{
                                        $import = file_get_contents(ROOT.$admin_path.'pub/'.$type.'/'.$import);
                                    }

                                }elseif(preg_match('/@import\surl\(.+?\)/', $match)){
// :TODO: What if specified URLs are absolute? WHat if start with either / or http(s):// ????
                                    /*
                                     * This is an external URL. Get it locally as a temp file, then include
                                     */
                                    $import = str_cut($match, '(', ')');

                                    if(!file_exists($import)){
                                        notify('bundler-file/not-exist', tr('The bundler ":type" file ":import" @imported by file ":file" does not exist', array(':type' => $type, ':import' => $import, ':file' => $file)), 'developers');
=======
                                    $file = str_cut($match, '"', '"');

                                    if(file_exists(ROOT.'pub/'.$type.'/'.$file)){
                                        $import = file_get_contents(ROOT.'pub/'.$type.'/'.$file);

                                    }else if(file_exists(ROOT.'www/en/'.$is_admin.'pub/'.$type.'/'.$file)){
                                        $import = file_get_contents(ROOT.'www/en/admin/pub/'.$type.'/'.$file);

                                    } else {
                                        notify('bundler-file/not-exist', tr('The bundler ":type" file ":file" does not exist', array(':type' => $type, ':file' => $file)), 'developers');
                                        $import = '';

                                    }

                                }elseif(preg_match('/@import\surl\(.+?\)/', $match)){
                                    /*
                                     * This is an external URL. Get it locally as a temp file, then include
                                     */
                                    $file   = str_cut($match, '(', ')');

                                    if(!file_exists($file)){
                                        notify('bundler-file/not-exist', tr('The bundler ":type" file ":file" does not exist', array(':type' => $type, ':file' => $file)), 'developers');
>>>>>>> 6d8f5d45
                                        $import = '';

                                    }else{
                                        $import = file_get_contents($file);
                                    }
                                }

                                $data = str_replace($match, $import, $data);
                            }
                        }
                }

                file_append($bundle_file, $data);
            }

            unset($file);

            if($_CONFIG['cdn']['network']['enabled']){
                load_libs('cdn');
                cdn_add_object($bundle_file);
            }
        }

        $GLOBALS[$type] = array('bundle/'.$prefix.$bundle => array('min'   => $_CONFIG['cdn']['min'],
                                                                   'media' => ''));

    }catch(Exception $e){
        throw new bException('html_bundler(): Failed', $e);
    }
}



/*
 * Store libs for later loading
 */
function html_load_css($files = '', $media = null){
    global $_CONFIG;

    try{
        if(!$files){
            $files = array();
        }

        if(!is_array($files)){
            if(!is_string($files)){
                throw new bException('html_load_css(): Invalid files specification');
            }

            $files = explode(',', $files);
        }

        $min = $_CONFIG['cdn']['min'];

        if(empty($GLOBALS['css'])){
            $GLOBALS['css'] = array();
        }

        foreach($files as $file){
            $GLOBALS['css'][$file] = array('min'   => $min,
                                           'media' => $media);
        }

}catch(Exception $e){
        throw new bException('html_load_css(): Failed', $e);
    }
}



/*
 * Display libs in header
 */
function html_generate_css(){
    global $_CONFIG;

    try{
//        if(empty($GLOBALS['css'])){
//            $GLOBALS['css'] = array();
//        }
//
//// :DELETE: admin pages and mobile pages are no longer supported
//        if($GLOBALS['page_is_admin']){
//            /*
//             * Use normal admin CSS
//             */
//            $GLOBALS['css']['admin'] = array('media' => null);
//
//        }elseif($GLOBALS['page_is_mobile'] or empty($_CONFIG['bootstrap']['enabled'])){
//            /*
//             * Use normal, default CSS
//             */
//////            $GLOBALS['css']['style'] = array('media' => null);
//
//        }else{
//            /*
//             * Use bootstrap CSS
//             */
//////            $GLOBALS['css'][$_CONFIG['bootstrap']['css']] = array('media' => null);
//////            $GLOBALS['css']['style']                      = array('media' => null);
//////            $GLOBALS['css'][''bootstrap-theme']           => array('media' => null),
//        }


        if(!empty($_CONFIG['cdn']['css']['post'])){
            $GLOBALS['css']['post'] = array('min' => $_CONFIG['cdn']['min'], 'media' => (is_string($_CONFIG['cdn']['css']['post']) ? $_CONFIG['cdn']['css']['post'] : ''));
        }

        $retval = '';
        $min    = $_CONFIG['cdn']['min'];

        html_bundler('css');

        foreach($GLOBALS['css'] as $file => $meta) {
            if(!$file) continue;

            $html = '<link rel="stylesheet" type="text/css" href="'.cdn_prefix((($_CONFIG['whitelabels']['enabled'] === true) ? $_SESSION['domain'].'/' : '').'css/'.(!empty($GLOBALS['page_is_mobile']) ? 'mobile/' : '').$file.($min ? '.min.css' : '.css')).'"'.($meta['media'] ? ' media="'.$meta['media'].'"' : '').'>';

            if(substr($file, 0, 2) == 'ie'){
                $retval .= html_iefilter($html, str_until(str_from($file, 'ie'), '.'));

            }else{
                /*
                 * Hurray, normal stylesheets!
                 */
                $retval .= $html."\n";
            }
        }

        return $retval;

    }catch(Exception $e){
        throw new bException('html_generate_css(): Failed', $e);
    }
}



/*
 * Store list of libs that should be loaded in the header
 *
 * $option may be either "async" or "defer", see http://www.w3schools.com/tags/att_script_async.asp
 */
function html_load_js($files = '', $option = null, $ie = null){
    global $_CONFIG;

    try{
        if(!$files){
            $files = array();
        }

        if(!is_array($files)){
            if(!is_string($files)){
                throw new bException('html_load_js(): Invalid files specification');
            }

            $files = explode(',', $files);
        }

        //if($min === null){
        //    $min = $_CONFIG['cdn']['min'];
        //}

        if(!isset($GLOBALS['js'])){
            $GLOBALS['js'] = array();
        }

        foreach($files as $file){
            if(substr($file, 0, 4) != 'http') {
                /*
                 * Compatibility code: ALL LOCAL JS FILES SHOULD ALWAYS BE SPECIFIED WITHOUT .js OR .min.js!!
                 */
// :TODO: SEND EMAIL NOTIFICATIONS IF THESE ARE FOUND!
                if(substr($file, -3, 3) == '.js'){
                    $file = substr($file, 0, -3);

                }elseif((substr($file, -3, 3) == '.js') or (substr($file, -7, 7) == '.min.js')){
                    $file = substr($file, 0, -7);
                }

            }

            $data = array();

            if($option){
                $data['option'] = $option;
            }

            if($ie){
                $data['ie'] = $ie;
            }

            $GLOBALS['js'][$file] = $data;
        }

    }catch(Exception $e){
        throw new bException('html_load_js(): Failed', $e);
    }
}



/*
 * Display libs in header and or footer
 */
function html_generate_js(){
    global $_CONFIG;

    try{
        /*
         * Shortcut to JS configuration
         */
        $js     = $_CONFIG['cdn']['js'];
        $min    = ($_CONFIG['cdn']['min'] ? '.min' : '');

        $libs   = array();
        $retval = '';
        $footer = '';

        html_bundler('js');

        /*
         * Set to load default JS libraries
         */
if(isset($js['default_libs'])){
throw new bException('WARNING: $_CONFIG[js][default_libs] CONFIGURATION FOUND! THIS IS NO LONGER SUPPORTED! JS LIBRARIES SHOULD ALWAYS BE LOADED USING html_load_js() AND JS SCRIPT ADDED THROUGH html_script()', 'obsolete');
}

        if(!empty($GLOBALS['js'])){
            $libs = array_merge($libs, $GLOBALS['js']);
        }

        $GLOBALS['js'] = $libs;

        if(empty($libs)){
            /*
             * There are no libraries to load
             */
            return '';
        }

        /*
         * Load JS libraries
         */
        foreach($libs as $file => $data) {
            if(!$file) continue;

            $check = str_rfrom(str_starts($file, '/'), '/');
            $file  = str_replace(array('<', '>'), '', $file);

// :TODO: jquery must also be able to be loaded from the footer
            //if($check == 'jquery')    continue; // jQuery js is always loaded in the header
            //if($check == 'bootstrap') continue; // bootstrap js is always loaded in the header

            if(substr($file, 0, 4) == 'http') {
                /*
                 * These are external scripts
                 */
                $html = '<script'.(!empty($data['option']) ? ' '.$data['option'] : '').' type="text/javascript" src="'.$file.'"></script>';

            }else{
                /*
                 * These are local scripts
                 *
                 * Check if linked libraries are enabled, and if so, if its part of any of these.
                 */
                if($js['use_linked']){
                    /*
                     * Since we may need to break out of multiple loops, keep track of break variable.
                     * Skip is used to check if a linked library has been sent or not and we can skip current library
                     */
                    $break = false;
                    $skip  = false;

                    foreach($js['linked'] as $linked => $libraries){
                        foreach($libraries as $library){
                            if($file == $library){
                                $break = true;

                                /*
                                 * This file is inside a linked library. Send the linked library instead
                                 */
                                if(!empty($js['linked'][$linked]['sent'])){
                                    /*
                                     * The linked library has already been sent
                                     */
                                    $skip  = true;

                                }else{
                                    $file = $linked;
                                }
                            }

                            if($break) break;
                        }

                        if($break) break;
                    }

                    if($skip) continue;
                }

                $html = '<script'.(!empty($data['option']) ? ' '.$data['option'] : '').' type="text/javascript" src="'.cdn_prefix((($_CONFIG['whitelabels']['enabled'] === true) ? $_SESSION['domain'].'/' : '').'js/'.$file.$min.'.js').'"></script>';
            }

            /*
             * Add the scripts with IE only filters?
             */

            if(isset_get($data['ie'])){
                $html = html_iefilter($html, $data['ie']);

            }else{
                $html = $html."\n";
            }

            if($check[0] == '>' or (!empty($js['load_delayed']) and ($check[0] != '<'))){
                /*
                 * Add this script in the footer
                 */
                $footer .= $html;

            }else{
                /*
                 * Add this script in the header
                 */
                $retval .= $html;
            }
        }

        /*
         * Should all JS scripts be loaded at the end (right before the </body> tag)?
         * This may be useful for site startup speedups
         */
        if(!empty($footer)){
            $GLOBALS['footer'] = $footer.isset_get($GLOBALS['footer'], '').isset_get($GLOBALS['script_delayed'], '');
        }

        return $retval;

    }catch(Exception $e){
        throw new bException('html_generate_js(): Failed', $e);
    }
}



/*
 * Generate and return the HTML header
 */
function html_header($params = null, $meta = array()){
    global $_CONFIG;

    try{
        array_params($meta);
        array_params($params, 'title');

        array_default($params, 'http'          , 'html');
        array_default($params, 'captcha'       , false);
        array_default($params, 'doctype'       , '<!DOCTYPE html>');
        array_default($params, 'html'          , '<html lang="'.LANGUAGE.'">');
        array_default($params, 'body'          , '<body>');
        array_default($params, 'title'         , isset_get($meta['title']));
        array_default($params, 'links'         , '');
        array_default($params, 'extra'         , '');
        array_default($params, 'favicon'       , true);
        array_default($params, 'prefetch_dns'  , $_CONFIG['prefetch']['dns']);
        array_default($params, 'prefetch_files', $_CONFIG['prefetch']['files']);

        if(!empty($params['js'])){
            html_load_js($params['js']);
        }

        /*
         * Load captcha javascript
         */
        if(!empty($_CONFIG['captcha']['type']) and $params['captcha']){
            switch($_CONFIG['captcha']['type']){
                case 'recaptcha':
                    html_load_js($_CONFIG['captcha']['recaptcha']['js-api']);
                    break;
            }
        }

        if(!empty($params['css'])){
            html_load_css($params['css']);
        }

        if(empty($meta['description'])){
            throw new bException(tr('html_header(): No header meta description specified for script "%script%" (SEO!)', array('%script%' => SCRIPT)), '');
        }

        if(empty($meta['keywords'])){
            throw new bException(tr('html_header(): No header meta keywords specified for script "%script%" (SEO!)', array('%script%' => SCRIPT)), '');
        }

        if(!empty($meta['noindex'])){
            $meta['robots'] = 'noindex';
            unset($meta['noindex']);
        }

        if(!empty($_CONFIG['meta'])){
            /*
             * Add default configured meta tags
             */
            $meta = array_merge($_CONFIG['meta'], $meta);
        }

        /*
         * Add viewport meta tag for mobile devices
         */
        if(!empty($_SESSION['mobile'])){
            if(empty($meta['viewport'])){
                $meta['viewport'] = isset_get($_CONFIG['mobile']['viewport']);
            }

            if(!$meta['viewport']){
                throw new bException(tr('html_header(): Meta viewport tag is not specified'), 'not-specified');
            }
        }

        if(!empty($params['canonical'])){
            $params['links'] .= '<link rel="canonical" href="'.$params['canonical'].'">';
        }

//:DELETE: Above is already a meta-viewport
        //if(!empty($_CONFIG['bootstrap']['enabled'])){
        //    array_ensure($meta, 'viewport', $_CONFIG['bootstrap']['viewport']);
        //}

        /*
         * Add meta tag no-index for non production environments and admin pages
         */
        if(!$_CONFIG['production'] or $_CONFIG['noindex']){
           $meta['robots'] = 'noindex';
        }

        $title = html_title($meta['title']);
        unset($meta['title']);

        $retval =  $params['doctype'].
                   $params['html'].'
                   <head>'.
                  '<meta http-equiv="Content-Type" content="text/html;charset="'.$_CONFIG['charset'].'">'.
                  '<title>'.$title.'</title>';

        unset($meta['title']);

        if(is_string($params['links'])){
            $retval .= $params['links'];

        }else{
// :OBSOLETE: Links specified as an array only adds more complexity, we're going to send it as plain HTML, and be done with the crap. This is still here for backward compatibility
            foreach($params['links'] as $data){
                $sections = array();

                foreach($data as $key => $value){
                    $sections[] = $key.'="'.$value.'"';
                }

                $retval .= '<link '.implode(' ', $sections).'>';
            }
        }

        foreach($params['prefetch_dns'] as $prefetch){
            $retval .= '<link rel="dns-prefetch" href="//'.$prefetch.'">';
        }

        foreach($params['prefetch_files'] as $prefetch){
            $retval .= '<link rel="prefetch" href="'.$prefetch.'">';
        }

        unset($prefetch);

        if(!empty($GLOBALS['header'])){
            $retval .= $GLOBALS['header'];
        }

        $retval .= html_generate_css().
                   html_generate_js();

        /*
         * Add required fonts
         */
if(isset($_CONFIG['cdn']['fonts'])){
throw new bException('WARNING: $_CONFIG[cdn][fonts] CONFIGURATION FOUND! THIS IS NO LONGER SUPPORTED! FONTS SHOULD BE SPECIFIED IN $params[fonts] IN c_page()', 'obsolete');
}

        if(!empty($params['fonts'])){
            foreach($params['fonts'] as $font){
                $retval .= '<link href="'.$font.'" rel="stylesheet" type="text/css">';
            }
        }

        /*
         * Add all other meta tags
         * Only add keywords with contents, all that have none are considerred
         * as false, and do-not-add
         */
        foreach($meta as $keyword => $content){
            $retval .= '<meta name="'.$keyword.'" content="'.$content.'">';
        }

        if(!empty($params['properties'])){
            foreach($params['properties'] as $property => $content){
                $retval .= '<meta property="'.$property.'" content="'.$content.'">';
            }
        }

        $retval .= html_favicon($params['favicon']).$params['extra'];
//showdie($retval.'</head>'.$params['body']);
        return $retval.'</head>'.$params['body'];

    }catch(Exception $e){
        throw new bException('html_header(): Failed', $e);
    }
}



/*
 * Generate and return the HTML footer
 */
function html_footer(){
    global $_CONFIG;

    try{
        if(empty($GLOBALS['footer'])){
            return '</body></html>';
        }

        return $GLOBALS['footer'].'</body></html>';

    }catch(Exception $e){
        throw new bException('html_footer(): Failed', $e);
    }
}



/*
 * Generate and return the HTML footer
 */
function html_title($params){
    global $_CONFIG;

    try{
        $title = $_CONFIG['title'];

        /*
         * If no params are specified then just return the given title
         */
        if(empty($params)){
            return $title;
        }

        /*
         * If the given params is a plain string then override the configured title with this
         */
        if(!is_array($params)){
            if(is_string($params)){
                return $params;
            }

            throw new bException('html_title(): Invalid title specified');
        }

        /*
         * Do a search / replace on all specified items to create correct title
         */
        foreach($params as $key => $value){
            $title = str_replace($key, $value, $title);
        }

        return $title;

    }catch(Exception $e){
        throw new bException('html_title(): Failed', $e);
    }
}



/*
 * Show a flash message with the specified message
 */
function html_flash($class = null){
    global $_CONFIG;

    try{
        if(PLATFORM != 'http'){
            throw new bException('html_flash(): This function can only be executed on a webserver!');
        }

        if(!isset($_SESSION['flash'])){
            /*
             * Auto create
             */
            $_SESSION['flash'] = array();
        }

        if(!is_array($_SESSION['flash'])){
            /*
             * $_SESSION['flash'] should always be an array. Don't crash on minor detail, just correct and continue
             */
            $_SESSION['flash'] = array();
// :TODO: MAKE THIS A NOTIFICATION!
            log_error(tr('html_flash(): Invalid flash structure in $_SESSION array, it should always be an array but it is a ":type". Be sure to always use html_flash_set() to add new flash messages', array(':type' => gettype($_SESSION['flash']))), 'invalid');
        }

        $retval = '';

        foreach($_SESSION['flash'] as $id => $message){
            if(($message['class'] != $class) and ($message['class'] != '*')){
                continue;
            }

            /*
             * The message contains what type and basic (usually this comes from $_SESSION[flash]
             */
            $type    = $message['type'];
            $class   = $message['class'];
            $message = $message['message'];

            switch($type = strtolower($type)){
                case 'info':
                    break;

                case 'information':
                    break;

                case 'success':
                    break;

                case 'error':
                    break;

                case 'warning':
                    break;

                case 'attention':
                    break;

                case 'danger':
                    break;

                default:
                    $type = 'error';
// :TODO: NOTIFY OF UNKNOWN HTML FLASH TYPE
            }

            if(!debug()){
                /*
                 * Don't show "function_name(): " part of message
                 */
                $message = trim(str_from($message, '():'));
            }

            /*
             * Set the indicator that we have added flash messages
             */
            $retval .= tr($_CONFIG['flash']['html'], array(':message' => $message, ':type' => $type, ':hidden' => ''), false);

            $GLOBALS['flash'] = true;
            unset($_SESSION['flash'][$id]);
        }

        /*
         * Add an extra hidden flash message box that can respond for jsFlashMessages
         */
        return $retval.tr($_CONFIG['flash']['html'], array(':message' => '', ':type' => '', ':hidden' => ' hidden'), false);

    }catch(Exception $e){
        throw new bException('html_flash(): Failed', $e);
    }
}



/*
 * Show a flash message with the specified message
 */
function html_flash_set($messages, $type = 'info', $class = null){
    global $_CONFIG;

    try{
        if(!$messages){
            /*
             * Wut? no message?
             */
            return false;
        }

        /*
         * Ensure session flash data consistency
         */
        if(empty($_SESSION['flash'])){
            $_SESSION['flash'] = array();

        }elseif(!is_array($_SESSION['flash'])){
            $_SESSION['flash'] = array($_SESSION['flash']);
        }

        if(!is_array($messages)){
            if(is_object($messages)){
                if($messages instanceof bException){
                    if(debug()){
                        $type     = 'error';
                        $messages = array($messages->getMessages('<br>'));

                    }else{
                        /*
                         * This may or may not contain messages that are confidential.
                         * All bExceptions thrown by functions will contain the function name like function():
                         * If (): is detected in the primary message, assume it must be confidential
                         * If PHP error is detected in the primary message, assume it must be confidential
                         * Any other messages are generated by the web pages themselves and should be
                         * considered ok to show on production sites
                         */
                        $code     = $messages->getCode();
                        $messages = $messages->getMessages();
                        $message  = current($messages);

                        if(preg_match('/^[a-z_]+\(\): /', $message) or preg_match('/PHP ERROR [\d+] /', $message)){
                            $type     = 'error';
                            $messages = array(tr('Something went wrong, please try again later'));
                            notify('html_flash/bException', tr('html_flash(): Received bException ":code" with message trace ":trace"', array(':code' => $code, ':trace' => $messages)), 'developers');

                        }else{
                            /*
                             * Show all messages until a function(): message is found, those are considered to be
                             * confidential and should not be shown on production websites
                             */
                            $type = 'error';

                            foreach($messages as $id => $message){
                                if(!empty($delete) or preg_match('/^[a-z_]+\(\): /', $message) or preg_match('/PHP ERROR [\d+] /', $message)){
                                    unset($messages[$id]);
                                    $delete = true;
                                }
                            }

                            unset($delete);
                            $messages = array(implode('<br>', $messages));
                        }
                    }

                }elseif($messages instanceof Exception){
                    if(debug()){
                        $type     = 'error';
                        $messages = array($messages->getMessage());

                    }else{
                        /*
                         * Non bExceptions basically are caused by PHP and should basically not ever happen.
                         * These should also be considdered confidential and their info should never be
                         * displayed in production sites
                         */
                        $type     = 'error';
                        $messages = array(tr('Something went wrong, please try again later'));
                        notify('html_flash/Exception', tr('html_flash(): Received PHP exception class ":class" with code ":code" and message ":message"', array(':class' => get_class($messages), ':code' => $messages->getCode(), ':message' => $messages->getMessage())), 'developers');
                    }

                }else{
                    if(debug()){
                        $type     = 'error';
                        $messages = array(tr('Something went wrong, please try again later'));
                        notify('html_flash/object', tr('html_flash(): Received PHP object with class ":class" and content ":content"', array(':class' => get_class($messages), ':content' => print_r($messages->getMessage(), true))), 'developers');

                    }else{
                        $type     = 'error';
                        $messages = array(tr('Specified html flash message is invalid, it is an object. Please ensure all HTML messages are '), print_r($messages, true));
                    }
                }

            }else{
                if(is_string($messages) and (strpos($messages, "\n") !== false)){
                    $messages = explode("\n", $messages);

                }else{
                    $messages = array($messages);
                }
            }
        }

        foreach($messages as $message){
            $_SESSION['flash'][] = array('type'    => $type,
                                         'class'   => $class,
                                         'message' => $message);
        }

    }catch(Exception $e){
        throw new bException('html_flash_set(): Failed', $e);
    }
}



/*
 * Returns true if there is an HTML message with the specified class
 */
function html_flash_class($class = null){
    try{
        if(isset($_SESSION['flash'])){
            foreach($_SESSION['flash'] as $message){
                if(($message['class'] == $class) or ($message['class'] == '*')){
                    return true;
                }
            }
        }

        return false;

    }catch(Exception $e){
        throw new bException('html_flash_class(): Failed', $e);
    }
}



/*
 * Returns HTML for an HTML anchor link <a> that is safe for use with target
 * _blank
 *
 * For vulnerability info:
 * See https://dev.to/ben/the-targetblank-vulnerability-by-example
 * See https://mathiasbynens.github.io/rel-noopener/
 *
 * For when to use _blank anchors:
 * See https://css-tricks.com/use-target_blank/
 */
function html_a($params){
    try{
        array_params ($params, 'href');
        array_default($params, 'name'  , '');
        array_default($params, 'target', '');
        array_default($params, 'rel'   , '');

        switch($params['target']){
            case '_blank':
                $params['rel'] .= ' noreferrer noopener';
                break;
        }

        if(empty($params['href'])){
            throw new bException('html_a(): No href specified', 'not-specified');
        }

        if($params['name']){
            $params['name'] = ' name="'.$params['name'].'"';
        }

        if($params['class']){
            $params['class'] = ' class="'.$params['class'].'"';
        }

        $retval = '<a href="'.$params['href'].'"'.$params['name'].$params['class'].$params['rel'].'">';

        return $retval;

    }catch(Exception $e){
        throw new bException('html_a(): Failed', $e);
    }
}



/*
 * Return HTML for a submit button
 * If the button should not cause validation, then use "no_validation" true
 */
function html_submit($params, $class = ''){
    static $added;

    try{
        array_params ($params, 'value');
        array_default($params, 'name'         , 'dosubmit');
        array_default($params, 'class'        , $class);
        array_default($params, 'no_validation', false);
        array_default($params, 'value'        , 'submit');

        if($params['no_validation']){
            $params['class'] .= ' no_validation';

            if(empty($added)){
                $added  = true;
                $script = html_script('$(".no_validation").click(function(){ $(this).closest("form").find("input,textarea,select").addClass("ignore"); $(this).closest("form").submit(); });');
            }
        }

        if($params['class']){
            $params['class'] = ' class="'.$params['class'].'"';
        }

        if($params['value']){
            $params['value'] = ' value="'.$params['value'].'"';
        }

        $retval = '<input type="submit" id="'.$params['name'].'" name="'.$params['name'].'"'.$params['class'].$params['value'].'>';

        return $retval.isset_get($script);

    }catch(Exception $e){
        throw new bException('html_submit(): Failed', $e);
    }
}



/*
 * Return an HTML <select> list
 */
function html_select_submit($params){
    try{
        array_params ($params);
        array_default($params, 'name'      , 'dosubmit');
        array_default($params, 'autosubmit', true);
        array_default($params, 'buttons'   , array());
        array_default($params, 'none'      , tr('Select action'));

        $params['resource'] = $params['buttons'];

        return html_select($params);

    }catch(Exception $e){
        throw new bException('html_select_submit(): Failed', $e);
    }
}



/*
 * Return an HTML <select> list
 */
function html_select($params){
    static $count = 0;

    try{
        array_params ($params, 'resource');
        array_default($params, 'class'       , '');
        array_default($params, 'option_class', '');
        array_default($params, 'disabled'    , false);
        array_default($params, 'name'        , '');
        array_default($params, 'id'          , $params['name']);
        array_default($params, 'none'        , tr('None selected'));
        array_default($params, 'empty'       , tr('None available'));
        array_default($params, 'option_class', '');
        array_default($params, 'extra'       , '');
        array_default($params, 'selected'    , null);
        array_default($params, 'bodyonly'    , false);
        array_default($params, 'autosubmit'  , false);
        array_default($params, 'onchange'    , '');
        array_default($params, 'hide_empty'  , false);
        array_default($params, 'autofocus'   , false);
        array_default($params, 'multiple'    , false);

        if(!$params['name']){
            throw new bException(tr('html_select(): No name specified'), 'not-specified');
        }

        if($params['autosubmit']){
            if($params['class']){
                $params['class'] .= ' autosubmit';

            }else{
                $params['class']  = 'autosubmit';
            }
        }

        if(empty($params['resource'])){
            if($params['hide_empty']){
                return '';
            }

            $params['resource'] = array();

// :DELETE: Wut? What exactly was this supposed to do? doesn't make any sense at all..
            //if(is_numeric($params['disabled'])){
            //    $params['disabled'] = true;
            //
            //}else{
            //    if(is_array($params['resource'])){
            //        $params['disabled'] = ((count($params['resource']) + ($params['name'] ? 1 : 0)) <= $params['disabled']);
            //
            //    }elseif(is_object($params['resource'])){
            //        $params['disabled'] = (($params['resource']->rowCount() + ($params['name'] ? 1 : 0)) <= $params['disabled']);
            //
            //    }elseif($params['resource'] === null){
            //        $params['disabled'] = true;
            //
            //    }else{
            //        throw new bException(tr('html_select(): Invalid resource of type "%type%" specified, should be either null, an array, or a PDOStatement object', array('%type%' => gettype($params['resource']))), 'invalid');
            //    }
            //}
        }

        if($params['bodyonly']){
            return html_select_body($params);
        }

        /*
         * <select> class should not be applied to <option>
         */
        $class = $params['class'];
        $params['class'] = $params['option_class'];

        $body = html_select_body($params);

        if(substr($params['id'], -2, 2) == '[]'){
            $params['id'] = substr($params['id'], 0, -2).$count++;
        }

        if($params['multiple']){
            $params['multiple'] = ' multiple="multiple"';

        }else{
            $params['multiple'] = '';
        }

        if($params['disabled']){
            /*
             * Add a hidden element with the name to ensure that multiple selects with [] will not show holes
             */
            return '<select'.$params['multiple'].($params['id'] ? ' id="'.$params['id'].'_disabled"' : '').' name="'.$params['name'].'" '.($class ? ' class="'.$class.'"' : '').($params['extra'] ? ' '.$params['extra'] : '').' readonly disabled>'.
                    $body.'</select><input type="hidden" name="'.$params['name'].'" >';
        }else{
            $retval = '<select'.$params['multiple'].($params['id'] ? ' id="'.$params['id'].'"' : '').' name="'.$params['name'].'" '.($class ? ' class="'.$class.'"' : '').($params['disabled'] ? ' disabled' : '').($params['autofocus'] ? ' autofocus' : '').($params['extra'] ? ' '.$params['extra'] : '').'>'.
                      $body.'</select>';
        }

        if($params['onchange']){
            /*
             * Execute the JS code for an onchange
             */
            $retval .= html_script('$("#'.$params['id'].'").change(function(){ '.$params['onchange'].' });');

        }

        if(!$params['autosubmit']){
            /*
             * There is no onchange and no autosubmit
             */
            return $retval;

        }elseif($params['autosubmit'] === true){
            /*
             * By default autosubmit on the id
             */
            $params['autosubmit'] = '#'.$params['id'];
        }

        /*
         * Autosubmit on the specified selector
         */
        $params['autosubmit'] = str_replace('[', '\\\\[', $params['autosubmit']);
        $params['autosubmit'] = str_replace(']', '\\\\]', $params['autosubmit']);

        return $retval.html_script('$("'.$params['autosubmit'].'").change(function(){ $(this).closest("form").find("input,textarea,select").addClass("ignore"); $(this).closest("form").submit(); });');

    }catch(Exception $e){
        throw new bException('html_select(): Failed', $e);
    }
}



/*
 * Return the body of an HTML <select> list
 */
function html_select_body($params) {
    global $_CONFIG;

    try{
        array_params ($params, 'resource');
        array_default($params, 'class'         , '');
        array_default($params, 'none'          , tr('None selected'));
        array_default($params, 'empty'         , tr('None available'));
        array_default($params, 'selected'      , null);
        array_default($params, 'auto_select'   , true);
        array_default($params, 'data_resources', null);

        if(!$_CONFIG['production'] and (!empty($params['data_key']) or !empty($params['data_resource']))){
            if(!empty($params['data_key'])){
                throw new bException(tr('html_select_body(: data_key was specified, which is obsolete. Specify the data_key in data_resources[data_key => array(), data_key => array()]'), 'obsolete');
            }

            if(!empty($params['data_resource'])){
                throw new bException(tr('html_select_body(: data_resource was specified, which is obsolete. Use data_resources instead'), 'obsolete');
            }
        }

        if($params['data_resources'] and !is_array($params['data_resources'])){
            throw new bException(tr('html_select_body(): Invalid data_resource specified, should be an array, but received a ":gettype"', array(':gettype' => gettype($params['data_resources']))), 'invalid');
        }

        if($params['none']){
            $retval = '<option'.($params['class'] ? ' class="'.$params['class'].'"' : '').''.(($params['selected'] === null) ? ' selected' : '').' value="">'.$params['none'].'</option>';

        }else{
            $retval = '';
        }

        if($params['resource']){
            if(is_array($params['resource'])){
                if($params['auto_select'] and ((count($params['resource']) == 1) and !$params['none'])){
                    /*
                     * Auto select the only available element
                     */
                    $params['selected'] = array_keys($params['resource']);
                    $params['selected'] = array_shift($params['selected']);
                }

                /*
                 * Process array resource
                 */
                foreach($params['resource'] as $key => $value){
                    $notempty    = true;
                    $option_data = '';

                    if($params['data_resources']){
                        foreach($params['data_resources'] as $data_key => $resource){
                            if(!empty($resource[$key])){
                                $option_data .= ' data-'.$data_key.'="'.$resource[$key].'"';
                            }
                        }
                    }

                    $retval  .= '<option'.($params['class'] ? ' class="'.$params['class'].'"' : '').''.((($params['selected'] !== null) and ($key === $params['selected'])) ? ' selected' : '').' value="'.html_safe($key).'"'.$option_data.'>'.html_safe($value).'</option>';
                }

            }elseif(is_object($params['resource'])){
                if(!($params['resource'] instanceof PDOStatement)){
                    throw new bException(tr('html_select_body(): Specified resource object is not an instance of PDOStatement'), 'invalidresource');
                }

                if($params['auto_select'] and ($params['resource']->rowCount() == 1)){
                    /*
                     * Auto select the only available element
                     */
// :TODO: Implement
                }

                /*
                 * Process SQL resource
                 */
                try{
                    while($row = sql_fetch($params['resource'], false, PDO::FETCH_NUM)){
                        $notempty    = true;
                        $option_data = '';

                        /*
                         * To avoid select problems with "none" entries, empty id column values are not allowed
                         */
                        if(!$row[0]){
                            $row[0] = str_random(8);
                        }

                        /*
                         * Add data- in this option?
                         */
                        if($params['data_resources']){
                            foreach($params['data_resources'] as $data_key => $resource){
                                if(!empty($resource[$key])){
                                    $option_data = ' data-'.$data_key.'="'.$resource[$key].'"';
                                }
                            }
                        }

                        $retval  .= '<option'.($params['class'] ? ' class="'.$params['class'].'"' : '').''.(($row[0] === $params['selected']) ? ' selected' : '').' value="'.html_safe($row[0]).'"'.$option_data.'>'.html_safe($row[1]).'</option>';
                    }

                }catch(Exception $e){
                    throw $e;
                }

            }else{
                throw new bException(tr('html_select_body(): Specified resource "'.str_log($params['resource']).'" is neither an array or resource'), 'invalidresource');
            }
        }


        if(empty($notempty)){
            /*
             * No conent (other than maybe the "none available" entry) was added
             */
            if($params['empty']){
                $retval = '<option'.($params['class'] ? ' class="'.$params['class'].'"' : '').' selected value="">'.$params['empty'].'</option>';
            }

            /*
             * Return empty body (though possibly with "none" element) so that the html_select() function can ensure the select box will be disabled
             */
            return $retval;
        }

        return $retval;

    }catch(Exception $e){
        throw new bException('html_select_body(): Failed', $e);
    }
}



/*
 * Generate and return the HTML footer
 *
 * $option maybe either "async" or "defer", see http://www.w3schools.com/tags/att_script_async.asp
 */
function html_script($script, $jquery_ready = true, $option = null, $type = null, $ie = false){
    global $_CONFIG;

    try{
        if(is_bool($type)){
            $jquery_ready = $type;
            $type         = null;
        }

        if(is_null($type)){
            $type = 'text/javascript';
        }

        /*
         * Event wrapper
         *
         * On what event should this script be executed? Eithere boolean true for standard "document ready" or your own jQuery
         *
         * If false, no event wrapper will be added
         */
        if($jquery_ready){
            if($jquery_ready === true){
                $jquery_ready = '$(document).ready(function(e){ %script% });';
            }

            $script = str_replace('%script%', $script, $jquery_ready);
        }

        if(substr($script, 0, 1) == '>'){
            $retval = '<script type="'.$type.'" src="'.cdn_prefix().'js/'.substr($script, 1).'"'.($option ? ' '.$option : '').'></script>';

        }else{
            $retval = '<script type="'.$type.'"'.($option ? ' '.$option : '').">\n".
                            $script.
                      '</script>';
        }

        if($ie){
            $retval = html_iefilter($retval, $ie);
        }

        if(empty($_CONFIG['cdn']['js']['load_delayed'])){
            return $retval;
        }

        /*
         * SCRIPT tags are added all at the end of the page for faster loading
         * (and to avoid problems with jQuery not yet being available)
         */
        if(empty($GLOBALS['script_delayed'])){
            $GLOBALS['script_delayed']  = $retval;

        }else{
            $GLOBALS['script_delayed'] .= $retval;
        }

        return '';

    }catch(Exception $e){
        throw new bException('html_script(): Failed', $e);
    }
}



/*
 * Return favicon HTML
 */
function html_favicon($icon = null, $mobile_icon = null, $sizes = null, $precomposed = false){
    global $_CONFIG;

    try{
        array_params($params, 'icon');
        array_default($params, 'mobile_icon', $mobile_icon);
        array_default($params, 'sizes'      , $sizes);
        array_default($params, 'precomposed', $precomposed);

        if(!$params['sizes']){
            $params['sizes'] = array('');

        }else{
            $params['sizes'] = array_force($params['sizes']);
        }

        foreach($params['sizes'] as $sizes){
            if($GLOBALS['page_is_mobile']){
                if(!$params['mobile_icon']){
                    $params['mobile_icon'] = cdn_prefix('img/mobile/favicon.png');
                }

                return '<link rel="apple-touch-icon'.($params['precomposed'] ? '-precompsed' : '').'"'.($sizes ? ' sizes="'.$sizes.'"' : '').' href="'.$params['mobile_icon'].'" />';

            }else{
                if(empty($params['icon'])){
                    $params['icon'] = cdn_prefix('img/favicon.png');
                }

                return '<link rel="icon" type="image/x-icon"'.($sizes ? ' sizes="'.$sizes.'"' : '').'  href="'.$params['icon'].'" />';
            }
        }

    }catch(Exception $e){
        throw new bException('html_favicon(): Failed', $e);
    }
}



/*
 * Create HTML for an HTML step process bar
 */
function html_list($params, $selected = ''){
    try{
        if(!is_array($params)){
            throw new bException('html_list(): Specified params is not an array', 'invalid');
        }

        if(empty($params['steps']) or !is_array($params['steps'])){
            throw new bException('html_list(): params[steps] is not specified or not an array', 'invalid');
        }

        array_default($params, 'selected'    , $selected);
        array_default($params, 'class'       , '');
        array_default($params, 'disabled'    , false);
        array_default($params, 'show_counter', false);
        array_default($params, 'use_list'    , true);

        if(!$params['disabled']){
            if($params['class']){
                $params['class'] = str_ends($params['class'], ' ');
            }

            $params['class'].'hover';
        }

        if($params['use_list']){
            $retval = '<ul'.($params['class'] ? ' class="'.$params['class'].'"' : '').'>';

        }else{
            $retval = '<div'.($params['class'] ? ' class="'.$params['class'].'"' : '').'>';
        }

        /*
         * Get first and last keys.
         */
        end($params['steps']);
        $last  = key($params['steps']);

        reset($params['steps']);
        $first = key($params['steps']);

        $count = 0;

        foreach($params['steps'] as $name => $data){
            $count++;

            $class = $params['class'].(($params['selected'] == $name) ? ' selected active' : '');

            if($name == $first){
                $class .= ' first';

            }elseif($name == $last){
                $class .= ' last';

            }else{
                $class .= ' middle';
            }

            if($params['show_counter']){
                $counter = '<strong>'.$count.'.</strong> ';

            }else{
                $counter = '';
            }

            if($params['use_list']){
                if($params['disabled']){
                    $retval .= '<li'.($class ? ' class="'.$class.'"' : '').'><a href="" class="nolink">'.$counter.$data['name'].'</a></li>';

                }else{
                    $retval .= '<li'.($class ? ' class="'.$class.'"' : '').'><a href="'.$data['url'].'">'.$counter.$data['name'].'</a></li>';
                }

            }else{
                if($params['disabled']){
                    $retval .= '<a'.($class ? ' class="nolink'.($class ? ' '.$class : '').'"' : '').'>'.$counter.$data['name'].'</a>';

                }else{
                    $retval .= '<a'.($class ? ' class="'.$class.'"' : '').' href="'.$data['url'].'">'.$counter.$data['name'].'</a>';
                }

            }
        }

        if($params['use_list']){
            return $retval.'</ul>';
        }

        return $retval.'</div>';

    }catch(Exception $e){
        throw new bException('html_list(): Failed', $e);
    }
}



/*
 *
 */
function html_status_select($params){
    try{
        array_params ($params, 'name');
        array_default($params, 'name'    , 'status');
        array_default($params, 'none'    , '');
        array_default($params, 'resource', false);
        array_default($params, 'selected', '');

        return html_select($params);

    }catch(Exception $e){
        throw new bException('html_status_select(): Failed', $e);
    }
}



/*
 *
 */
function html_form(){
    return '<input type="hidden" name="dosubmit" value="1">';
}



/*
 *
 */
function html_hidden($source, $key = 'id'){
    try{
        return '<input type="hidden" name="'.$key.'" value="'.isset_get($source[$key]).'">';

    }catch(Exception $e){
        throw new bException('html_hidden(): Failed', $e);
    }
}



// :OBSOLETE: This is now done in http_headers
///*
// * Create the page using the custom library c_page function and add content-length header and send HTML to client
// */
//function html_send($params, $meta, $html){
//    $html = c_page($params, $meta, $html);
//
//    header('Content-Length: '.mb_strlen($html));
//    echo $html;
//    die();
//}



/*
 * Create and return an img tag that contains at the least src, alt, height and width
 * If height / width are not specified, then html_img() will try to get the height / width
 * data itself, and store that data in database for future reference
 */
function html_img($src, $alt, $width = null, $height = null, $more = ''){
    global $_CONFIG;
    static $images;

    try{
        if(!$src){
            /*
             * No image at all?
             */
            if($_CONFIG['production']){
                /*
                 * On production, just notify and ignore
                 */
                notify('no-image', tr('No src for image with alt text ":alt"', array(':alt' => $alt)), 'development');
                return '';
            }

            throw new bException(tr('html_img(): No src for image with alt text ":alt"', array(':alt' => $alt)), 'no-image');
        }

// :DELETE: All projects should be updated to conform with the new html_img() function and then this check should be dumped with the garbage
        if(!$width and $height and !is_numeric($height)){
            if(!$_CONFIG['production'] and $_CONFIG['system']['obsolete_exception']){
                throw new bException(tr('html_img(): Update html_img() argument order'), 'obsolete');
            }

            $more   = $height;
            $height = 0;
        }

        if(!$_CONFIG['production']){
            if(!$src){
                throw new bException(tr('html_img(): No image src specified'), 'not-specified');
            }

            if(!$alt){
                throw new bException(tr('html_img(): No image alt text specified for src ":src"', array(':src' => $src)), 'not-specified');
            }

        }else{
            if(!$src){
                notify('no_img_source', tr('html_img(): No image src specified'), 'developers');
            }

            if(!$alt){
                notify('no_img_alt', tr('html_img(): No image alt text specified for src ":src"', array(':src' => $src)), 'developers');
            }
        }

        if(($width === null) or ($height === null)){
            /*
             * Try to get width / height from image.
             */
            if($image = sql_get('SELECT `width`, `height` FROM `html_img` WHERE `url` = :url AND `createdon` > NOW() - INTERVAL 1 DAY AND `status` IS NULL', array(':url' => $src))){
                /*
                 * We have that information cached, yay!
                 */
                $width  = $image['width'];
                $height = $image['height'];

            }else{
                try{
                    if(preg_match('/^ftp|https?/i', $src)){

                        /*
                         * Image comes from a domain, fetch to temp directory to analize
                         */
                        load_libs('file');

                        try{
                            $file  = file_move_to_target($src, TMP, false, true);
                            $image = getimagesize(TMP.$file);

                        }catch(Exception $e){
                            switch($e->getCode()){
                                case 404:
                                    // FALLTHROUGH
                                case 403:
                                    break;

                                default:
                                    throw $e;
                            }

                            /*
                             * Image doesnt exist
                             */
                            notify('image does not exist', tr('html_img(): Specified image ":src" does not exist', array(':src' => $src)), 'developers');
                            $image[0] = -1;
                            $image[1] = -1;
                        }

                        if(!empty($file)){
                            file_delete(TMP.$file);
                            file_delete(dirname(TMP.$file));
                        }

                    }else{
                        /*
                         * Local image. Analize directly
                         */
                        if(file_exists(ROOT.'www/en/'.$src)){
                            $image = getimagesize(ROOT.'www/en/'.$src);

                        }else{
                            /*
                             * Image doesn't exist.
                             */
                            log_error(tr('html_img(): image ":src" does not exist', array(':src' => $src, ':width' => $width, ':height' => $height)), 'invalid');
                            $image[0] = -1;
                            $image[1] = -1;
                        }
                    }

                    $width  = $image[0];
                    $height = $image[1];
                    $status = null;

                }catch(Exception $e){
                    notify('imgnotexist', tr('html_img(): The image with src ":src" does not exist or is not an image', array(':src' => $src)), 'developers');

                    $width  = 0;
                    $height = 0;
                    $status = $e->getCode();
                }

                if(!$height or !$width){
                    log_error(tr('html_img(): image ":src" has invalid dimensions with width ":width" and height ":height"', array(':src' => $src, ':width' => $width, ':height' => $height)), 'invalid');

                }else{
                    sql_query('INSERT INTO `html_img` (`status`, `url`, `width`, `height`)
                               VALUES                 (:status , :url , :width , :height )

                               ON DUPLICATE KEY UPDATE `status`    = NULL,
                                                       `createdon` = NOW()',

                               array(':url'    => $src,
                                     ':width'  => $width,
                                     ':height' => $height,
                                     ':status' => $status));
                }
            }
        }

        if($height){
            $height = ' height="'.$height.'"';

        }else{
            $height = '';
        }

        if($width){
            $width = ' width="'.$width.'"';

        }else{
            $width = '';
        }

        return '<img src="'.$src.'" alt="'.$alt.'"'.$width.$height.($more ? ' '.$more : '').'>';

    }catch(Exception $e){
        throw new bException('html_img(): Failed', $e);
    }
}



/*
 * Create and return a video container that has at the least src, alt, height and width
 */
function html_video($src, $type = null, $height = 0, $width = 0, $more = ''){
    global $_CONFIG;

    try{
        if(!$_CONFIG['production']){
            if(!$src){
                throw new bException(tr('html_video(): No video src specified'), 'not-specified');
            }
        }

        /*
         * Videos can be either local or remote
         * Local videos either have http://thisdomain.com/video, https://thisdomain.com/video, or /video
         * Remote videos must have width and height specified
         */
        if(substr($src, 0, 7) == 'http://'){
            $protocol = 'http';

        }elseif($protocol = substr($src, 0, 8) == 'https://'){
            $protocol = 'https';

        }else{
            $protocol = '';
        }

        if(!$protocol){
            /*
             * This is a local video
             */
            $file  = ROOT.'www/en'.str_starts($src, '/');

        }else{
            if(preg_match('/^'.str_replace('/', '\/', str_replace('.', '\.', domain())).'\/.+$/ius', $src)){
                /*
                 * This is a local video with domain specification
                 */
                $file  = ROOT.'www/en'.str_starts(str_from($src, domain()), '/');

            }elseif(!$_CONFIG['production']){
                /*
                 * This is a remote video
                 * Remote videos MUST have height and width specified!
                 */
                if(!$height){
                    throw new bException(tr('html_video(): No height specified for remote video'), 'not-specified');
                }

                if(!$width){
                    throw new bException(tr('html_video(): No width specified for remote video'), 'not-specified');
                }

                if(!$type){
                    throw new bException(tr('html_video(): No type specified for remote video'), 'not-specified');
                }
            }
        }

        if(!$height or !$width){
// :INVESTIGATE: Is better getting default width and height dimensions like in html_img()
// But in this case, we have to use a external "library" to get this done
// Investigate the best option for this!
        }

// This is the temporarily solution for dimensions.
        /*
         * If no height was given, let the browser display
         * with the original height of the video
         */
        if(!$height){
            $height = '';

        }elseif(is_numeric($height)){
            $height = 'height="'.$height.'"';

        }else{
            log_error(tr('html_video(): Specified height "%height%" is not numeric', array('%height%' => $height)), 'not_numeric');
        }

        /*
         * If no width was given, let the browser display
         * with the original width of the video
         */
        if(!$width){
            $width = '';

        }elseif(is_numeric($width)){
            $width = 'width="'.$width.'"';

        }else{
            log_error(tr('html_video(): Specified width "%width%" is not numeric', array('%width%' => $width)), 'not_numeric');
        }

        /*
         * Get the file type
         */
        if(!$type){
            $type = mime_content_type($file);
        }

        return '<video '.$width.' '.$height.' controls '.($more ? ' '.$more : '').'>
                    <source src="'.$src.'" type="'.$type.'">
                </video>';


    }catch(Exception $e){
        throw new bException('html_video(): Failed', $e);
    }
}



/*
 * Show the specified page
 */
function page_show($pagename, $die = true, $force = false, $data = null) {
    global $_CONFIG;

    try{
        if(!empty($GLOBALS['page_is_ajax'])){
            // Execute ajax page
            return include(ROOT.'www/'.LANGUAGE.'/ajax/'.$pagename.'.php');

        }elseif(!empty($GLOBALS['page_is_admin'])){
            $prefix = 'admin/';

        }else{
            $prefix = '';
        }

        include(ROOT.'www/'.LANGUAGE.'/'.$prefix.$pagename.'.php');

        if($die){
            die();
        }

    }catch(Exception $e){
        throw new bException(tr('page_show(): Failed to show page "%page%"', array('%page%' => str_log($pagename))), $e);
    }
}



/*
 *
 */
function html_autosuggest($params){
    static $sent = array();

    try{
        array_params($params);
        array_default($params, 'class'            , '');
        array_default($params, 'input_class'      , '');
        array_default($params, 'name'             , '');
        array_default($params, 'id'               , $params['name']);
        array_default($params, 'placeholder'      , '');
        array_default($params, 'required'         , false);
        array_default($params, 'value'            , '');
        array_default($params, 'source'           , '');
        array_default($params, 'maxlength'        , '');
        array_default($params, 'filter_selector'  , '');
        array_default($params, 'selector'         , 'form.autosuggest');

        $retval = ' <div class="autosuggest'.($params['class'] ? ' '.$params['class'] : '').'">
                        <input autocomplete="off" spellcheck="false" role="combobox" dir="ltr" '.($params['input_class'] ? 'class="'.$params['input_class'].'" ' : '').'type="text" name="'.$params['name'].'" id="'.$params['id'].'" placeholder="'.$params['placeholder'].'" data-source="'.$params['source'].'" value="'.$params['value'].'"'.($params['filter_selector'] ? ' data-filter-selector="'.$params['filter_selector'].'"' : '').($params['maxlength'] ? ' maxlength="'.$params['maxlength'].'"' : '').($params['required'] ? ' required' : '').'>
                        <ul>
                        </ul>
                    </div>';

        if(empty($sent[$params['selector']])){
            /*
             * Add only one autosuggest start per selector
             */
            $sent[$params['selector']] = true;
            $retval                   .= html_script('$("'.$params['selector'].'").autosuggest();');
        }

        html_load_js('base/autosuggest');

        return $retval;

    }catch(Exception $e){
        throw new bException(tr('html_autosuggest(): Failed'), $e);
    }
}



/*
 * This function will minify the given HTML by removing double spaces, and strip white spaces before and after tags (except space)
 * Found on http://stackoverflow.com/questions/6225351/how-to-minify-php-page-html-output, rewritten for use in base project
 */
function html_minify($html, $full = false){
    try{
        if(debug()){
            /*
             * Don't do anything. This way, on non debug systems, where this is
             * used to minify HTML output, we can still see normal HTML that is
             * a bit more readable.
             */
            return $html;
        }

        /*
         * Shorten multiple whitespace sequences; keep new-line
         * characters because they matter in JS!!!
         */
        $search [] = '/([\t ])+/s';

        /*
         * Remove leading and trailing spaces
         */
        $search [] = '/^([\t ])+/m';
        $search [] = '/([\t ])+$/m';

        /*
         * Remove JS line comments (simple only);
         * do NOT remove lines containing URL (e.g. 'src="http://server.com/"')!!!
         */
        $search [] = '~//[a-zA-Z0-9 ]+$~m';

        /*
         * Remove quotes from HTML attributes that does not contain spaces;
         * keep quotes around URLs!
         * $1 and $4 insert first white-space character found before/after attribute
         */
        $search [] = '~([\r\n\t ])?([a-zA-Z0-9]+)="([a-zA-Z0-9_/\\-]+)"([\r\n\t ])?~s';

        /*
         * Replace array for the above searches
         */
        $replace[] = ' ';
        $replace[] = '';
        $replace[] = '';
        $replace[] = '';
        $replace[] = '$1$2=$3$4';

        if($full){
            /*
             * Remove empty lines (sequence of line-end and white-space characters)
             */
            $search [] = '/[\r\n]+([\t ]?[\r\n]+)+/s';
            $replace[] = '\n';

            /*
             * Remove empty lines (between HTML tags);
             * cannot remove just any line-end characters
             * because in inline JS they can matter!
             */
            $search [] = '/\>[\r\n\t ]+\</s';
            $replace[] = '><';

            /*
             * Remove tabs before and after HTML tags
             */
            $search[]  = '/\>[^\S ]+/s';
            $search[]  = '/[^\S ]+\</s';

            /*
             * Replace array for the above searches
             */
            $replace[] = '>';
            $replace[] = '<';

            /*
             * Remove new-line after JS's line end (only most obvious and safe cases)
             */
            $search [] = '/\),[\r\n\t ]+/s';
            $replace[] = '),';

            /*
             * Remove "empty" lines containing only JS's
             * block end character;
             * join with next line (e.g. "}\n}\n</script>" --> "}}</script>"
             */
            $search [] = '/}[\r\n\t ]+/s';
            $search [] = '/}[\r\n\t ]+,[\r\n\t ]+/s';

            /*
             * Replace array for the above searches
             */
            $replace[] = '}';
            $replace[] = '}';

            /*
             * Remove new-line after JS's function or condition start;
             * join with next line
             */
            $search [] = '/\)[\r\n\t ]?{[\r\n\t ]+/s';
            $search [] = '/,[\r\n\t ]?{[\r\n\t ]+/s';

            /*
             * Replace array for the above searches
             */
            $replace[] = '){';
            $replace[] = ',{';
        }

// :DELETE: This search replace won't work for <script> tags or inline commentaries //
        //$search = array(
        //    '/\>[^\S ]+/s',  // strip whitespaces after tags, except space
        //    '/[^\S ]+\</s',  // strip whitespaces before tags, except space
        //    '/(\s)+/s'       // shorten multiple whitespace sequences
        //);
        //
        //$replace = array(
        //    '>',
        //    '<',
        //    '\\1'
        //);

        return preg_replace($search, $replace, $html);

    }catch(Exception $e){
        throw new bException(tr('html_minify(): Failed'), $e);
    }
}
?><|MERGE_RESOLUTION|>--- conflicted
+++ resolved
@@ -128,13 +128,8 @@
         /*
          * Prepare bundle information
          */
-<<<<<<< HEAD
         $ext         = ($_CONFIG['cdn']['min']    ? '.min.'.$type : '.'.$type);
         $admin_path  = ($GLOBALS['page_is_admin'] ? 'admin/'      : '');
-=======
-        $ext         = ($_CONFIG['cdn']['min'] ? '.min.'.$type : '.'.$type);
-        $is_admin    = ($GLOBALS['page_is_admin'] ? 'admin/' : '');
->>>>>>> 6d8f5d45
         $bundle      = substr(md5(str_force($GLOBALS[$realtype])), 1, 16);
         $bundle_file = ROOT.'www/en/'.$admin_path.'pub/'.$type.'/bundle/'.$bundle.$ext;
 
@@ -155,11 +150,7 @@
              * Generate new bundle
              */
             load_libs('file');
-<<<<<<< HEAD
             file_ensure_path(ROOT.'www/en/'.$admin_path.'pub/'.$type.'/bundle/');
-=======
-            file_ensure_path(ROOT.'www/en/'.$is_admin.'pub/'.$type.'/bundle/');
->>>>>>> 6d8f5d45
 
             foreach($GLOBALS[$realtype] as &$file){
                 /*
@@ -187,17 +178,13 @@
                         break;
 
                     case 'css':
-<<<<<<< HEAD
 // :TODO: ADD SUPPORT FOR RECURSIVE @IMPORT STATEMENTS!! What if the files that are imported with @import contain @import statements themselves!?!?!?
-=======
->>>>>>> 6d8f5d45
                         if(preg_match_all('/@import.+?;/', $data, $matches)){
                             foreach($matches[0] as $match){
                                 /*
                                  * Inline replace each @import with the file contents
                                  */
                                 if(preg_match('/@import\s".+?"/', $match)){
-<<<<<<< HEAD
 // :TODO: What if specified URLs are absolute? WHat if start with either / or http(s):// ????
                                     $import = str_cut($match, '"', '"');
 
@@ -218,30 +205,6 @@
 
                                     if(!file_exists($import)){
                                         notify('bundler-file/not-exist', tr('The bundler ":type" file ":import" @imported by file ":file" does not exist', array(':type' => $type, ':import' => $import, ':file' => $file)), 'developers');
-=======
-                                    $file = str_cut($match, '"', '"');
-
-                                    if(file_exists(ROOT.'pub/'.$type.'/'.$file)){
-                                        $import = file_get_contents(ROOT.'pub/'.$type.'/'.$file);
-
-                                    }else if(file_exists(ROOT.'www/en/'.$is_admin.'pub/'.$type.'/'.$file)){
-                                        $import = file_get_contents(ROOT.'www/en/admin/pub/'.$type.'/'.$file);
-
-                                    } else {
-                                        notify('bundler-file/not-exist', tr('The bundler ":type" file ":file" does not exist', array(':type' => $type, ':file' => $file)), 'developers');
-                                        $import = '';
-
-                                    }
-
-                                }elseif(preg_match('/@import\surl\(.+?\)/', $match)){
-                                    /*
-                                     * This is an external URL. Get it locally as a temp file, then include
-                                     */
-                                    $file   = str_cut($match, '(', ')');
-
-                                    if(!file_exists($file)){
-                                        notify('bundler-file/not-exist', tr('The bundler ":type" file ":file" does not exist', array(':type' => $type, ':file' => $file)), 'developers');
->>>>>>> 6d8f5d45
                                         $import = '';
 
                                     }else{
