--- conflicted
+++ resolved
@@ -437,10 +437,7 @@
 /*
  * Fix permissions to ensure all files will have correct file modes
  */
-<<<<<<< HEAD
-script_exec(array('commands' => array('base/fix-permissions')));
-=======
-script_exec('base/fix-permissions', null, null, null, 90);
->>>>>>> 35fd713f
+script_exec(array('timeout'  => 60,
+                  'commands' => array('base/fix-permissions')));
 cli_run_once_local(true);
 ?>