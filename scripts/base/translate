--- conflicted
+++ resolved
@@ -66,205 +66,6 @@
 load_libs('file,inet,curl');
 
 try{
-<<<<<<< HEAD
-	$source_dir = ROOT.'www/en';
-	$target_dir = ROOT.'www/'.$target_language;
-
-	log_console('scripts/translate: Starting '.$target_language, 'script/base/translate', 'white');
-	log_console('Searching for translateable strings : '       , 'script/base/translate', '', false);
-
-	if($noutf8check){
-		log_console('Skipping UTF8 check due to "noutf8check" command line parameter', 'translate', 'yellow');
-	}
-
-	$translations = array();
-	$failed_html  = array();
-	$failed_php   = array();
-	$count        = 0;
-
-	foreach(listdir($source_dir, true) as $id => $file) {
-		if(file_get_extension($file) != 'php') {
-			continue;
-		}
-
-		$content = file_get_contents($file);
-
-		/*
-		 * UTF8 check!
-		 */
-		if(!$noutf8check){
-			if(!str_is_utf8($content)){
-				/*
-				 * Crap, this file is not UTF8 and will bork the translator. Update file contents, and safe file to force all files be UTF8
-				 */
-				$content = utf8_encode($content);
-				file_put_contents($file, $content);
-
-				$forcedutf8[str_replace(ROOT, '', $file)] = true;
-
-				log_console('*', '', 'yellow', false);
-			}
-		}
-
-		preg_match_all('/tr\([\'"](.*?)[\'"](?:\s*?,\s*?.*?\s*?,\s*?.*?)?\)/iu', $content , $matches, PREG_PATTERN_ORDER);
-
-		if(!empty($matches[1])) {
-			foreach($matches[1] as $key => $value) {
-				if(strip_tags($value, isset_get($_CONFIG['translator']['allowed_tags'])) != $value) {
-					/*
-					 * Translation string contains HTML!
-					 */
-					log_console('#', '', 'red', false);
-					$failed_html[$value] = $file;
-					$count++;
-
-				} elseif(strstr($value,'.$')) {
-					/*
-					 * Translation string contains PHP variables!
-					 */
-					log_console('#', '', 'red', false);
-					$failed_php[$value] = $file;
-					$count++;
-
-				} else {
-					/*
-					 * Translation string is ok
-					 */
-					log_console('#', '', 'green', false);
-					$short_file = str_replace(ROOT, '', $file);
-					$translations[$short_file][$value] = '';
-					$count++;
-				}
-			}
-		}
-	}
-
-	echo " Found ".number_format($count)." strings\n";
-
-	if(count($failed_html) > 0) {
-		foreach($failed_html as $string => $file) {
-			log_console('Contains HTML : "'.$string.'" in '.$file, 'script/base/translate', 'red', true);
-		}
-
-	   return;
-	}
-
-	if(count($failed_php) > 0) {
-		foreach($failed_php as $string => $file) {
-			log_console('Contains PHP : "'.$string.'" in '.$file, 'script/base/translate', 'red', true);
-		}
-
-	   return;
-	}
-
-	log_console('Requesting translations from server ', 'script/base/translate', '', false);
-
-    $timestamp = time();
-
-	//construct data for sending
-	$data = array('project'         => PROJECT,
-                  'auth_key'        => sha1(PROJECT.$_CONFIG['translator']['api_key'].$timestamp),
-				  'translations'    => $translations,
-				  'target_language' => $target_language,
-                  'timestamp'       => $timestamp,
-                  'options'         => array('mode' => $mode));
-
-	//encrypt the data
-	$encrypted_data = str_encrypt(json_encode($data),'translateplease');
-	//send translations to server and wait for response
-
-    try {
-    	$response       = curl_get(array('url'             => 'http://'.$_CONFIG['translator']['url'].'/translate.php',
-                                         'getdata'         => true,
-                                         'getheaders'      => false,
-                                         'post'            => array('data' => $encrypted_data),
-                                         'httpheaders'     => false,
-                                         'timeout'         => 180,
-                                         'connect_timeout' => 180));
-    } catch(Exception $e){
-        switch($e->getCode()){
-            case 'HTTP400':
-                log_console('Server didnt accept the request', '', 'yellow');
-                throw new bException('Server didnt accept the request', 'connection_error');
-                break;
-
-            case 'HTTP401':
-                log_console('Authentication error with server', '', 'yellow');
-                throw new bException('Authentication error with server', 'connection_error');
-                break;
-
-            case 'HTTP404':
-                log_console('Server couldnt satisfy the request', '', 'yellow');
-                throw new bException('Server couldnt satisfy the request', 'connection_error');
-                break;
-
-            case 'HTTP500':
-                log_console('Error on translation server', '', 'yellow');
-                throw new bException('Error on translation server', 'connection_error');
-                break;
-        }
-    }
-
-    if(empty($response['status'])){
-        throw new bException('Error connecting to server', 'connection_error');
-    }
-
-
-
-    $returned_data  = json_decode(str_decrypt(trim($response['data']),'translateplease'), true);
-
-	if(is_array($returned_data) and ($returned_data['status'] == 'success')) {
-		log_console('Received translations', 'script/base/translate', 'green', true);
-		$translations = $returned_data['translations'];
-
-		//translations ready, start processing.
-		//delete target dir
-		try{
-			log_console('Deleting target dir '.$target_dir, 'script/base/translate', '', true);
-			shell_exec('rm -rf '.$target_dir);
-
-			// Copy english to target dir
-			log_console('Copying '.$source_dir.' => '.$target_dir, 'script/base/translate', '', true);
-			shell_exec('cp -a '.$source_dir.' '.$target_dir);
-
-			// CSS should be symlink since it wont change between languages
-			file_delete_tree(slash($target_dir).'pub/css');
-			symlink('../../en/pub/css', slash($target_dir).'pub/css');
-
-			//Apply translations
-			log_console('Applying translations', 'script/base/translate', '', true);
-
-			foreach($translations as $short_file => $data) {
-				log_console($short_file.' : ', 'script/base/translate', '', false);
-
-				if(!empty($forcedutf8[$short_file])){
-					log_console('*FORCED-UTF8* ', '', 'yellow', false);
-				}
-
-				if(!file_exists(ROOT.$short_file)) {
-					log_console(' File not found', '', 'red', true);
-
-				}else{
-					//store new file
-					$filedata    = file_get_contents(ROOT.$short_file);
-					$target_file = str_replace($source_dir, $target_dir, ROOT.$short_file);
-
-					//replace strings
-					foreach($data as $source => $translation) {
-						log_console('#', '', '', false);
-
-						$from     = array('tr("'.$source.'"'     , "tr('".$source."'");
-						$to       = array('tr("'.$translation.'"', "tr('".$translation."'");
-						$filedata = str_replace($from, $to, $filedata);
-					}
-
-					file_put_contents($target_file, $filedata);
-					log_console(' Saved', '', 'green', true);
-				}
-			}
-
-			log_console('Translation completed', 'script/base/translate','purple',true);
-=======
     $source_dir = ROOT.'www/en';
     $target_dir = ROOT.'www/'.$target_language;
 
@@ -343,7 +144,6 @@
         foreach($failed_html as $string => $file) {
             log_console('Contains HTML : "'.$string.'" in '.$file, 'script/base/translate', 'red', true);
         }
->>>>>>> 0414fb33
 
        return;
     }
