<?php

/**
 * QueryObject class
 *
 * This class helps building queries with multiple variables
 *
 * @author    Sven Olaf Oostenbrink <so.oostenbrink@gmail.com>
 * @license   http://opensource.org/licenses/GPL-2.0 GNU Public License, Version 2
 * @copyright Copyright (c) 2024 Sven Olaf Oostenbrink <so.oostenbrink@gmail.com>
 * @package   Phoundation\Databases
 */


declare(strict_types=1);

namespace Phoundation\Databases\Sql\QueryBuilder;

use Phoundation\Data\DataEntry\Interfaces\DataEntryInterface;
use Phoundation\Data\DataEntry\Interfaces\DataIteratorInterface;
use Phoundation\Data\Interfaces\IteratorInterface;
use Phoundation\Data\Traits\TraitDataDebug;
use Phoundation\Databases\Sql\QueryBuilder\Interfaces\QueryObjectInterface;
use Phoundation\Exception\OutOfBoundsException;
use Phoundation\Utils\Strings;


class QueryObject implements QueryObjectInterface
{
    use TraitDataDebug;


    /**
     * @var int $limit_offset
     */
    protected int $limit_offset = 0;

    /**
     * @var int $limit_count
     */
    protected int $limit_count = 0;

    /**
     * Select part of query
     *
     * @var array $select
     */
    protected array $select = [];

    /**
     * Delete part of query
     *
     * @var array $delete
     */
    protected array $delete = [];

    /**
     * Update part of query
     *
     * @var array $update
     */
    protected array $update = [];

    /**
     * From part of query
     *
     * @var array $from
     */
    protected array $from = [];

    /**
     * Join part of query
     *
     * @var array $joins
     */
    protected array $joins = [];

    /**
     * Where part of query
     *
     * @var array $wheres
     */
    protected array $wheres = [];

    /**
     * Groupby part of query
     *
     * @var array $group_by
     */
    protected array $group_by = [];

    /**
     * Having part of query
     *
     * @var array $having
     */
    protected array $having = [];

    /**
     * Orderby part of query
     *
     * @var array $order_by
     */
    protected array $order_by = [];

    /**
     * Predefined columns
     *
     * @var array $predefines
     */
    protected array $predefines = [];

    /**
     * The build variables
     *
     * @var array|null $execute
     */
    protected ?array $execute = null;

    /**
     * The principle table from which we're selecting
     *
     * @var string|null $from_table
     */
    protected ?string $from_table = null;


    /**
     * If specified, the query builder will attempt to update the internal loading query for this object
     *
     * @var DataEntryInterface|DataIteratorInterface|null $parent
     */
    protected DataEntryInterface|DataIteratorInterface|null $parent;


    /**
     * QueryObject class constructor
     *
     * @param DataEntryInterface|DataIteratorInterface|null $parent
     */
    public function __construct(DataEntryInterface|DataIteratorInterface|null $parent = null)
    {
        $this->parent = $parent;

        if ($this->parent) {
            // The first from will be the table from the parent class
            $this->setFromTable($parent->getTable());
        }
    }


    /**
     * QueryObject class constructor
     *
     * @param DataEntryInterface|DataIteratorInterface|null $parent
     *
     * @return static
     */
    public static function new(DataEntryInterface|DataIteratorInterface|null $parent = null): static
    {
        return new static($parent);
    }


    /**
     * Returns the principle "FROM" table
     *
     * @return string|null
     */
    public function getFromTable(): ?string
    {
        return $this->from_table;
    }


    /**
     * Sets the principle "FROM" table
     *
     * @param string|null $from_table
     *
     * @return static
     */
    public function setFromTable(?string $from_table): static
    {
        $this->from_table = $from_table;
        return $this->setFrom($from_table);
    }


    /**
     * Sets the "FROM" part of the query
     *
     * @param string|null $from
     * @param array|null  $execute
     *
     * @return static
     */
    public function setFrom(?string $from, ?array $execute = null): static
    {
        $this->from = [];
        return $this->addFrom($from, $execute);
    }


    /**
     * Add the "FROM" part of the query
     *
     * @param string|null $from
     * @param array|null  $execute
     *
     * @return static
     */
    public function addFrom(?string $from, ?array $execute = null): static
    {
        $this->from[] = $from;

        return $this->addExecuteArray($execute);
    }


    /**
     * Add the specified execute array to the internal execute array
     *
     * @param array|null $execute
     *
     * @return static
     */
    public function addExecuteArray(?array $execute): static
    {
        if ($execute) {
            foreach ($execute as $key => $value) {
                $this->addExecute($key, $value);
            }
        }

        return $this;
    }


    /**
     * Sets bound execution variables
     *
     * @param array $execute
     *
     * @return static
     */
    public function setExecute(array $execute): static
    {
        $this->execute = $execute;

        return $this;
    }


    /**
     * Add bound execution variables
     *
     * @param string                $column
     * @param string|float|int|null $value
     *
     * @return static
     */
    public function addExecute(string $column, string|float|int|null $value): static
    {
        if (!$this->execute) {
            $this->execute = [];
        }

        $this->execute[Strings::ensureStartsWith($column, ':')] = $value;

        return $this;
    }


    /**
     * Make this a SELECT query by adding the select clause here
     *
     * @param string|null $select
     * @param array|null  $execute
     *
     * @return static
     */
    public function setSelect(?string $select, ?array $execute = null): static
    {
        $this->select = [];

        return $this->addSelect($select, $execute);
    }


    /**
     * Make this a SELECT query by adding the select clause here
     *
     * @param string|null $select
     * @param array|null  $execute
     *
     * @return static
     */
    public function addSelect(?string $select, ?array $execute = null): static
    {
        if ($this->delete) {
            throw new OutOfBoundsException(tr('DELETE part of query has already been added, cannot add SELECT'));
        }

        if ($this->update) {
            throw new OutOfBoundsException(tr('UPDATE part of query has already been added, cannot add SELECT'));
        }

        if ($select) {
            if (!$this->select) {
                $select = 'SELECT ' . $select;
            }

            $this->select[] = $select;
        }

        return $this->addExecuteArray($execute);
    }


    /**
     * Make this a DELETE query by adding the select clause here
     *
     * @param string|null $delete
     * @param array|null  $execute
     *
     * @return static
     */
    public function addDelete(?string $delete, ?array $execute = null): static
    {
        if ($this->select) {
            throw new OutOfBoundsException(tr('SELECT part of query has already been added, cannot add DELETE'));
        }

        if ($this->update) {
            throw new OutOfBoundsException(tr('UPDATE part of query has already been added, cannot add DELETE'));
        }

        if ($delete) {
            if (!$this->delete) {
                $delete = 'DELETE ' . $delete;
            }

            $this->delete[] = $delete;
        }

        return $this->addExecuteArray($execute);
    }


    /**
     * Make this an UPDATE query by adding the select clause here
     *
     * @param string|null $update
     * @param array|null  $execute
     *
     * @return static
     */
    public function addUpdate(?string $update, ?array $execute = null): static
    {
        if ($this->select) {
            throw new OutOfBoundsException(tr('SELECT part of query has already been added, cannot add UPDATE'));
        }

        if ($this->delete) {
            throw new OutOfBoundsException(tr('DELETE part of query has already been added, cannot add UPDATE'));
        }

        if ($update) {
            $this->update[] = $update;
        }

        return $this->addExecuteArray($execute);
    }


    /**
     * Add a JOIN part of the query
     *
     * @param string|null $join
     * @param array|null  $execute
     *
     * @return static
     */
    public function addJoin(?string $join, ?array $execute = null): static
    {
        if ($join) {
            $this->joins[] = $join;
        }

        return $this->addExecuteArray($execute);
    }


    /**
<<<<<<< HEAD
=======
     * Returns the WHERE parts of the query
     *
     * @return array
     */
    public function getWheres(): array
    {
        return $this->wheres;
    }


    /**
>>>>>>> 003a2db6
     * Sets the WHERE part of the query
     *
     * @param string|null $where
     * @param array|null  $execute
     *
     * @return static
     */
    public function setWhere(?string $where, ?array $execute = null): static
    {
        $this->wheres = [];

        return $this->addWhere($where, $execute);
    }


    /**
     * Add a WHERE part of the query
     *
     * @param string|null $where
     * @param array|null  $execute
     *
     * @return static
     */
    public function addWhere(?string $where, ?array $execute = null): static
    {
        if ($where) {
            $this->wheres[] = $where;
        }

        return $this->addExecuteArray($execute);
    }


    /**
     * Add a GROUP BY part of the query
     *
     * @param string|null $group_by
     * @param array|null  $execute
     *
     * @return static
     */
    public function addGroupBy(?string $group_by, ?array $execute = null): static
    {
        if ($group_by) {
            $this->group_by[] = $group_by;
        }

        return $this->addExecuteArray($execute);
    }


    /**
     * Add a HAVING part of the query
     *
     * @param string|null $having
     * @param array|null  $execute
     *
     * @return static
     */
    public function addHaving(?string $having, ?array $execute = null): static
    {
        if ($having) {
            $this->having[] = $having;
        }

        return $this->addExecuteArray($execute);
    }


    /**
     * Sets the ORDER BY part of the query
     *
     * @param string|null $order_by
     * @param array|null  $execute
     *
     * @return static
     */
    public function setOrderBy(?string $order_by, ?array $execute = null): static
    {
        $this->order_by = [];

        return $this->addOrderBy($order_by, $execute);
    }


    /**
     * Add a ORDER BY part of the query
     *
     * @param string|null $order_by
     * @param array|null  $execute
     *
     * @return static
     */
    public function addOrderBy(?string $order_by, ?array $execute = null): static
    {
        if ($order_by) {
            $this->order_by[] = $order_by;
        }

        return $this->addExecuteArray($execute);
    }


    /**
     * Add a ORDER BY part of the query
     *
     * @param int $count
     * @param int $offset
     *
     * @return static
     */
    public function setLimit(int $count, int $offset = 0): static
    {
        $this->limit_count  = $count;
        $this->limit_offset = $offset;

        return $this;
    }


    /**
     * Returns a column comparison and adds the bound variable to the execute list
     *
     * @param string                $column
     * @param array|string|int|null $value
     *
     * @return string
     */
    public function compareQuery(string $column, array|string|int|null $value): string
    {
        switch (gettype($value)) {
            case 'NULL':
                return ' IS NULL ';

            case 'string':
                $this->execute[Strings::ensureStartsWith($column, ':')] = $value;

                return ' = :' . $column . ' ';

            case 'array':
                switch (count($value) == 1) {
                    case 0:
                        // Nothing here!
                        return '';

                    case 1:
                        // This is just a scalar, try again!
                        return $this->compareQuery($column, current($value));
                }

                $count   = 0;
                $columns = [];

                foreach ($value as $scalar) {
                    $this->execute[$column . $count++] = $scalar;
                    $columns[]                         = $column . ($count++);
                }

                return ' = IN (' . implode(', ', $columns) . ') ';
        }

        throw new OutOfBoundsException(tr('Unknown / unsupported datatype specified for value ":value"', [
            ':value' => $value,
        ]));
    }


    /**
     * Returns all predefines for this query builder
     *
     * @return array
     */
    public function getPredefines(): array
    {
        return $this->predefines;
    }


    /**
     * Add the specified predefined column
     *
     * @param string   $name
     * @param callable $callback
     *
     * @return static
     */
    public function addPredefine(string $name, callable $callback): static
    {
        $this->predefines[$name] = $callback;

        return $this;
    }
}<|MERGE_RESOLUTION|>--- conflicted
+++ resolved
@@ -393,8 +393,6 @@
 
 
     /**
-<<<<<<< HEAD
-=======
      * Returns the WHERE parts of the query
      *
      * @return array
@@ -406,7 +404,6 @@
 
 
     /**
->>>>>>> 003a2db6
      * Sets the WHERE part of the query
      *
      * @param string|null $where
