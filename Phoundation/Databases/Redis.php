<?php

/**
 * Class Redis
 *
 *
 *
 * @author    Sven Olaf Oostenbrink <so.oostenbrink@gmail.com>
 * @license http://opensource.org/licenses/GPL-2.0 GNU Public License, Version 2
 * @copyright Copyright (c) 2024 Sven Olaf Oostenbrink <so.oostenbrink@gmail.com>
 * @package Phoundation\Databases
 */


declare(strict_types=1);

namespace Phoundation\Databases;

use Phoundation\Data\Traits\TraitDataConnector;
use Phoundation\Databases\Connectors\Connector;
use Phoundation\Databases\Connectors\Interfaces\ConnectorInterface;
<<<<<<< HEAD
use Phoundation\Databases\Exception\RedisConnectionFailedException;
=======
>>>>>>> 003a2db6
use Phoundation\Databases\Exception\RedisException;
use Phoundation\Databases\Interfaces\DatabaseInterface;
use Phoundation\Exception\PhpModuleNotAvailableException;
use Phoundation\Exception\UnderConstructionException;
<<<<<<< HEAD
use Phoundation\Filesystem\Interfaces\FsFileInterface;
=======
>>>>>>> 003a2db6
use Phoundation\Utils\Arrays;
use Phoundation\Utils\Config;
use Phoundation\Utils\Exception\ConfigException;
use Phoundation\Utils\Exception\ConfigPathDoesNotExistsException;
use Phoundation\Utils\Json;
<<<<<<< HEAD
use Throwable;
=======

>>>>>>> 003a2db6

class Redis implements DatabaseInterface
{
    use TraitDataConnector;


    /**
     * The Redis driver
     *
     * @var \Redis $client
     */
    protected \Redis $client;

<<<<<<< HEAD
    /**
     * The Specified list name
     *
     * @var string
     */
    protected string $list_name;

=======
>>>>>>> 003a2db6

    /**
     * Initialize the class object through the constructor.
     *
<<<<<<< HEAD
     * Redis constructor.
     *
     * @param ConnectorInterface|string|null $connector
     * @param bool                           $use_database
     * @param bool                           $connect
     */
    public function __construct(ConnectorInterface|string|null $connector = null, bool $use_database = true, bool $connect = true)
    {
        if (!class_exists('\Redis')) {
            throw new PhpModuleNotAvailableException(tr('The PHP module "redis" appears not to be installed. Please install the module first. On Ubuntu and alikes, use "sudo sudo apt-get -y install php-redis; sudo phpenmod redis" to install and enable the module., on Redhat and alikes use ""sudo yum -y install php5-memcached" to install the module. After this, a restart of your webserver or php-fpm server might be needed'));
        }

        if ($connector === null) {
            $connector = Config::getString('databases.redis.connectors.default', 'system-redis');

        } elseif (is_string($connector)) {
            $connector = new Connector($connector);
        }

        if ($connector instanceof ConnectorInterface) {
            $this->connector = $connector->getName();
            // $this->configuration = static::readConfiguration($connector); // TODO: implement to match SQL constructor
        }

        $this->setConnectorObject($connector);

        if ($connect) {
            $this->connect();
        }
=======
     * MC constructor.
     *
     * @param ConnectorInterface|string|null $connector
     */
    public function __construct(ConnectorInterface|string|null $connector = null)
    {
        if ($connector === null) {
            $connector = Config::getString('databases.redis.connectors.default', 'system-redis');

        }

        if (is_string($connector)) {
            $connector = new Connector($connector);
        }

        $this->setConnectorObject($connector);
>>>>>>> 003a2db6
    }


    /**
     * Connects to the Redis database
     *
     * @return static
<<<<<<< HEAD
     * @throws RedisConnectionFailedException
     */
    protected function connect(): static
    {
        if (empty($this->client)) {
            try {
                // Read configuration and connect
                $this->client = new \Redis($this->o_connector->getRedisConfiguration());

            } catch (Throwable $e) {
                throw new RedisConnectionFailedException(tr('Failed to connect to Redis connector ":connector"', [
                    ':connector' => $this->o_connector->getName(),
                ]), $e);
            }
=======
     */
    public function connect(): static
    {
        if (empty($this->client)) {
            // Read configuration and connect
            $this->client = new \Redis($this->o_connector->getRedisConfiguration());
>>>>>>> 003a2db6
        }

        return $this;
    }


    /**
<<<<<<< HEAD
     * Returns an entire list //TODO (probably going to be a string in JSON format)
     *
     * @param string $list
     *
     * @return mixed
     */
    public function get(string $list): mixed
    {
        try {
            $value = $this->connect()->client->get($list);
            if ($value) {
                return Json::decode($value);
            }

            return null;

        } catch (Throwable $e) {
            throw new RedisException(tr('Failed to get list ":list" from Redis connector ":connector', [
                ':list' => $list,
                ':connector' => $this->o_connector->getName()
            ]), $e);
        }
    }


    /**
     * Sets a list as a specific string value
     *
     * @param string|array $value
     * @param string       $list
     * @param int|null     $timeout
     *
     * @return static
     */
    public function set(mixed $value, string $list, ?int $timeout = null): static
    {
        try {
            $this->connect()->client
                ->set($list, $value, $timeout);

            return $this;

        } catch (Throwable $e) {
            throw new RedisException(tr('Failed to set list ":list" with value ":value" from Redis connector ":connector', [
                ':list' => $list,
                ':value' => $value,
                ':connector' => $this->o_connector->getName()
            ]), $e);
        }
    }


    /**
     * Get the list name
     *
     * @return string
     */
    public function getListName(): string
    {
        return $this->list_name;
    }


    /**
     * Set the list name
     *
     * @param string $name
     *
     * @return Redis
     */
    public function setListName(string $name): static
    {
        $this->list_name = $name;
        return $this;
    }


    /**
     * Drop a list from the Redis database
     *
     * @param string $list
     *
     * @return Redis The number of documents deleted
     */
    public function drop(string $list): static
    {
        try {
            $this->connect()
                 ->client->del($list);

            return $this;

        } catch (Throwable $e) {
            throw new RedisException(tr('Failed to drop list ":list" from Redis connector ":connector', [
                ':list'      => $list,
                ':connector' => $this->o_connector->getName()
            ]), $e);
        }
    }


    /**
     * Pushes the specified value to the beginning of the queue (on the left) to the list
=======
     * Returns the value for the specified key
     *
     * @param string $key
     * @return mixed
     */
    public function get($key): mixed
    {
        $this->connect();

        $value = parent::get($key);

        if ($value) {
            return Json::decode($value);
        }

        return null;
    }


    /**
     * Get the document for the specified key from the specified collection
     *
     * @param string|array $value
     * @param string $key
     * @param int|null $timeout
     * @return int The _id of the inserted document
     */
    public function set(mixed $value, string $key, ?int $timeout = null): int
    {
        $this->connect();

        return parent::set($key, Json::encode($value), $timeout);
    }


    /**
     * Get the document for the specified key from the specified collection
     *
     * @param $key
     * @return int The number of documents deleted
     */
    public function delete($key): int
    {
        $this->connect();

        return parent::del($key);
    }


    /**
     * Pushes the specified value at the beginning of the queue
>>>>>>> 003a2db6
     *
     * @param mixed $value
     *
     * @return $this
<<<<<<< HEAD
     */
    public function push(mixed $value): static
    {
        try {
            $this->client->lPush($this->list_name, Json::encode($value));
            return $this;

        } catch (Throwable $e) {
            throw new RedisException(tr('Failed to push value ":value" to Redis connector ":connector', [
                ':value'     => $value,
                ':connector' => $this->o_connector->getName()
            ]), $e);
        }
    }


    /**
     * Pops the last value off the queue (from the right) from the list and returns it
     *
     * @param int|null $timeout
     *
     * @return mixed
     */
    public function pop(?int $timeout = null): mixed
    {
        try {
            return Json::decode($this->client->brPop($this->list_name, $timeout));

        } catch (Throwable $e) {
            throw new RedisException(tr('Failed to pop from Redis connector ":connector', [
                ':connector' => $this->o_connector->getName()
            ]), $e);
        }

=======
     * @throws \RedisException
     */
    public function push(mixed $value): static
    {
        $this->client->lPush($value);
        return $this;
    }


    /**
     * Pops the last value off the queue and returns it
     *
     * @return mixed
     * @throws \RedisException
     */
    public function pop(): mixed
    {
        return $this->client->brPop();
>>>>>>> 003a2db6
    }


    /**
     * Connects to this database and executes a test query
     *
     * @return static
     */
    public function test(): static
    {
        throw new UnderConstructionException();

    }


    /**
     * Check if a list exists
     *
     * @param string $list
     *
     * @return bool
     */
    public function listExists(string $list): bool
    {
        try {
        return $this->connect()
                    ->client->exists($list);
        } catch (Throwable $e) {
            throw new RedisException(tr('Failed to search for list ":list" from Redis connector ":connector', [
                ':list' => $list,
                ':connector' => $this->o_connector->getName()
            ]), $e);
        }
    }


    /**
     * Clears all lists from database
     *
     * @return static
     */
    public function clearAll(): static
    {
        try {
            $this->connect()
                 ->client->flushAll();

            return $this;

        } catch (Throwable $e) {
            throw new RedisException(tr('Failed to clear all from Redis connector ":connector', [
                ':connector' => $this->o_connector->getName()
            ]), $e);
        }
    }


    /**
     * Returns the values of multiple lists.
     *
     * @param array $lists The lists to find in the Redis database
     *
     * @return array|null An array containing all the values for the specified lists. If a list was not found in the Redis
     *                    database, it's value will be NULL
     */
    public function getMultiple(array $lists): ?array
    {
        try {
            // Creates an array with empty values as 'false'
            $return = $this->connect()
                           ->client->mGet($lists);

            // Set false values to null, or return null if no values
            if ($return) {
                foreach ($return as &$value) {
                    if (!$value) {
                        $value = null;
                    }
                }

                unset($value);
            }

            return null;

        } catch (Throwable $e) {
            throw new RedisException(tr('Failed to return lists ":lists" from Redis connector ":connector"', [
                ':lists' => $lists,
                ':connector' => $this->o_connector->getName()
            ]), $e);
        }
    }


    /**
     * Return an array which lists all values in the Redis connector stored at the specified list in the range
     * [start, end]. start and stop are interpreted as indices: 0 the first element, 1 the second ... -1 the last
     * element, -2 the penultimate ...
     *
     * @param int|null  $start
     * @param int|null  $end
     * @param bool|null $json
     *
     * @return array|null
     */
    public function select(?int $start = 0, ?int $end = -1, ?bool $json = false): ?array
    {
        try {
            $return = $this->connect()
                           ->client->lRange($this->list_name, $start, $end);

            if (!$return) {
                return null;
            }

            if (!$json) {
                foreach ($return as &$value) {
                    $value = JSON::decode($value);
                }

                unset($value);

            }
            return $return;

        } catch (Throwable $e) {
            throw new RedisException(tr('Failed to show list from Redis connector ":connector" for list ":list"', [
                ':connector' => $this->o_connector->getName(),
                ':list' => $this->list_name
            ]), $e);
        }
    }


    /**
     * Peek at the first (or index-specified) element in a list without removing it
     *
     * @param int|null $index 0 the first element, 1 the second ... -1 the last element, -2 the penultimate ...
     * @param bool|null $json Boolean to specify whether the output is in JSON format. False by default
     *
     * @return bool|mixed
     */
    public function peek(?int $index = 0, ?bool $json = false): mixed
    {
        try {
            $return = $this->connect()
                           ->client->lIndex($this->list_name, $index);

            if ($return) {
                if ($json) {
                    return $return;
                }
                return Json::decode($return);
            }
            return null;

        } catch (Throwable $e) {
            throw new RedisException(tr('Failed to peek at first value in Redis connector ":connector" in list ":list"', [
                ':connector' => $this->o_connector->getName(),
                ':list' => $this->list_name
            ]), $e);
        }
    }


    /**
     * @return int
     */
    public function getListLength(): int
    {
        try {
            return $this->connect()
                         ->client->lLen($this->list_name);

        } catch (Throwable $e) {
            throw new RedisException(tr('Failed to get length of Redis queue from connector ":connector" for list ":list"', [
                ':connector' => $this->o_connector->getName(),
                ':list' => $this->list_name
            ]), $e);
        }
    }


    /**
     * Takes the list and clears all values from it
     *
     * @return $this
     */
    public function clearList(): static
    {
        try {
            $this->connect()
                 ->client->lTrim($this->list_name, 1, 0);

            return $this;

        } catch (Throwable $e) {
            throw new RedisException(tr('Failed to clear list ":list" with connector ":connector"', [
                ':connector' => $this->o_connector->getName(),
                ':list' => $this->list_name
            ]), $e);
        }
    }


    /**
     * Check if a value exists in the list.
     *
     * @param mixed $value
     *
     * @return bool
     */
    public function itemExists(mixed $value): boolean
    {
        try {
            return $this->connect()
                        ->client->lsIsMember($this->list_name, $value);

        } catch (Throwable $e) {
            throw new RedisException(tr('Failed to search list ":list" for item ":value" with connector ":connector"', [
                ':value' => $value,
                ':connector' => $this->o_connector->getName(),
                ':list' => $this->list_name
            ]), $e);
        }
    }


    /**
     * Removes the first 'n' occurrences of the value element from the list.
     *  If count is zero, all the matching elements are removed. If count is negative,
     *  elements are removed from tail to head. By default, remove all matching elements.
     *
     * @param string   $value
     * @param int|null $count
     *
     * @return $this
     */
    public function deleteFrom(string $value, ?int $count = 0): static
    {
        try {
            $this->connect()
                 ->client->lRem($this->list_name, $value, $count);

            return $this;

        } catch (Throwable $e) {
            throw new RedisException(tr('Failed to delete value ":value: from list ":list" with connector ":connector"', [
                ':value' => $value,
                ':connector' => $this->o_connector->getName(),
                ':list' => $this->list_name
            ]), $e);
        }
    }


    /**
     * Gets the item from the list at a specified index
     *
     * @param int $index
     *
     * @return mixed
     */
    public function getListElement(int $index): mixed
    {
        try {
            return $this->connect()
                        ->client->lIndex($this->list_name, $index);

        } catch (Throwable $e) {
            throw new RedisException(tr('Failed to get item at index ":index" of Redis list ":list" from connector ":connector"', [
                ':connector' => $this->o_connector->getName(),
                ':index' => $index,
                ':list' => $this->list_name
            ]), $e);
        }
    }


    /**
     * Sets an item's value in the list at a specified index
     *
     * @param mixed $value
     * @param int $index
     *
     * @return mixed
     */
    public function setListElement(mixed $value, int $index): static
    {
        try {
            return $this->connect()
                        ->client->lSet($this->list_name, $index, $value);

        } catch (Throwable $e) {
            throw new RedisException(tr('Failed to set item at index ":index" of Redis list ":list" from connector ":connector"', [
                ':connector' => $this->o_connector->getName(),
                ':index' => $index,
                ':list' => $this->list_name
            ]), $e);
        }
    }


    /**
     * Import the data dump from the specified file into the current corrected Redis database
     *
     * @param FsFileInterface $file
     *
     * @return $this
     */
    public function import(FsFileInterface $file): static
    {
        // TODO: Implement import() method.
        throw new UnderConstructionException();
    }


    /**
     * Export the current Redis database into a dump file
     *
     * @param FsFileInterface $file
     *
     * @return $this
     */
    public function export(FsFileInterface $file): static
    {
        // TODO: Implement export() method.
        throw new UnderConstructionException();
    }

}<|MERGE_RESOLUTION|>--- conflicted
+++ resolved
@@ -19,28 +19,15 @@
 use Phoundation\Data\Traits\TraitDataConnector;
 use Phoundation\Databases\Connectors\Connector;
 use Phoundation\Databases\Connectors\Interfaces\ConnectorInterface;
-<<<<<<< HEAD
-use Phoundation\Databases\Exception\RedisConnectionFailedException;
-=======
->>>>>>> 003a2db6
 use Phoundation\Databases\Exception\RedisException;
 use Phoundation\Databases\Interfaces\DatabaseInterface;
 use Phoundation\Exception\PhpModuleNotAvailableException;
 use Phoundation\Exception\UnderConstructionException;
-<<<<<<< HEAD
-use Phoundation\Filesystem\Interfaces\FsFileInterface;
-=======
->>>>>>> 003a2db6
 use Phoundation\Utils\Arrays;
 use Phoundation\Utils\Config;
 use Phoundation\Utils\Exception\ConfigException;
 use Phoundation\Utils\Exception\ConfigPathDoesNotExistsException;
 use Phoundation\Utils\Json;
-<<<<<<< HEAD
-use Throwable;
-=======
-
->>>>>>> 003a2db6
 
 class Redis implements DatabaseInterface
 {
@@ -54,60 +41,19 @@
      */
     protected \Redis $client;
 
-<<<<<<< HEAD
-    /**
-     * The Specified list name
-     *
-     * @var string
-     */
-    protected string $list_name;
-
-=======
->>>>>>> 003a2db6
 
     /**
      * Initialize the class object through the constructor.
      *
-<<<<<<< HEAD
-     * Redis constructor.
+     * MC constructor.
      *
      * @param ConnectorInterface|string|null $connector
-     * @param bool                           $use_database
-     * @param bool                           $connect
-     */
-    public function __construct(ConnectorInterface|string|null $connector = null, bool $use_database = true, bool $connect = true)
-    {
-        if (!class_exists('\Redis')) {
-            throw new PhpModuleNotAvailableException(tr('The PHP module "redis" appears not to be installed. Please install the module first. On Ubuntu and alikes, use "sudo sudo apt-get -y install php-redis; sudo phpenmod redis" to install and enable the module., on Redhat and alikes use ""sudo yum -y install php5-memcached" to install the module. After this, a restart of your webserver or php-fpm server might be needed'));
-        }
-
+     */
+    public function __construct(ConnectorInterface|string|null $connector = null)
+    {
         if ($connector === null) {
             $connector = Config::getString('databases.redis.connectors.default', 'system-redis');
 
-        } elseif (is_string($connector)) {
-            $connector = new Connector($connector);
-        }
-
-        if ($connector instanceof ConnectorInterface) {
-            $this->connector = $connector->getName();
-            // $this->configuration = static::readConfiguration($connector); // TODO: implement to match SQL constructor
-        }
-
-        $this->setConnectorObject($connector);
-
-        if ($connect) {
-            $this->connect();
-        }
-=======
-     * MC constructor.
-     *
-     * @param ConnectorInterface|string|null $connector
-     */
-    public function __construct(ConnectorInterface|string|null $connector = null)
-    {
-        if ($connector === null) {
-            $connector = Config::getString('databases.redis.connectors.default', 'system-redis');
-
         }
 
         if (is_string($connector)) {
@@ -115,7 +61,6 @@
         }
 
         $this->setConnectorObject($connector);
->>>>>>> 003a2db6
     }
 
 
@@ -123,29 +68,12 @@
      * Connects to the Redis database
      *
      * @return static
-<<<<<<< HEAD
-     * @throws RedisConnectionFailedException
-     */
-    protected function connect(): static
-    {
-        if (empty($this->client)) {
-            try {
-                // Read configuration and connect
-                $this->client = new \Redis($this->o_connector->getRedisConfiguration());
-
-            } catch (Throwable $e) {
-                throw new RedisConnectionFailedException(tr('Failed to connect to Redis connector ":connector"', [
-                    ':connector' => $this->o_connector->getName(),
-                ]), $e);
-            }
-=======
      */
     public function connect(): static
     {
         if (empty($this->client)) {
             // Read configuration and connect
             $this->client = new \Redis($this->o_connector->getRedisConfiguration());
->>>>>>> 003a2db6
         }
 
         return $this;
@@ -153,111 +81,6 @@
 
 
     /**
-<<<<<<< HEAD
-     * Returns an entire list //TODO (probably going to be a string in JSON format)
-     *
-     * @param string $list
-     *
-     * @return mixed
-     */
-    public function get(string $list): mixed
-    {
-        try {
-            $value = $this->connect()->client->get($list);
-            if ($value) {
-                return Json::decode($value);
-            }
-
-            return null;
-
-        } catch (Throwable $e) {
-            throw new RedisException(tr('Failed to get list ":list" from Redis connector ":connector', [
-                ':list' => $list,
-                ':connector' => $this->o_connector->getName()
-            ]), $e);
-        }
-    }
-
-
-    /**
-     * Sets a list as a specific string value
-     *
-     * @param string|array $value
-     * @param string       $list
-     * @param int|null     $timeout
-     *
-     * @return static
-     */
-    public function set(mixed $value, string $list, ?int $timeout = null): static
-    {
-        try {
-            $this->connect()->client
-                ->set($list, $value, $timeout);
-
-            return $this;
-
-        } catch (Throwable $e) {
-            throw new RedisException(tr('Failed to set list ":list" with value ":value" from Redis connector ":connector', [
-                ':list' => $list,
-                ':value' => $value,
-                ':connector' => $this->o_connector->getName()
-            ]), $e);
-        }
-    }
-
-
-    /**
-     * Get the list name
-     *
-     * @return string
-     */
-    public function getListName(): string
-    {
-        return $this->list_name;
-    }
-
-
-    /**
-     * Set the list name
-     *
-     * @param string $name
-     *
-     * @return Redis
-     */
-    public function setListName(string $name): static
-    {
-        $this->list_name = $name;
-        return $this;
-    }
-
-
-    /**
-     * Drop a list from the Redis database
-     *
-     * @param string $list
-     *
-     * @return Redis The number of documents deleted
-     */
-    public function drop(string $list): static
-    {
-        try {
-            $this->connect()
-                 ->client->del($list);
-
-            return $this;
-
-        } catch (Throwable $e) {
-            throw new RedisException(tr('Failed to drop list ":list" from Redis connector ":connector', [
-                ':list'      => $list,
-                ':connector' => $this->o_connector->getName()
-            ]), $e);
-        }
-    }
-
-
-    /**
-     * Pushes the specified value to the beginning of the queue (on the left) to the list
-=======
      * Returns the value for the specified key
      *
      * @param string $key
@@ -309,47 +132,10 @@
 
     /**
      * Pushes the specified value at the beginning of the queue
->>>>>>> 003a2db6
      *
      * @param mixed $value
      *
      * @return $this
-<<<<<<< HEAD
-     */
-    public function push(mixed $value): static
-    {
-        try {
-            $this->client->lPush($this->list_name, Json::encode($value));
-            return $this;
-
-        } catch (Throwable $e) {
-            throw new RedisException(tr('Failed to push value ":value" to Redis connector ":connector', [
-                ':value'     => $value,
-                ':connector' => $this->o_connector->getName()
-            ]), $e);
-        }
-    }
-
-
-    /**
-     * Pops the last value off the queue (from the right) from the list and returns it
-     *
-     * @param int|null $timeout
-     *
-     * @return mixed
-     */
-    public function pop(?int $timeout = null): mixed
-    {
-        try {
-            return Json::decode($this->client->brPop($this->list_name, $timeout));
-
-        } catch (Throwable $e) {
-            throw new RedisException(tr('Failed to pop from Redis connector ":connector', [
-                ':connector' => $this->o_connector->getName()
-            ]), $e);
-        }
-
-=======
      * @throws \RedisException
      */
     public function push(mixed $value): static
@@ -368,7 +154,6 @@
     public function pop(): mixed
     {
         return $this->client->brPop();
->>>>>>> 003a2db6
     }
 
 
