--- conflicted
+++ resolved
@@ -339,17 +339,7 @@
                                         ':file' => $file
                                     ]));
 
-<<<<<<< HEAD
                                     $git->add($file)->getStash()->stash($file);
-=======
-                                    // Deleted files cannot be stashed after being added!
-                                    if (File::new($file)->exists()) {
-                                        $git->add($file)->getStash()->stash($file);
-
-                                    } else {
-                                        $git->reset('HEAD', $file)->getStash()->stash($file);
-                                    }
->>>>>>> f1b90bbe
                                 }
                             } else {
                                 // Other unknown error
