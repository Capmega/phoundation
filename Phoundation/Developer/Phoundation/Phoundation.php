--- conflicted
+++ resolved
@@ -241,10 +241,7 @@
 
         // Ensure specified source files exist and make files absolute
         foreach ($files as $id => $file) {
-<<<<<<< HEAD
-            $source = Path::getAbsolute($file, DIRECTORY_ROOT);
-=======
-            $source  = Filesystem::absolute($file, DIRECTORY_ROOT);
+            $source  = Path::getAbsolute($file, DIRECTORY_ROOT);
             $test    = Strings::from($source, DIRECTORY_ROOT);
             $test    = Strings::until($test, '/');
             $plugins = [
@@ -256,7 +253,6 @@
                 // Plugins should be copied to Phoundation plugins!
                 continue;
             }
->>>>>>> a5baf82b
 
             if (!file_exists($source)) {
                 throw new FileNotExistException(tr('The specified file ":file" does not exist', [
@@ -340,16 +336,9 @@
                             foreach ($files as $file) {
                                 $stash->add($file);
 
-<<<<<<< HEAD
-                                Log::warning(tr('Stashing problematic file ":file"', [':file' => $file]));
-                                // Deleted files cannot be stashed after being added!
+                                // Deleted files cannot be stashed after being added, un-add, and then stash
                                 if (File::new($file)->pathExists()) {
-                                    $git->add($file)->getStash()->stash($file);
-=======
-                                // Deleted files cannot be stashed after being added, un-add, and then stash
-                                if (File::new($file)->exists()) {
                                     $git->add($file);
->>>>>>> a5baf82b
 
                                 } else {
                                     // Ensure it's not added yet
