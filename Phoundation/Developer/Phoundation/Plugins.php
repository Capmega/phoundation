<?php

declare(strict_types=1);

namespace Phoundation\Developer\Phoundation;

use Phoundation\Core\Log\Log;
use Phoundation\Data\Iterator;
use Phoundation\Developer\Phoundation\Exception\NotPluginsException;
use Phoundation\Developer\Phoundation\Exception\PatchPartiallySuccessfulException;
use Phoundation\Developer\Phoundation\Exception\PhoundationPluginsNotFoundException;
use Phoundation\Developer\Project\Project;
use Phoundation\Developer\Versioning\Git\Exception\GitHasChangesException;
use Phoundation\Developer\Versioning\Git\Exception\GitPatchFailedException;
use Phoundation\Developer\Versioning\Git\Git;
use Phoundation\Developer\Versioning\Git\StatusFiles;
use Phoundation\Exception\OutOfBoundsException;
use Phoundation\Filesystem\Directory;
use Phoundation\Filesystem\Exception\FileNotExistException;
use Phoundation\Filesystem\File;
use Phoundation\Filesystem\Path;
use Phoundation\Filesystem\Restrictions;
use Phoundation\Os\Processes\Commands\Cp;
use Phoundation\Os\Processes\Exception\ProcessFailedException;
use Phoundation\Utils\Arrays;
use Phoundation\Utils\Config;
use Phoundation\Utils\Strings;
use Phoundation\Utils\Utils;


/**
 * Class Plugins
 *
 * This is one specific project: The Phoundation core project itself.
 *
 * @author Sven Olaf Oostenbrink <so.oostenbrink@gmail.com>
 * @license http://opensource.org/licenses/GPL-2.0 GNU Public License, Version 2
 * @copyright Copyright (c) 2024 Sven Olaf Oostenbrink <so.oostenbrink@gmail.com>
 * @package Phoundation\Developer
 */
class Plugins extends Project
{
    /**
     * The branch on which the Phoundation project is
     *
     * @var string|null $branch
     */
    protected ?string $branch = null;


    /**
     * Plugins constructor
     *
     * @param string|null $directory
     */
    public function __construct(?string $directory = null)
    {
        parent::__construct($this->detectLocation($directory));
    }


    /**
     * Detects and returns the location of your phoundation installation
     *
     * @param string|null $location
     * @return string
     */
    public function detectLocation(?string $location = null): string
    {
        // Paths (in order) which will be scanned for Phoundation plugins installations
        $directories = [
            '~/projects',
            '~/PhpstormProjects',
            '..',
            '../..',
            '/var/www/html/'
        ];

        if ($location) {
            $directory = realpath($location);
            $this->restrictions = Restrictions::new(dirname($directory));

            if (!$directory) {
                throw new FileNotExistException(tr('The specified Phoundation plugins location ":file" does not exist', [
                    ':file' => $location
                ]));
            }

            if (!$this->isPhoundationPlugins($directory)) {
                // This is not a Phoundation plugins directory
                throw new NotPluginsException(tr('The specified Phoundation plugins location ":file" exists but is not a Phoundation plugins project', [
                    ':directory' => $directory
                ]));
            }

            Log::success(tr('Using Phoundation plugins installation in specified directory ":directory"', [
                ':directory' => $directory
            ]));

            $this->directory = $directory;
            return $directory;
        }

        // Scan for phoundation installation location.
        foreach ($directories as $directory) {
            try {
                $directory = Path::getAbsolute($directory);

            } catch (FileNotExistException) {
                // Okay, that was easy, doesn't exist. NEXT!
                continue;
            }

            $names = [
                'phoundation-plugins',
                'Phoundation-plugins',
                'phoundation/phoundation-plugins',
                'Phoundation/phoundation-plugins',
                'Phoundation/Phoundation-plugins',
                'phoundation/Phoundation-plugins'
            ];

            // The main phoundation directory should be called either phoundation or Phoundation.
            foreach ($names as $name) {
                $test_path = $directory . $name . '/';
                $this->restrictions = Restrictions::new(dirname($test_path));

                if (!file_exists($test_path)) {
                    Log::warning(tr('Ignoring directory ":directory", it does not exist', [
                        ':directory' => $test_path,
                    ]), 2);

                    continue;
                }

                if (!$this->isPhoundationPlugins($test_path)) {
                    // This is not a Phoundation plugins directory
                    Log::warning(tr('Ignoring directory ":directory", it has the name ":name" but is not a Phoundation project', [
                        ':directory' => $test_path,
                        ':name' => $name
                    ]));

                    continue;
                }

                Log::success(tr('Found Phoundation plugins installation in ":directory"', [
                    ':directory' => $test_path
                ]));

                $this->directory = $test_path;
                return $test_path;
            }
        }

        throw new PhoundationPluginsNotFoundException();
    }


    /**
     * Switch the Phoundation project to the specified branch
     *
     * @param string|null $branch
     * @return $this
     */
    public function switchBranch(?string $branch = null): static
    {
        if ($branch === null) {
            // This will cause a switch back to the previous branch, selected in this same process
            if (!$this->branch) {
                throw new OutOfBoundsException(tr('Cannot switch back to previous branch, no previous branch available'));
            }

            // Select the previous branch and reset it
            Log::action(tr('Switching Phoundation plugins back to branch ":branch"', [
                ':branch' => $branch
            ]), 3);

            $this->git->setBranch($this->branch);
            $this->branch = null;

        } else {
            // Select the previous branch and reset it
            Log::action(tr('Switching Phoundation plugins to branch ":branch"', [
                ':branch' => $branch
            ]), 4);

            // Select the new branch and store the previous
            $this->branch = $this->git->getBranch();
            $this->git->setBranch($branch);
        }

        return $this;
    }


    /**
     * Returns either the specified branch or the current Phoundation branch as default
     *
     * @param string|null $branch
     * @return string
     */
    protected function defaultBranch(?string $branch): string
    {
        if (!$branch) {
            // Select the current branch
            $branch = $this->git->getBranch();

            Log::notice(tr('Trying to patch updates on Phoundation using current project branch ":branch"', [
                ':branch' => $branch
            ]));
        }

        return $branch;
    }


    /**
     * Copies only the specified file back to Phoundation
     *
     * @param array|string $files
     * @param string|null $branch
     * @param bool $require_no_changes
     * @return void
     */
    public function copy(array|string $files, ?string $branch, bool $require_no_changes = true): void
    {
        $this->selectPluginsBranch($this->defaultBranch($branch));
        $this->ensureNoChanges(!$require_no_changes);

<<<<<<< HEAD
        $source = Path::getAbsolute($file, DIRECTORY_ROOT);
        $file = Strings::from($source, DIRECTORY_ROOT);
=======
        $files = Arrays::force($files);
>>>>>>> a5baf82b

        // Ensure specified source files exist and make files absolute
        foreach ($files as $id => $file) {
            $source  = Filesystem::absolute($file, DIRECTORY_ROOT);
            $test    = Strings::from($source, DIRECTORY_ROOT);
            $test    = Strings::until($test, '/');
            $plugins = [
                'Templates',
                'Plugins'
            ];

            if (!in_array($test, $plugins)) {
                // Any non-plugin files should be copied to Phoundation!
                continue;
            }

            if (!file_exists($source)) {
                throw new FileNotExistException(tr('The specified file ":file" does not exist', [
                    ':file' => $file
                ]));
            }

            $files[$id] = $source;
        }

        // Copy files
        foreach (Arrays::force($files) as $file) {
            $target = Strings::from($file, DIRECTORY_ROOT);
            Cp::new()->archive($file, Restrictions::new(DIRECTORY_ROOT), $this->getDirectory() . $target, Restrictions::new($this->getDirectory(), true));
        }
    }


    /**
     * Copies all phoundation updates from your current project back to Phoundation
     *
     * @param string|null $branch
     * @param string|null $message
     * @param bool|null $sign
     * @param bool $checkout
     * @param bool $update
     * @return void
     */
    public function patch(?string $branch, ?string $message, ?bool $sign = null, bool $checkout = true, bool $update = true): void
    {
        if ($sign === null) {
            $sign = Config::getBoolean('developer.phoundation.patch.sign', true);
        }

        $branch = $this->defaultBranch($branch);

        Log::action(tr('Patching branch ":branch" on your local Phoundation plugins repository from this project', [
            ':branch' => $branch
        ]));

        // Reset local project to HEAD and update
        Project::new()->resetHead();

        if ($update) {
            Project::new()->updateLocalProjectPlugins($branch, $message, $sign);
        }

        // Detect Phoundation plugins installation and ensure its clean and on the right branch
        $this->selectPluginsBranch($branch)->ensureNoChanges();

        try {
            // Execute the patching, first stash all libraries that are not in the official Phoundation Plugins list
            $non_phoundation_stash = $this->stashNonPhoundationPlugins();
            $stash                 = new Iterator();
            $sections              = [
                'Plugins',
                'Templates'
            ];

            foreach ($sections as $section) {
                // Patch phoundation target section and remove the changes locally
                while (true) {
                    try {
                        StatusFiles::new()
                            ->setDirectory(DIRECTORY_ROOT . $section)
                            ->patch($this->getDirectory() . $section);

                        // All okay!
                        break;

                    } catch (GitPatchFailedException $e) {
                        // Fork me, the patch failed on one or multiple files. Stash those files and try again to patch
                        // the rest of the files that do apply
                        $files = $e->getDataKey('files');
                        $git   = Git::new(DIRECTORY_ROOT);

                        if ($files) {
                            Log::warning(tr('Trying to fix by stashing ":count" problematic file(s) ":files"', [
                                ':count' => count($files),
                                ':files' => $files
                            ]));

                            // Add all files to index before stashing, except deleted files.
                            foreach ($files as $file) {
                                $stash->add($file);

<<<<<<< HEAD
                                Log::warning(tr('Stashing problematic file ":file"', [':file' => $file]));
                                // Deleted files cannot be stashed after being added!
                                if (File::new($file)->pathExists()) {
                                    $git->add($file)->getStash()->stash($file);
=======
                                // Deleted files cannot be stashed after being added, un-add, and then stash
                                if (File::new($file)->exists()) {
                                    $git->add($file);
>>>>>>> a5baf82b

                                } else {
                                    // Ensure it's not added yet
                                    $git->reset('HEAD', $file);
                                }
                            }

                            // Stash all problematic files (auto un-stash later)
                            $git->getStash()->stash($files);

//                        } else {
//                            // There are no problematic files found, look for other issues.
//                            $output = $e->getDataKey('output');
//                            $output = Arrays::getMatches($output, 'already exists in working directory', Utils::MATCH_ALL|Utils::MATCH_ANYWHERE|Utils::MATCH_NO_CASE);
//
//                            if ($output) {
//                                // Found already existing files that cannot be merged. Delete on this side
//                                foreach ($output as $file) {
//                                    $file = Strings::untilReverse($file, ':');
//                                    $file = Strings::from($file, ':');
//                                    $file = trim($file);
//                                    $git  = Git::new(DIRECTORY_ROOT);
//
//                                    Log::warning(tr('Stashing already existing and unmergeable file ":file"', [
//                                        ':file' => $file
//                                    ]));
//
//                                    $git->add($file)->getStash()->stash($file);
//                                }
//                            } else {
//                                // Other unknown error
//                                throw new GitPatchException(tr('Encountered unknown patch exception'), $e);
//                            }
//                        }
                        }
                    }
                }
            }

            if ($checkout) {
                // Checkout files locally in the specified sections so that these changes are removed from the project
                // Clean files locally in the specified sections so that new files are removed from the project
                Git::new(DIRECTORY_ROOT)
                    ->checkout($sections)
                    ->clean($sections, true, true);
            }

            if ($stash->getCount()) {
                $bad_files = clone $stash;

                // Whoopsie, we have shirts in stash, meaning some file was naughty.
                Log::warning(tr('Returning problematic files ":files" from stash', [':files' => $files]));
                Git::new(DIRECTORY_ROOT)->getStash()->pop();

                throw PatchPartiallySuccessfulException::new(tr('Phoundation plugins patch was partially successful, some files failed'))
                    ->addData([
                        'files' => $bad_files
                    ]);
            }

            if ($non_phoundation_stash) {
                // We have non Phoundation plugins in stash, pop those too
                Log::warning(tr('Unstashing non phoundation plugins'));
                Git::new(DIRECTORY_ROOT)->getStash()->pop();
            }

        } catch (GitHasChangesException $e) {
            // Since the operation failed, ensure that Phoundation is back on its original branch
            if (isset($this->phoundation_git)) {
                if (isset($phoundation_branch)) {
                    $this->phoundation_git->checkout($phoundation_branch);
                }
            }

            throw $e;
        }
    }


    /**
     * Returns an array with plugin > path
     *
     * @param array $plugins
     * @return array
     */
    protected function addPluginPaths(array $plugins): array
    {
        $return = [];

        foreach ($plugins as $plugin) {
            $return[$plugin] = Directory::new(DIRECTORY_ROOT . 'Plugins/' . $plugin)->getPath();
        }

        return $return;
    }


    /**
     * Stashes those libraries that are not in the official Phoundation repository so that they don't get copied
     *
     * @return bool
     */
    public function stashNonPhoundationPlugins(): bool
    {
        $pre_stash_count  = 0;
        $post_stash_count = 0;

        $non_phoundation_plugins = $this->getNonPhoundationPlugins();
        $non_phoundation_plugins = $this->filterNonGitPlugins($non_phoundation_plugins);
        $non_phoundation_plugins = $this->addPluginPaths($non_phoundation_plugins);

        if ($non_phoundation_plugins) {
            Log::warning(tr('Stashing non phoundation plugins ":plugins"', [
                ':plugins' => implode(', ', array_keys($non_phoundation_plugins))
            ]));

            $pre_stash_count  = Git::new(DIRECTORY_ROOT)->getStash()->getList()->getCount();
            $post_stash_count = Git::new(DIRECTORY_ROOT)->getStash()->stash($non_phoundation_plugins)->getList()->getCount();
        }

        return (bool) ($post_stash_count - $pre_stash_count);
    }


    /**
     * Filters plugins from the specified list that are not tracked by git
     *
     * @param array $phoundation_plugins
     * @return array
     */
    protected function filterNonGitPlugins(array $phoundation_plugins): array
    {
        $paths = $this->git->getStatus(DIRECTORY_ROOT . 'Plugins/');

        foreach ($paths as $path => $info) {
            $path = Strings::from($path, 'Plugins/');
            $file = Strings::from($path, '/');
            $path = Strings::until($path, '/');

            // If it's a file within a tracked plugin, that's file
            if (!$file) {
                if (!$info->getStatus()->isTracked()) {
                    // This Plugin isn't tracked yet, ensure its removed!
                    $phoundation_plugins = Arrays::removeValues($phoundation_plugins, $path);
                }
            }
        }

        return $phoundation_plugins;
    }


    /**
     * Returns a list of Plugins that are not part of the Phoundation repository
     *
     * @return array
     */
    public function getNonPhoundationPlugins(): array
    {
        $plugins = array_diff($this->getLocalPlugins(), $this->getPhoundationPlugins());
        $return  = [];
        $skip    = [
            'Phoundation',
            'disabled'
        ];

        foreach ($plugins as &$plugin) {
            $plugin = Strings::endsNotWith($plugin, '/');
        }

        unset($plugin);

        // All the plugins must contain files, or git stash will fail
        foreach ($plugins as $plugin) {
            if (in_array($plugin, $skip)) {
                // These are DEFINITELY not non-phoundation plugins
                continue;
            }

            if (Directory::new(DIRECTORY_ROOT . 'Plugins/' . $plugin)->containFiles()) {
                $return[] = $plugin;

            } else {
                Log::warning(tr('Ignoring plugin ":plugin" because it contains no files', [
                    ':plugin' => $plugin
                ]));
            }
        }

        return $return;
    }


    /**
     * Returns a list of all local Plugins
     *
     * @return array
     */
    public function getLocalPlugins(): array
    {
        return Directory::new(DIRECTORY_ROOT . 'Plugins/', DIRECTORY_ROOT . 'Plugins/')->scan();
    }


    /**
     * Returns a list of all plugins that are part of the Phoundation repository
     *
     * @return array
     */
    public function getPhoundationPlugins(): array
    {
        return Directory::new($this->directory . 'Plugins/', $this->directory)->scan();
    }


    /**
     * Returns true if the specified filesystem location contains a valid Phoundation plugins installation
     *
     * @todo TODO Update to use git remote show origin!
     * @param string $directory
     * @return bool
     */
    public function isPhoundationPlugins(string $directory): bool
    {
        return Directory::new($directory . 'Plugins', $this->restrictions)->isReadable();
    }


    /**
     * Ensures that the Phoundation plugins installation has no changes
     *
     * @param bool $force
     * @return static
     */
    protected function ensureNoChanges(bool $force = false): static
    {
        // Ensure Phoundation has no changes
        if ($this->git->hasChanges()) {
            if (!$force) {
                throw GitHasChangesException::new(tr('Cannot copy changes, your Phoundation plugins installation ":directory" has uncommitted changes', [
                    ':directory' => $this->directory
                ]))->makeWarning();
            }
        }

        return $this;
    }


    /**
     * Ensure that Phoundation is on the specified branch
     *
     * @param string|null $branch
     * @return static
     */
    protected function selectPluginsBranch(?string $branch): static
    {
        if (!$branch) {
            return $this;
        }

        // Ensure phoundation is on the right branch
        $this->phoundation_branch = $this->git->getBranch();

        if ($branch !== $this->phoundation_branch) {
            Log::warning(tr('Phoundation plugins is currently on different branch ":current"', [
                ':current'   => $this->phoundation_branch,
            ]), 4);
            Log::action(tr('Switching Phoundation plugins branch to requested branch ":requested"', [
                ':requested' => $branch
            ]), 5);

            $this->git->checkout($branch);
        }

        return $this;
    }


    /**
     * Apply patches from the local project to phoundation
     *
     * @return int
     */
    protected function updateTo(): int
    {
        $count = 0;

        foreach ($this->phoundation_files as $directory) {
            $directory = $this->git->getDirectory() . $directory;

            // Find local Phoundation changes and filter Phoundation changes only
            $changed_files = $this->git->getStatus($directory);

            if (!$changed_files->getCount()) {
                Log::notice(tr('Not patching directory ":directory", it has no changes', [
                    ':directory' => $directory
                ]));

                continue;
            }

            // Apply changes on Phoundation
            $changed_files->applyPatch($this->directory);
            $count += $changed_files->getCount();
        }

        return $count;
    }
}<|MERGE_RESOLUTION|>--- conflicted
+++ resolved
@@ -18,6 +18,7 @@
 use Phoundation\Filesystem\Directory;
 use Phoundation\Filesystem\Exception\FileNotExistException;
 use Phoundation\Filesystem\File;
+use Phoundation\Filesystem\Filesystem;
 use Phoundation\Filesystem\Path;
 use Phoundation\Filesystem\Restrictions;
 use Phoundation\Os\Processes\Commands\Cp;
@@ -227,16 +228,11 @@
         $this->selectPluginsBranch($this->defaultBranch($branch));
         $this->ensureNoChanges(!$require_no_changes);
 
-<<<<<<< HEAD
-        $source = Path::getAbsolute($file, DIRECTORY_ROOT);
-        $file = Strings::from($source, DIRECTORY_ROOT);
-=======
         $files = Arrays::force($files);
->>>>>>> a5baf82b
 
         // Ensure specified source files exist and make files absolute
         foreach ($files as $id => $file) {
-            $source  = Filesystem::absolute($file, DIRECTORY_ROOT);
+            $source  = Path::getAbsolute($file, DIRECTORY_ROOT);
             $test    = Strings::from($source, DIRECTORY_ROOT);
             $test    = Strings::until($test, '/');
             $plugins = [
@@ -334,16 +330,9 @@
                             foreach ($files as $file) {
                                 $stash->add($file);
 
-<<<<<<< HEAD
-                                Log::warning(tr('Stashing problematic file ":file"', [':file' => $file]));
-                                // Deleted files cannot be stashed after being added!
+                                // Deleted files cannot be stashed after being added, un-add, and then stash
                                 if (File::new($file)->pathExists()) {
-                                    $git->add($file)->getStash()->stash($file);
-=======
-                                // Deleted files cannot be stashed after being added, un-add, and then stash
-                                if (File::new($file)->exists()) {
                                     $git->add($file);
->>>>>>> a5baf82b
 
                                 } else {
                                     // Ensure it's not added yet
