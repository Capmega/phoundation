--- conflicted
+++ resolved
@@ -473,11 +473,7 @@
     {
         return FsDirectory::new(DIRECTORY_ROOT . 'Plugins/', FsRestrictions::newRoot(false, 'Plugins/'))
                           ->scan()
-<<<<<<< HEAD
-                          ->eachField(function ($key, &$value) {
-=======
                           ->eachField(function (&$value, $key) {
->>>>>>> 003a2db6
                               $value = Strings::ensureEndsNotWith($value, '/');
                           });
     }
@@ -492,11 +488,7 @@
     {
         return FsDirectory::new($this->directory . 'Plugins/', $this->directory->getRestrictions())
                           ->scan()
-<<<<<<< HEAD
-                          ->eachField(function ($key, &$value) {
-=======
                           ->eachField(function (&$value, $key) {
->>>>>>> 003a2db6
                               $value = Strings::ensureEndsNotWith($value, '/');
                           });
     }
