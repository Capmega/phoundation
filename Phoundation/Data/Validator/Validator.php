<?php

/**
 * Validator class
 *
 * This class validates data from untrusted arrays
 *
 * @author    Sven Olaf Oostenbrink <so.oostenbrink@gmail.com>
 * @license   http://opensource.org/licenses/GPL-2.0 GNU Public License, Version 2
 * @copyright Copyright (c) 2024 Sven Olaf Oostenbrink <so.oostenbrink@gmail.com>
 * @package   Phoundation\Data
 */


declare(strict_types=1);

namespace Phoundation\Data\Validator;

use PDOStatement;
use Phoundation\Accounts\Users\Password;
use Phoundation\Core\Log\Log;
use Phoundation\Data\Interfaces\IteratorInterface;
use Phoundation\Data\IteratorBase;
use Phoundation\Data\Traits\TraitDataRestrictions;
use Phoundation\Data\Traits\TraitValidatorCore;
use Phoundation\Data\Validator\Exception\KeyAlreadySelectedException;
use Phoundation\Data\Validator\Exception\ValidationFailedException;
use Phoundation\Data\Validator\Exception\ValidatorException;
use Phoundation\Data\Validator\Interfaces\ValidatorInterface;
use Phoundation\Databases\Connectors\Interfaces\ConnectorInterface;
use Phoundation\Date\DateFormats;
use Phoundation\Date\DateTime;
use Phoundation\Date\DateTimeFormats;
use Phoundation\Date\Exception\UnsupportedDateFormatException;
use Phoundation\Exception\OutOfBoundsException;
use Phoundation\Filesystem\FsDirectory;
use Phoundation\Filesystem\FsFile;
use Phoundation\Filesystem\FsPath;
<<<<<<< HEAD
=======
use Phoundation\Filesystem\FsRestrictions;
>>>>>>> 003a2db6
use Phoundation\Filesystem\Interfaces\FsDirectoryInterface;
use Phoundation\Filesystem\Interfaces\FsPathInterface;
use Phoundation\Utils\Arrays;
use Phoundation\Utils\Config;
use Phoundation\Utils\Exception\JsonException;
use Phoundation\Utils\Json;
use Phoundation\Utils\Numbers;
use Phoundation\Utils\Strings;
use Phoundation\Web\Html\Enums\EnumDisplayMode;
use Phoundation\Web\Http\Url;
use ReflectionProperty;
use Stringable;
use Throwable;
use UnitEnum;


abstract class Validator extends IteratorBase implements ValidatorInterface
{
    use TraitValidatorCore;
    use TraitDataRestrictions;


    /**
     * Apply a default value to the specified key if said key is currently not available in the data source
     *
     * @param mixed  $value
     * @param string $key
     *
     * @return Validator
     */
    public function default(mixed $value, string $key): static
    {
        if (array_key_exists($key, $this->source)) {
            if (($this->source[$key] === null) or ($this->source[$key] === '')) {
                $this->source[$key] = $value;
            }

        } else {
            $this->source[$key] = $value;
        }

        return $this;
    }


    /**
     * Returns if all validations are disabled or not
     *
     * @return bool
     */
    public static function disabled(): bool
    {
        return static::$disabled;
    }


    /**
     * Disable all validations
     *
     * @return void
     */
    public static function disable(): void
    {
        static::$disabled = true;
    }


    /**
     * Enable all validations
     *
     * @return void
     */
    public static function enable(): void
    {
        static::$disabled = false;
    }


    /**
     * Disable password validations
     *
     * @return void
     */
    public static function disablePasswords(): void
    {
        static::$password_disabled = true;
    }


    /**
     * Enable password validations
     *
     * @return void
     */
    public static function enablePasswords(): void
    {
        static::$password_disabled = false;
    }


    /**
     * Copies the value of the currently selected key to the specified key
     *
     * @param string|float|int $to_key
     *
     * @return $this
     */
    public function copyToKey(string|float|int $to_key): static
    {
        $this->source[$to_key] = $this->selected_value;
        return $this;
    }


    /**
     * Rename the from_key to to_key if it exists
     *
     * @param string|float|int $from_key
     * @param string|float|int $to_key
     * @param bool             $exception
     * @param bool             $overwrite
     *
     * @return static
     */
    public function renameKey(string|float|int $from_key, string|float|int $to_key, bool $exception = true, bool $overwrite = true): static
    {
        if (!array_key_exists($from_key, $this->source)) {
            if ($exception) {
                throw new OutOfBoundsException(tr('Cannot rename ":class" key from ":from" to ":to", the ":original" key does not exist', [
                    ':class' => get_class($this),
                    ':from' => $from_key,
                    ':to' => $to_key,
                    ':original' => $from_key,
                ]));
            }

            // from_key doesn't exist, initialize the from_key as a null value
            $this->source[$from_key] = null;
        }

        if (array_key_exists($to_key, $this->source)) {
            // Target already exists, should we overwrite?
            if (!$overwrite) {
                // Don't overwrite, don't change anything
                return $this;
            }
        }

        // Move the from_key to the to_key
        $this->source[$to_key] = $this->source[$from_key];
        unset($this->source[$from_key]);

        return $this;
    }


    /**
     * Requires that the specified keys are available for this key to be valid
     *
     * @note This test does not count as an "executed test" to be able to select the next key. If only this test was
     *       executed for the selected key, and a next key will be selected, an ValidationFailedException exception will
     *       still be thrown
     *
     * @note This test requires that the specified keys have already been tested before, as it does not know what keys
     *       will be tested after, and if they will default or not
     *
     * @note This test will not test for the existence of the specified key, as they SHOULD exist (See previous note) so
     *       it will test if they are not empty. If the specified keys are empty, the field will fail.
     *
     * @note This will only require the specified keys are not empty if the currently selected field is not default,
     *       unless $also_if_selected_is_default is true
     *
     * @param IteratorInterface|array|string $keys
     * @param bool                           $also_if_selected_is_default
     *
     * @return static
     */
    public function requiresNotEmpty(IteratorInterface|array|string $keys, bool $also_if_selected_is_default = false): static
    {
        $keys = Arrays::force($keys);

        if (empty($keys)) {
            throw new OutOfBoundsException(tr('Cannot test field ":field" for required keys, no keys were specified', [
                ':field' => $this->selected_field
            ]));
        }

        return $this->validateValues(function (&$value) use ($keys, $also_if_selected_is_default) {
            $requires = [];

            if (!$this->checkIsOptional($value) or $also_if_selected_is_default) {
                // Ensure we have clean keys to test, test all keys
                foreach ($keys as $key) {
                    $clean_key = Strings::ensureStartsNotWith($key, '-');
                    $clean_key = str_replace('-', '_', $clean_key);

                    // This key likely WILL exist (because if not specified, it would be defaulted or already failed)
                    // So do not test with array_key_exists() but with empty() instead, NULL or "" or false will be used as
                    // "not specified"
                    if (empty($this->source[$clean_key])) {
                        $requires[] = $key;
                    }
                }

                // Any keys missing?
                switch (count($requires)) {
                    case 0:
                        // All required fields are there, yay!
                        break;

                    case 1:
                        // 1 field failed
                        $value = [];
                        $this->addFailure(tr('requires that the field ":key" is specified as well', [
                            ':key' => current($requires),
                        ]));

                        break;

                    default:
                        // Multiple fields failed
                        $value = [];
                        $this->addFailure(tr('requires that the fields ":key" are specified as well', [
                            ':key' => Strings::force($requires, ', '),
                        ]));
                }
            }
        });
    }


    /**
     * Returns the currently selected value
     *
     * @return mixed
     */
    public function getSelectedValue(): mixed
    {
        return $this->selected_value;
    }


    /**
     * Returns the currently selected field
     *
     * @return mixed
     */
    public function getSelectedField(bool $strip_prefix = true): string
    {
        if ($strip_prefix) {
            return Strings::from($this->selected_field, $this->field_prefix);
        }

        return $this->selected_field;
    }


    /**
     * Allow the validator to check each element in a list of values.
     *
     * Basically, each method will expect to process a list always and ->select() will put the selected value in an
     * artificial array because of this. ->Each() actually will have a list of values, so puts that list directly into
     * $this->process_values
     *
     * @return static
     * @see DataValidator::select()
     * @see DataValidator::self()
     */
    public function eachField(): static
    {
        // This very obviously only works on arrays
        $this->isArray();

        if (!$this->process_value_failed) {
            // Unset process_values first to ensure the byref link is broken
            unset($this->process_values);
            $this->process_values = &$this->selected_value;
        }

        return $this;
    }


    /**
     * This method will allow the currently selected key to pass without performing any validation tests
     *
     * @return static
     */
    public function doNotValidate(): static
    {
        if ($this->test_count) {
            // Cannot NOT validate, validation tests have already been executed on it.
            throw new OutOfBoundsException(tr('Cannot skip validation tests on key ":key", there have already been ":count" validation tests been executed on it', [
                ':key'   => $this->selected_field,
                ':count' => $this->test_count
            ]));
        }

        $this->test_count++;
        return $this;
    }


    /**
     * Validates the datatype for the selected field
     *
     * This method ensures that the specified array key is an array
     *
     * @return static
     */
    public function isArray(): static
    {
        $this->test_count++;

        return $this->validateValues(function (&$value) {
            if (!$this->checkIsOptional($value)) {
                if (!is_array($value)) {
                    if ($value !== null) {
                        $this->addFailure(tr('must have an array value'));
                    }

                    $value = [];
                }
            }
        });
    }


    /**
     * Apply the specified anonymous function on a single or all of the process_values for the selected field
     *
     * @param callable $function
     *
     * @return static
     */
    protected function validateValues(callable $function): static
    {
        if ($this->reflection_process_value->isInitialized($this)) {
            // A single value was selected, test only this value
            $function($this->process_value);

        } else {
            $this->ensureSelected();

            if ($this->process_value_failed or $this->selected_is_default) {
                // In the span of multiple tests on one value, one test failed, don't execute the rest of the tests
                return $this;
            }

            foreach ($this->process_values as $key => &$value) {
                // Process all process_values
                $this->process_key   = $key;
                $this->process_value = &$value;
// TODO TEST THIS! IF next line is enabled then multiple tests after each other will continue, even if the previous failed!!
//                $this->process_value_failed = false;
                $this->selected_is_default = false;

                $function($this->process_value);
            }

            // Clear up work data
            unset($value);
            unset($this->process_value);
            $this->process_key = null;
        }

        return $this;
    }


    /**
     * Will let the validator treat the value as a single variable
     *
     * Basically each method will expect to process a list always and ->select() will put the selected value in an
     * artificial array because of this. ->eachField() actually will have a list of values, so puts that list directly into
     * $this->process_values
     *
     * @return static
     * @see DataValidator::select()
     * @see DataValidator::eachField()
     */
    public function single(): static
    {
        $this->process_values = [null => &$this->selected_value];

        return $this;
    }


    /**
     * Validates the datatype for the selected field
     *
     * This method ensures that the specified array key is a boolean
     *
     * @return static
     */
    public function isBoolean(): static
    {
        $this->test_count++;

        return $this->validateValues(function (&$value) {
            if ($this->checkIsOptional($value)) {
                if (!is_bool($this->selected_optional)) {
                    if ($this->selected_optional !== null) {
                        throw new OutOfBoundsException(tr('Invalid default data ":data" specified for field ":selected", it must be boolean', [
                            ':data'     => $this->selected_optional,
                            ':selected' => $this->selected_field,
                        ]));
                    }

                    $this->selected_optional = false;
                }

                $value = $this->selected_optional;

            } else {
                $value = Strings::toBoolean($value, false);

                if ($value === null) {
                    $this->addFailure(tr('must have a boolean value'));
                }
            }
        });
    }


    /**
     * Validates the datatype for the selected field
     *
     * This method ensures that the specified array key is a valid natural number (integer, 1 and above)
     *
     * @param bool $allow_zero
     *
     * @return static
     */
    public function isNatural(bool $allow_zero = true): static
    {
        $this->test_count++;
        $this->isInteger();

        if ($this->process_value_failed or $this->selected_is_default) {
            // Validation already failed or defaulted, don't test anything more
            return $this;
        }

        return $this->isPositive($allow_zero);
    }


    /**
     * Validates the datatype for the selected field
     *
     * This method ensures that the specified array key is an integer
     *
     * @return static
     */
    public function isInteger(): static
    {
        $this->test_count++;

        return $this->validateValues(function (&$value) {
            if (!$this->checkIsOptional($value)) {
                if (!is_integer($value)) {
                    if (is_string($value) and (((int) $value) == $value)) {
                        // This integer value was specified as a numeric string
                        $value = (int) $value;

                    } else {
                        if ($value !== null) {
                            $this->addFailure(tr('must have an integer value'));
                        }
                        $value = 0;
                    }
                }
            }
        });
    }


    /**
     * Validates the datatype for the selected field
     *
     * This method ensures that the specified array key is positive
     *
     * @param bool $allow_zero
     *
     * @return static
     */
    public function isPositive(bool $allow_zero = false): static
    {
        $this->test_count++;

        return $this->validateValues(function (&$value) use ($allow_zero) {
            $this->isNumeric();

            if ($this->process_value_failed or $this->selected_is_default) {
                // Validation already failed or defaulted, don't test anything more
                return;
            }

            if ($value < ($allow_zero ? 0 : 1)) {
                $this->addFailure(tr('must have a positive value'));
            }
        });
    }


    /**
     * Validates the datatype for the selected field
     *
     * This method ensures that the specified array key is numeric
     *
     * @return static
     */
    public function isNumeric(): static
    {
        $this->test_count++;

        return $this->validateValues(function (&$value) {
            if (!$this->checkIsOptional($value)) {
                if (!is_numeric($value)) {
                    if ($value !== null) {
                        $this->addFailure(tr('must have a numeric value'));
                    }

                    $value = 0;

                } else {
                    // Yay, the value is numeric, but is it a float or an integer? Detect and convert here.
                    $original = $value;
                    $value    = (int) $value;

                    if ($original == $value) {
                        // It looks like value was an int, keep it
                        return;
                    }

                    $value = (float) $original;
                }
            }
        });
    }


    /**
     * Validates that the specified value is either an integer number, or a valid number of bytes
     *
     * 1KB    = 1000
     * 1MB    = 1000000
     * 1GB    = 1000000000
     * 1GiB   = 1073741824
     * 1.5GiB = 1610612736
     * etc...
     *
     * @return static
     * @see trim()
     */
    public function isBytes(): static
    {
        $this->test_count++;

        return $this->validateValues(function (&$value) {
            $this->hasMaxCharacters(32);

            if ($this->process_value_failed or $this->selected_is_default) {
                // Validation already failed or defaulted, don't test anything more
                return;
            }

            if (!is_numeric_integer($value)) {
                try {
                    $value = Numbers::fromBytes($value);
                } catch (Throwable) {
                    $this->addFailure(tr('must have a valid byte size, like 1000, 1000kb, 1000MiB, etc'));
                }
            }
        });
    }


    /**
     * Validates the datatype for the selected field
     *
     * This method ensures that the specified array key is a valid latitude coordinate
     *
     * @return static
     */
    public function isLatitude(): static
    {
        $this->test_count++;
        $this->isFloat();

        if ($this->process_value_failed or $this->selected_is_default) {
            // Validation already failed or defaulted, don't test anything more
            return $this;
        }

        return $this->isBetween(-90, 90);
    }


    /**
     * Validates the datatype for the selected field
     *
     * This method ensures that the specified array key is an float
     *
     * @return static
     */
    public function isFloat(): static
    {
        $this->test_count++;

        return $this->validateValues(function (&$value) {
            if (!$this->checkIsOptional($value)) {
                if (!is_float($value)) {
                    if (is_string($value) and ((float) $value == $value)) {
                        // This float value was specified as a numeric string
// TODO Test this! There may be slight inaccuracies here due to how floats work, so maybe we should check within a range?
                        $value = (float) $value;

                    } else {
                        if ($value !== null) {
                            $this->addFailure(tr('must have a float value'));
                        }

                        $value = 0.0;
                    }
                }
            }
        });
    }


    /**
     * Validates the datatype for the selected field
     *
     * This method ensures that the specified array key is between the two specified amounts
     *
     * @param int|float $minimum
     * @param int|float $maximum
     * @param bool      $equal
     *
     * @return static
     */
    public function isBetween(int|float $minimum, int|float $maximum, bool $equal = true): static
    {
        $this->test_count++;

        return $this->validateValues(function (&$value) use ($minimum, $maximum, $equal) {
            $this->isNumeric();

            if ($this->process_value_failed or $this->selected_is_default) {
                // Validation already failed or defaulted, don't test anything more
                return;
            }

            if ($equal) {
                if (($value < $minimum) or ($value > $maximum)) {
                    $this->addFailure(tr('must be between ":minimum" and ":maximum"', [
                        ':minimum' => $minimum,
                        ':maximum' => $maximum,
                    ]));
                }

            } else {
                if (($value <= $minimum) or ($value >= $maximum)) {
                    $this->addFailure(tr('must be between ":minimum" and ":maximum"', [
                        ':minimum' => $minimum,
                        ':maximum' => $maximum,
                    ]));
                }
            }
        });
    }


    /**
     * Validates the datatype for the selected field
     *
     * This method ensures that the specified array key is a valid longitude coordinate
     *
     * @return static
     */
    public function isLongitude(): static
    {
        $this->test_count++;
        $this->isFloat();

        if ($this->process_value_failed or $this->selected_is_default) {
            // Validation already failed or defaulted, don't test anything more
            return $this;
        }

        return $this->isBetween(0, 180);
    }


    /**
     * Validates the datatype for the selected field
     *
     * This method ensures that the specified array key is a valid database id (integer, 1 and above)
     *
     * @param bool $allow_zero
     * @param bool $allow_negative
     *
     * @return static
     */
    public function isDbId(bool $allow_zero = false, bool $allow_negative = false): static
    {
        $this->test_count++;
        $this->isInteger();

        if ($this->process_value_failed or $this->selected_is_default) {
            // Validation already failed or defaulted, don't test anything more
            return $this;
        }

        if ($allow_negative) {
            if ($allow_zero) {
                return $this;
            }

            return $this->isNotValue(0);
        }

        return $this->isPositive($allow_zero);
    }


    /**
     * Validates the datatype for the selected field
     *
     * This method ensures that the specified array key is a valid database id (integer, 1 and above)
     *
     * @param string|null $table
     * @param string|null $failure_message
     *
     * @return static
     */
    public function dbIdExists(?string $table = null, ?string $failure_message = null): static
    {
        $this->test_count++;

        return $this->validateValues(function (&$value) use ($table, $failure_message) {
            $this->isDbId();

            if ($this->process_value_failed or $this->selected_is_default) {
                // Validation already failed or defaulted, don't test anything more
                return;
            }

            $table = $table ?? $this->table;

            if (empty($table)) {
                throw new ValidatorException(tr('Cannot validate if database id exists, no table configured for this validator, and no table specified'));
            }

            $exists = sql()->getColumn('SELECT `id` FROM `' . $table . '` WHERE `id` = :id', [
                ':id' => $value,
            ]);

            if (!$exists) {
                $this->addFailure($failure_message ?? tr('must exist'));
            }
        });
    }


    /**
     * Validates that the selected field is the specified value
     *
     * @param mixed $validate_value The value that should not be matched
     * @param bool  $strict         If true, will perform a strict check
     * @param bool  $secret         If true, the $validate_value will not be shown
     * @param bool  $ignore_case    If true, a case-insensitive comparison will be performed
     *
     * @return static
     * @todo Change these individual flag parameters to one bit flag parameter
     */
    public function isNotValue(mixed $validate_value, bool $strict = false, bool $secret = false, bool $ignore_case = true): static
    {
        $this->test_count++;

        return $this->validateValues(function (&$value) use ($validate_value, $strict, $secret, $ignore_case) {
            if ($strict) {
                // Strict validation
                if ($value === $validate_value) {
                    if ($secret) {
                        $this->addFailure(tr('must not be exactly value ":value"', [':value' => $value]));

                    } else {
                        $this->addFailure(tr('has an incorrect value'));
                    }
                }

            } else {
                $this->isScalar();

                if ($this->process_value_failed or $this->selected_is_default) {
                    // Validation already failed or defaulted, don't test anything more
                    return;
                }

                if ($ignore_case) {
                    $compare_value  = strtolower((string) $value);
                    $validate_value = strtolower((string) $validate_value);

                } else {
                    $compare_value = $value;
                }

                if ($compare_value == $validate_value) {
                    if ($secret) {
                        $this->addFailure(tr('must not be value ":value"', [':value' => $value]));

                    } else {
                        $this->addFailure(tr('has an incorrect value'));
                    }
                }
            }
        });
    }


    /**
     * Validates the datatype for the selected field
     *
     * This method ensures that the specified array key is a scalar value
     *
     * @return static
     */
    public function isScalar(): static
    {
        $this->test_count++;

        return $this->validateValues(function (&$value) {
            if (!$this->checkIsOptional($value)) {
                if (!is_scalar($value)) {
                    if ($value !== null) {
                        $this->addFailure(tr('must have a scalar value'));
                    }

                    $value = '';
                }
            }
        });
    }


    /**
     * Validates the datatype for the selected field
     *
     * This method ensures that the specified array key is a valid code
     *
     * @param string|null $until
     * @param int|null    $max_characters
     * @param int|null    $min_characters
     *
     * @return static
     */
    public function isCode(?string $until = null, ?int $max_characters = 64, ?int $min_characters = 1): static
    {
        $this->test_count++;

        return $this->validateValues(function (&$value) use ($until, $min_characters, $max_characters) {
            if ($until) {
                // Truncate the code at one of the specified characters
                $value = Strings::until($value, $until);
                $value = trim($value);
            }

            $this->sanitizeTrim()->hasMinCharacters($min_characters)->hasMaxCharacters($max_characters);

            if ($this->process_value_failed or $this->selected_is_default) {
                // Validation already failed or defaulted, don't test anything more
                return;
            }

            $this->isPrintable();
        });
    }


    /**
     * Validates that the selected field is equal or shorter than the specified number of characters
     *
     * @param int|null $max_characters
     *
     * @return static
     */
    public function hasMaxCharacters(?int $max_characters = null): static
    {
        $this->test_count++;

        return $this->validateValues(function (&$value) use ($max_characters) {
            $this->isString();

            if ($this->process_value_failed or $this->selected_is_default) {
                // Validation already failed or defaulted, don't test anything more
                return;
            }

            // Validate the maximum number of characters
            $max_characters = $this->getMaxStringSize($max_characters);

            if ($max_characters <= 0) {
                if (!$max_characters) {
                    throw new ValidatorException(tr('Cannot check max characters, the number of maximum characters specified is 0'));
                }

                throw new ValidatorException(tr('Cannot check max characters, the specified number of maximum characters ":characters" is negative', [
                    ':characters' => $max_characters,
                ]));
            }

            if (strlen($value) > $max_characters) {
                $this->addFailure(tr('must have ":count" characters or less', [':count' => $max_characters]));
            }
        });
    }


    /**
     * Validates that the selected field has exactly the specified value
     *
     * @param mixed $value
     * @param bool  $strict
     *
     * @return static
     */
    public function hasValue(mixed $value = null, bool $strict = true): static
    {
        $this->test_count++;

        return $this->validateValues(function (&$test_value) use ($value, $strict) {
            $this->isString();

            if ($this->process_value_failed or $this->selected_is_default) {
                // Validation already failed or defaulted, don't test anything more
                return;
            }

            if ($strict) {
                if ($value !== $test_value) {
                    $this->addFailure(tr('has an incorrect value'));
                }

            } else {
                if ($value != $test_value) {
                    $this->addFailure(tr('has an incorrect value'));
                }
            }
        });
    }


    /**
     * Validates the datatype for the selected field
     *
     * This method ensures that the specified array key is a string
     *
     * @return static
     */
    public function isString(): static
    {
        $this->test_count++;

        return $this->validateValues(function (&$value) {
            if (!$this->checkIsOptional($value)) {
                if (!is_string($value)) {
                    if ($value instanceof Stringable) {
                        // Force value to be string from here
                        $value = (string) $value;

                    } elseif (!is_numeric($value)) {
                        if ($value !== null) {
                            $this->addFailure(tr('must have a string value'));
                        }

                        $value = '';

                    } else {
                        // A number is allowed to be interpreted as a string
                        $value = (string) $value;
                    }
                }
            }
        });
    }


    /**
     * Validates that the selected field is equal or larger than the specified number of characters
     *
     * @param int $characters
     *
     * @return static
     */
    public function hasMinCharacters(int $characters): static
    {
        $this->test_count++;

        return $this->validateValues(function (&$value) use ($characters) {
            $this->isString();

            if ($this->process_value_failed or $this->selected_is_default) {
                // Validation already failed or defaulted, don't test anything more
                return;
            }

            if (strlen($value) < $characters) {
                $this->addFailure(tr('must have ":count" characters or more', [':count' => $characters]));
            }
        });
    }


    /**
     * Sanitize the selected value by trimming whitespace
     *
     * @param string $characters
     *
     * @return static
     * @see trim()
     */
    public function sanitizeTrim(string $characters = " \t\n\r\0\x0B"): static
    {
        $this->test_count++;

        return $this->validateValues(function (&$value) use ($characters) {
            $this->hasMaxCharacters();

            if ($this->process_value_failed or $this->selected_is_default) {
                // Validation already failed or defaulted, don't test anything more
                return;
            }

            $value = trim((string) $value, $characters);
        });
    }


    /**
     * Sanitizes the selected value by converting human-readable bytes to a positive integer number
     *
     * 1KB    = 1000
     * 1MB    = 1000000
     * 1GB    = 1000000000
     * 1GiB   = 1073741824
     * 1.5GiB = 1610612736
     * etc...
     *
     * @return static
     * @see trim()
     */
    public function sanitizeBytes(): static
    {
        $this->test_count++;

        return $this->validateValues(function (&$value) {
            $this->hasMaxCharacters(32);

            if ($this->process_value_failed or $this->selected_is_default) {
                // Validation already failed or defaulted, don't test anything more
                return;
            }

            try {
                $value = Numbers::fromBytes($value);

            } catch (Throwable) {
                $this->addFailure(tr('must have a valid byte size, like 1000, 1000kb, 1000MiB, etc'));
            }
        });
    }


    /**
     * Validates that the selected field contains only printable characters (including blanks)
     *
     * @return static
     */
    public function isPrintable(): static
    {
        $this->test_count++;

        return $this->validateValues(function (&$value) {
            $this->isString();

            if ($this->process_value_failed or $this->selected_is_default) {
                // Validation already failed or defaulted, don't test anything more
                return;
            }

            if (!preg_match('/^[\p{L}\p{N}\p{P}\p{M}\p{S}\p{Z}\t\r\n]+$/u', $value)) {
                $this->addFailure(tr('must contain only printable characters'));
            }
        });
    }


    /**
     * Validates the datatype for the selected field
     *
     * This method ensures that the specified array key is positive
     *
     * @param int|float $amount
     * @param bool      $equal If true, it is more than or equal to, instead of only more than
     *
     * @return static
     */
    public function isMoreThan(int|float $amount, bool $equal = false): static
    {
        $this->test_count++;

        return $this->validateValues(function (&$value) use ($amount, $equal) {
            $this->isNumeric();

            if ($this->process_value_failed or $this->selected_is_default) {
                // Validation already failed or defaulted, don't test anything more
                return;
            }

            if ($equal) {
                if ($value < $amount) {
                    $this->addFailure(tr('must be more or equal than ":amount"', [':amount' => $amount]));
                }

            } else {
                if ($value <= $amount) {
                    $this->addFailure(tr('must be more than ":amount"', [':amount' => $amount]));
                }
            }
        });
    }


    /**
     * Validates the datatype for the selected field
     *
     * This method ensures that the specified array key is positive
     *
     * @param int|float $amount
     * @param bool      $equal If true, it is less than or equal to, instead of only less than
     *
     * @return static
     */
    public function isLessThan(int|float $amount, bool $equal = false): static
    {
        $this->test_count++;

        return $this->validateValues(function (&$value) use ($amount, $equal) {
            $this->isNumeric();

            if ($this->process_value_failed or $this->selected_is_default) {
                // Validation already failed or defaulted, don't test anything more
                return;
            }

            if ($equal) {
                if ($value > $amount) {
                    $this->addFailure(tr('must be less or equal than ":amount"', [':amount' => $amount]));
                }

            } else {
                if ($value >= $amount) {
                    $this->addFailure(tr('must be less than ":amount"', [':amount' => $amount]));
                }
            }
        });
    }


    /**
     * Validates the datatype for the selected field
     *
     * This method ensures that the specified array key is negative
     *
     * @param bool $allow_zero
     *
     * @return static
     */
    public function isNegative(bool $allow_zero = false): static
    {
        $this->test_count++;

        return $this->validateValues(function (&$value) use ($allow_zero) {
            $this->isNumeric();

            if ($this->process_value_failed or $this->selected_is_default) {
                // Validation already failed or defaulted, don't test anything more
                return;
            }

            if ($value > ($allow_zero ? 0 : 1)) {
                $this->addFailure(tr('must have a negative value'));
            }
        });
    }


    /**
     * Validates the datatype for the selected field
     *
     * This method ensures that the specified array key contains a currency value
     *
     * @return static
     */
    public function isCurrency(): static
    {
        $this->test_count++;

        return $this->validateValues(function (&$value) {
            $this->isFloat();

            if ($this->process_value_failed or $this->selected_is_default) {
                // Validation already failed or defaulted, don't test anything more
                return;
            }

            if (!preg_match('^[\$£¤€₠₱]?(((\d{1,3})(,?\d{1,3})*)|(\d+))(\.\d{2})?$', $value)) {
                if (!preg_match('^[\$£¤€₠₱]?(((\d{1,3})(\.?\d{1,3})*)|(\d+))(,\d{2})?$', $value)) {
                    $this->addFailure(tr('must have a currency value'));
                }
            }
        });
    }


    /**
     * Validates the datatype for the selected field
     *
     * This method ensures that the specified array key is a scalar value
     *
     * @param string $enum
     *
     * @return static
     */
    public function isInEnum(string $enum): static
    {
        $this->test_count++;

        return $this->validateValues(function (&$value) use ($enum) {
            // This value must be scalar, and not too long. What is too long? Longer than the longest allowed item
            $this->isScalar();

            if ($this->process_value_failed or $this->selected_is_default) {
                // Validation already failed or defaulted, don't test anything more
                return;
            }

            if (!in_enum($value, $enum)) {
                $this->addFailure(tr('must be one of ":list"', [':list' => $enum]));
            }
        });
    }


    /**
     * This will set the specified column to have the value from the given callback
     *
     * @param string   $column
     * @param callable $callback
     * @param bool     $ignore_case
     * @param bool     $fail_on_null = true
     *
     * @return static
     */
    public function setColumnFromCallback(string $column, callable $callback, bool $ignore_case = false, bool $fail_on_null = true): static
    {
        $this->test_count++;

        return $this->validateValues(function (&$value) use ($column, $callback, $ignore_case, $fail_on_null) {
            // This value must be scalar, and not too long. What is too long? Longer than the longest allowed item
            $this->isScalar();

            if ($this->process_value_failed or $this->selected_is_default) {
                // Validation already failed or defaulted, don't test anything more
                return;
            }

            $result = $callback($value, $this->source, $this);

            if (!$result and $fail_on_null) {
                $this->addFailure(
                    Strings::plural(count($value),
                    tr('value ":values" does not exist', [
                        ':values' => implode(', ', $value)
                    ]),
                    tr('values ":values" do not exist', [':values' => implode(', ', $value)]))
                );
            }

            $this->source[$this->field_prefix . $column] = $result;

<<<<<<< HEAD
            // Mark the column entry for forced processing, in case it was marked as not rendering to avoid validation issues
=======
            // Mark the column entry for forced processing, in case it was marked as not rendering to avoid validation issues.
>>>>>>> 003a2db6
            $this->definitions?->get($column)->setForcedProcessing(true);
        });
    }


    /**
     * Sets the specified column to the results of the executed query
     *
     * This method ensures that the specified key is the same as the column value in the specified query
     *
     * @param string                  $column
     * @param PDOStatement|string     $query
     * @param array|null              $execute
     * @param bool                    $ignore_case
     * @param bool                    $fail_on_null = true
     * @param ConnectorInterface|null $connector
     *
     * @return static
     */
    public function setColumnFromQuery(string $column, PDOStatement|string $query, ?array $execute = null, bool $ignore_case = false, bool $fail_on_null = true, ?ConnectorInterface $connector = null): static
    {
        $this->test_count++;

        return $this->validateValues(function (&$value) use ($column, $query, $execute, $ignore_case, $fail_on_null, $connector) {
            // This value must be scalar, and not too long. What is too long? Longer than the longest allowed item
            $this->isScalar();

            if ($this->process_value_failed or $this->selected_is_default) {
                // Validation already failed or defaulted, don't test anything more
                return;
            }

            $execute = $this->applyExecuteVariables($execute);
            $result  = sql($connector)->setDebug($this->debug)->getColumn($query, $execute);

            if (!$result and $fail_on_null) {
                $this->addFailure(Strings::plural(count($execute), tr('value ":values" does not exist', [':values' => implode(', ', $execute)]), tr('values ":values" do not exist', [':values' => implode(', ', $execute)])));
            }

            $this->source[$this->field_prefix . $column] = $result;

            // Mark the column entry for forced processing, in case it was marked as not rendering to avoid validation issues
            $this->definitions?->get($column)->setForcedProcessing(true);
        });
    }


    /**
     * Sets the current column to the results of the executed query
     *
     * This method ensures that the specified key is the same as the column value in the specified query
     *
     * @param PDOStatement|string     $query
     * @param array|null              $execute
     * @param bool                    $ignore_case
     * @param bool                    $fail_on_null = true
     * @param ConnectorInterface|null $connector
     *
     * @return static
     */
    public function setFromQuery(PDOStatement|string $query, ?array $execute = null, bool $ignore_case = false, bool $fail_on_null = true, ?ConnectorInterface $connector = null): static
    {
        return $this->setColumnFromQuery($this->getSelectedField(), $query, $execute, $ignore_case, $fail_on_null, $connector);
    }


    /**
     * Go over the specified SQL execute array and apply any variable
     *
     * @param array|null $execute
     *
     * @return array|null
     */
    protected function applyExecuteVariables(?array $execute): ?array
    {
        foreach ($execute as &$value) {
            if (is_string($value)) {
                if (str_starts_with($value, '$')) {
                    // Fix field names with field prefix
                    $value = $this->field_prefix . substr($value, 1);

                    if (!array_key_exists($value, $this->source)) {
                        throw new OutOfBoundsException(tr('Specified execution variable ":value" does not exist in the specified source', [
                            ':value' => $value,
                        ]));
                    }

                    // Replace this value with key from the array
                    $value = $this->source[$value];
                }
            }
        }

        unset($value);

        return $execute;
    }


    /**
     * Validates the datatype for the selected field
     *
     * This method ensures that the specified key value contains the column value in the specified query
     *
     * @param PDOStatement|string     $query
     * @param array|null              $execute
     * @param ConnectorInterface|null $connector
     *
     * @return static
     */
    public function containsQueryColumn(PDOStatement|string $query, ?array $execute = null, ?ConnectorInterface $connector = null): static
    {
        $this->test_count++;

        return $this->validateValues(function (&$value) use ($query, $execute, $connector) {
            // This value must be scalar, and not too long. What is too long? Longer than the longest allowed item
            $this->isScalar();

            if ($this->process_value_failed or $this->selected_is_default) {
                // Validation already failed or defaulted, don't test anything more
                return;
            }

            $execute = $this->applyExecuteVariables($execute);
            $column  = sql($connector)->setDebug($this->debug)->getColumn($query, $execute);

            $this->contains($column);
        });
    }


    /**
     * Ensures that the value has the specified string
     *
     * This method ensures that the specified array key contains the specified string
     *
     * @param string $string
     * @param bool   $regex
     * @param bool   $not
     *
     * @return static
     */
    public function contains(string $string, bool $regex = false, bool $not = false): static
    {
        $this->test_count++;

        return $this->validateValues(function (&$value) use ($string, $regex, $not) {
            // This value must be scalar
            $this->isScalar();

            if ($this->process_value_failed or $this->selected_is_default) {
                // Validation already failed or defaulted, don't test anything more
                return;
            }

            if ($regex) {
                try {
                    if ($not xor !preg_match($string, (string) $value)) {
                        $this->addFailure(tr('must match regex ":value"', [':value' => $string]));
                    }

                } catch (Throwable $e) {
                    if (str_contains($e->getMessage(), 'preg_match')) {
                        throw new ValidatorException(tr('Specified regex ":regex" is invalid', [
                            ':regex' => $string
                        ]), $e);
                    }

                    throw new ValidatorException(tr('Failed validation'), $e);
                }

            } else {
                if ($not xor !str_contains((string) $value, $string)) {
                    $this->addFailure(tr('must contain ":value"', [':value' => $string]));
                }
            }
        });
    }


    /**
     * Ensures that the value has the specified string
     *
     * This method ensures that the specified array key contains the specified string
     *
     * @param string $string
     * @param bool   $regex
     * @param bool   $not
     *
     * @return static
     */
    public function containsNot(string $string, bool $regex = false, bool $not = false): static
    {
        $this->test_count++;

        return $this->validateValues(function (&$value) use ($string, $regex, $not) {
            // This value must be scalar
            $this->isScalar();

            if ($this->process_value_failed or $this->selected_is_default) {
                // Validation already failed or defaulted, don't test anything more
                return;
            }

            if ($regex) {
                if ($not xor preg_match($string, $value)) {
                    $this->addFailure(tr('must not contain ":value"', [':value' => $string]));
                }

            } else {
                if ($not xor str_contains($value, $string)) {
                    $this->addFailure(tr('must not contain ":value"', [':value' => $string]));
                }
            }
        });
    }


    /**
     * Validates that the selected field matches the specified regex
     *
     * @param string $regex
     * @param bool   $not
     *
     * @return static
     */
    public function matchesRegex(string $regex, bool $not = false): static
    {
        return $this->contains($regex, true, $not);
    }


    /**
     * Validates that the selected field NOT matches the specified regex
     *
     * @param string $regex
     * @param bool   $not
     *
     * @return static
     */
    public function matchesNotRegex(string $regex, bool $not = false): static
    {
        $this->test_count++;

        return $this->containsNot($regex, true, $not);
    }


    /**
     * Validates the datatype for the selected field
     *
     * This method ensures that the value is in the results from the specified query
     *
     * @param PDOStatement|string     $query
     * @param array|null              $execute
     * @param ConnectorInterface|null $connector
     *
     * @return static
     */
    public function inQueryResultArray(PDOStatement|string $query, ?array $execute = null, ?ConnectorInterface $connector = null): static
    {
        $this->test_count++;

        return $this->validateValues(function (&$value) use ($query, $execute, $connector) {
            // This value must be scalar, and not too long. What is too long? Longer than the longest allowed item
            $this->isScalar();

            if ($this->process_value_failed or $this->selected_is_default) {
                // Validation already failed or defaulted, don't test anything more
                return;
            }

            $execute = $this->applyExecuteVariables($execute);
            $results = sql($connector)->setDebug($this->debug)->list($query, $execute);

            $this->isInArray($results);
        });
    }


    /**
     * Validates the datatype for the selected field
     *
     * This method ensures that the specified array key is a scalar value
     *
     * @param IteratorInterface|array $array
     *
     * @return static
     */
    public function isInArray(IteratorInterface|array $array): static
    {
        $this->test_count++;

        return $this->validateValues(function (&$value) use ($array) {
            // This value must be scalar, and not too long. What is too long? Longer than the longest allowed item
            $this->isScalar();

            if ($this->process_value_failed or $this->selected_is_default) {
                // Validation already failed or defaulted, don't test anything more
                return;
            }

            if ($array instanceof IteratorInterface) {
                $this->sanitizeTrim()->hasMaxCharacters($array->getLongestValueLength());

                if ($this->process_value_failed or $this->selected_is_default) {
                    // Validation already failed or defaulted, don't test anything more
                    return;
                }

                $failed = !$array->keyExists($value);

            } else {
                $this->sanitizeTrim()->hasMaxCharacters(Arrays::getLongestValueLength($array));

                if ($this->process_value_failed or $this->selected_is_default) {
                    // Validation already failed or defaulted, don't test anything more
                    return;
                }

                $failed = !in_array($value, $array);
            }

            if ($failed) {
                $this->addFailure(tr('must be one of ":list"', [':list' => $array]));
            }
        });
    }


    /**
     * Validates that the selected field is equal or larger than the specified number of characters
     *
     * @param int $characters
     *
     * @return static
     */
    public function hasCharacters(int $characters): static
    {
        $this->test_count++;

        return $this->validateValues(function (&$value) use ($characters) {
            $this->isString();

            if ($this->process_value_failed or $this->selected_is_default) {
                // Validation already failed or defaulted, don't test anything more
                return;
            }

            if (strlen($value) != $characters) {
                $this->addFailure(tr('must have exactly ":count" characters', [':count' => $characters]));
            }
        });
    }


    /**
     * Validates that the selected field starts with the specified string
     *
     * @param string $string
     *
     * @return static
     */
    public function startsWith(string $string): static
    {
        $this->test_count++;

        return $this->validateValues(function (&$value) use ($string) {
            // This value must be scalar
            $this->isScalar();

            if ($this->process_value_failed or $this->selected_is_default) {
                // Validation already failed or defaulted, don't test anything more
                return;
            }

            if (!str_starts_with((string) $value, $string)) {
                $this->addFailure(tr('must start with ":value"', [':value' => $string]));
            }
        });
    }


    /**
     * Validates that the selected field ends with the specified string
     *
     * @param string $string
     *
     * @return static
     */
    public function endsWith(string $string): static
    {
        $this->test_count++;

        return $this->validateValues(function (&$value) use ($string) {
            // This value must be scalar
            $this->isScalar();

            if ($this->process_value_failed or $this->selected_is_default) {
                // Validation already failed or defaulted, don't test anything more
                return;
            }

            if (!str_ends_with((string) $value, $string)) {
                $this->addFailure(tr('must end with ":value"', [':value' => $string]));
            }
        });
    }


    /**
     * Validates that the selected field contains only alphabet characters
     *
     * @return static
     */
    public function isAlpha(): static
    {
        $this->test_count++;

        return $this->validateValues(function (&$value) {
            $this->isString();

            if ($this->process_value_failed or $this->selected_is_default) {
                // Validation already failed or defaulted, don't test anything more
                return;
            }

            if (!ctype_alpha($value)) {
                $this->addFailure(tr('must contain only letters'));
            }
        });
    }


    /**
     * Validates that the selected field contains only lowercase letters
     *
     * @return static
     */
    public function isLowercase(): static
    {
        $this->test_count++;

        return $this->validateValues(function (&$value) {
            $this->isString();

            if ($this->process_value_failed or $this->selected_is_default) {
                // Validation already failed or defaulted, don't test anything more
                return;
            }

            if (!ctype_lower($value)) {
                $this->addFailure(tr('must contain only lowercase letters'));
            }
        });
    }


    /**
     * Validates that the selected field contains only uppercase letters
     *
     * @return static
     */
    public function isUppercase(): static
    {
        $this->test_count++;

        return $this->validateValues(function (&$value) {
            $this->isString();

            if ($this->process_value_failed or $this->selected_is_default) {
                // Validation already failed or defaulted, don't test anything more
                return;
            }

            if (!ctype_upper($value)) {
                $this->addFailure(tr('must contain only uppercase letters'));
            }
        });
    }


    /**
     * Validates that the selected field contains only characters that are printable, but neither letter, digit nor
     * blank
     *
     * @return static
     */
    public function isPunct(): static
    {
        $this->test_count++;

        return $this->validateValues(function (&$value) {
            $this->isString();

            if ($this->process_value_failed or $this->selected_is_default) {
                // Validation already failed or defaulted, don't test anything more
                return;
            }

            if (!ctype_punct($value)) {
                $this->addFailure(tr('must contain only uppercase letters'));
            }
        });
    }


    /**
     * Validates that the selected field contains only printable characters (NO blanks)
     *
     * @return static
     */
    public function isGraph(): static
    {
        $this->test_count++;

        return $this->validateValues(function (&$value) {
            $this->isString();

            if ($this->process_value_failed or $this->selected_is_default) {
                // Validation already failed or defaulted, don't test anything more
                return;
            }

            if (!ctype_graph($value)) {
                $this->addFailure(tr('must contain only visible characters'));
            }
        });
    }


    /**
     * Validates that the selected field contains only whitespace characters
     *
     * @return static
     */
    public function isWhitespace(): static
    {
        $this->test_count++;

        return $this->validateValues(function (&$value) {
            $this->isString();

            if ($this->process_value_failed or $this->selected_is_default) {
                // Validation already failed or defaulted, don't test anything more
                return;
            }

            if (!ctype_space($value)) {
                $this->addFailure(tr('must contain only whitespace characters'));
            }
        });
    }


    /**
     * Validates that the selected field contains only octal numbers
     *
     * @return static
     */
    public function isOctal(): static
    {
        $this->test_count++;

        return $this->validateValues(function (&$value) {
            $this->isString();

            if ($this->process_value_failed or $this->selected_is_default) {
                // Validation already failed or defaulted, don't test anything more
                return;
            }

            if (!preg_match('/^0-7*$/', $value)) {
                $this->addFailure(tr('must contain only octal numbers'));
            }
        });
    }


    /**
     * Validates that the selected field is the specified value
     *
     * @param mixed $validate_value
     * @param bool  $strict If true, will perform a strict check
     * @param bool  $secret If specified, the $validate_value will not be shown
     * @param bool  $ignore_case
     *
     * @return static
     * @todo Change these individual flag parameters to one bit flag parameter
     */
    public function isValue(mixed $validate_value, bool $strict = false, bool $secret = false, bool $ignore_case = true): static
    {
        $this->test_count++;

        return $this->validateValues(function (&$value) use ($validate_value, $strict, $secret, $ignore_case) {
            if ($strict) {
                // Strict validation
                if ($value !== $validate_value) {
                    if ($secret) {
                        $this->addFailure(tr('must be exactly value ":value"', [':value' => $value]));

                    } else {
                        $this->addFailure(tr('has an incorrect value'));
                    }
                }

            } else {
                $this->isScalar();

                if ($this->process_value_failed or $this->selected_is_default) {
                    // Validation already failed or defaulted, don't test anything more
                    return;
                }

                if ($ignore_case) {
                    $compare_value  = strtolower((string) $value);
                    $validate_value = strtolower((string) $validate_value);

                } else {
                    $compare_value = $value;
                }

                if ($compare_value != $validate_value) {
                    if ($secret) {
                        $this->addFailure(tr('must be value ":value"', [':value' => $value]));

                    } else {
                        $this->addFailure(tr('has an incorrect value'));
                    }
                }
            }
        });
    }


    /**
     * Validates that the selected field is a date
     *
     * @note Regex taken from https://code.oursky.com/regex-date-currency-and-time-accurate-data-extraction/
     *
     * @param array|string|null $formats
     *
     * @return static
     * @todo Add locale support instead , see https://www.php.net/manual/en/book.intl.php and
     *       https://stackoverflow.com/questions/8827514/get-date-format-according-to-the-locale-in-php (INTL section)
     */
    public function isDate(array|string|null $formats = null): static
    {
        $this->test_count++;

        return $this->validateValues(function (&$value) use ($formats) {
            // Sort-of arbitrary max size, just to ensure Date class won't receive a 2MB string
            $this->sanitizeTrim()->hasMinCharacters(4)->hasMaxCharacters(32);

            if ($this->process_value_failed or $this->selected_is_default) {
                // Validation already failed or defaulted, don't test anything more
                return;
            }

            // Ensure we have formats to work with, default to a number of acceptable formats
            $formats = $formats ?? DateFormats::getSupportedPhp();
            $formats = Arrays::force($formats, null);

            // We must be able to create a date object using the given formats without failure, and the resulting date
            // must be the same as the specified date
            if (!static::dateMatchesFormats($value, $formats)) {
                $this->addFailure(tr('must be a valid date'));
            }
        });
    }


    /**
     * Validates that the selected field is a date range
     *
     * @note Regex taken from https://code.oursky.com/regex-date-currency-and-time-accurate-data-extraction/
     *
     * @param array|string|null $formats
     *
     * @return static
     * @todo Add locale support instead , see https://www.php.net/manual/en/book.intl.php and
     *       https://stackoverflow.com/questions/8827514/get-date-format-according-to-the-locale-in-php (INTL section)
     */
    public function isDateRange(array|string|null $formats = null): static
    {
        $this->test_count++;

        return $this->validateValues(function (&$value) use ($formats) {
            // Sort-of arbitrary max size, just to ensure Date class won't receive a 2MB string
            $this->sanitizeTrim()->hasMinCharacters(4)->hasMaxCharacters(32);

            if ($this->process_value_failed or $this->selected_is_default) {
                // Validation already failed or defaulted, don't test anything more
                return;
            }

            // First check if the date range format is correct, then we can check the content
            $range_formats = [
                '/^(\d{2}[-\/\s]?\d{2}[-\/\s]?\d{4})\s?-?\s?(\d{2}[-\/\s]?\d{2}[-\/\s]?\d{4})$/',
                '/^(\d{4}[-\/\s]?\d{2}[-\/\s]?\d{2})\s?-?\s?(\d{4}[-\/\s]?\d{2}[-\/\s]?\d{2})$/',
            ];

            foreach ($range_formats as $range_format) {
                $match = preg_match_all($range_format, $value, $matches);

                if ($match) {
                    break;
                }
            }

            if ($match) {
                // Now check content. Get the start and stop, and check them individually
                $dates = [
                    'start' => $matches[1][0],
                    'stop'  => $matches[2][0]
                ];

                foreach ($dates as $date) {
                    // Ensure we have formats to work with, default to a number of acceptable formats
                    $formats = $formats ?? DateFormats::getSupportedPhp();
                    $formats = Arrays::force($formats, null);

                    // We must be able to create a date object using the given formats without failure, and the resulting date
                    // must be the same as the specified date
                    if (!static::dateMatchesFormats($date, $formats)) {
                        $this->addFailure(tr('must be a valid date'));
                        return;
                    }
                }

                // Yay, valid!
                return;
            }

            $this->addFailure(tr('must be a valid date range'));
        });
    }


    /**
     * Returns the given date sanitized if the specified date matches any of the specified formats, NULL otherwise
     *
     * @param string $date
     * @param array  $formats
     *
     * @return string|null
     */
    protected static function dateMatchesFormats(string $date, array $formats): ?string
    {
        // We must be able to create a date object using the given formats without failure, and the resulting date
        // must be the same as the specified date
        $given = DateFormats::normalizeDate($date);

        foreach ($formats as $format) {
            try {
                // Create DateTime object
                $format = DateFormats::normalizeDateFormat($format);
                $value  = DateTime::createFromFormat($format, $given);

                if ($value) {
                    // DateTime object created successfully! Now get a dateformat, and normalize it
                    $test = DateFormats::normalizeDate($value->format($format));

                    // Test the normalized test DateTime against the specified normalized date time string
                    if ($test === $given) {
                        return $given;
                    }
                }

                // Yeah, this is not a valid date, try again
            } catch (UnsupportedDateFormatException $e) {
                // The specified date format is invalid
                throw new ValidatorException($e->getMessage(), $e);

            } catch (Throwable) {
                // Yeah, this is not a valid date, try again
            }
        }

        // Nothing matched
        return null;
    }


    /**
     * Validates that the selected field is a date
     *
     * @note Regex taken from https://code.oursky.com/regex-date-currency-and-time-accurate-data-extraction/
     *
     * @param array|string|null $formats
     *
     * @return static
     */
    public function isTime(array|string|null $formats = null): static
    {
        $this->test_count++;

        return $this->validateValues(function (&$value) use ($formats) {
            $this->sanitizeTrim()->hasMinCharacters(5)->hasMaxCharacters(18); // 00:00:00.000000 AM

            if ($this->process_value_failed or $this->selected_is_default) {
                // Validation already failed or defaulted, don't test anything more
                return;
            }

            // Ensure we have formats to work with
            if (!$formats) {
                // Default to a number of acceptable formats
                $formats = Config::get('locale.formats.time', [
                    'h:i a',
                    'H:i',
                    'h:i:s a',
                    'H:i:s',
                ]);
            }

            $formats = Arrays::force($formats, null);

            // Validate the user time against all allowed formats
            foreach ($formats as $format) {
                if (is_object(DateTime::createFromFormat($format, $value))) {
                    // The specified time matches one of the allowed formats
                    return;
                }
            }

            $this->addFailure(tr('must be a valid time'));
        });
    }


    /**
     * Validates that the selected field is a date time field
     *
     * @note Regex taken from https://code.oursky.com/regex-date-currency-and-time-accurate-data-extraction/
     * @todo Add locale support, see https://www.php.net/manual/en/book.intl.php and
     *       https://stackoverflow.com/questions/8827514/get-date-format-according-to-the-locale-in-php (INTL section)
     *
     * @param array|string|null $formats
     *
     * @return static
     */
    public function isDateTime(array|string|null $formats = null): static
    {
        $this->test_count++;

        return $this->validateValues(function (&$value) use ($formats) {
            // Sort-of arbitrary max size, just to ensure Date class won't receive a 2MB string
            $this->sanitizeTrim()
                 ->hasMaxCharacters(32);

            if ($this->process_value_failed or $this->selected_is_default) {
                // Validation already failed or defaulted, don't test anything more
                return;
            }

            // Ensure we have formats to work with
            if (!$formats) {
                // Default to a number of acceptable formats
                $formats = DateTimeFormats::getSupportedPhp();
            }

            $formats = Arrays::force($formats, null);

            // We must be able to create a date object using the given formats without failure, and the resulting date
            // must be the same as the specified date
            if (!static::dateMatchesFormats($value, $formats)) {
                $this->addFailure(tr('must be a valid date time'));
            }
        });
    }


    /**
     * Validates that the selected field is in the past
     *
     * @param DateTime|null $before
     *
     * @return static
     */
    public function isBefore(?DateTime $before): static
    {
        $this->test_count++;

        return $this->validateValues(function (&$value) use ($before) {
            // Sort-of arbitrary max size, just to ensure Date class won't receive a 2MB string
            $this->sanitizeTrim()
                 ->hasMaxCharacters(32);

            if ($this->process_value_failed or $this->selected_is_default) {
                // Validation already failed or defaulted, don't test anything more
                return;
            }

            $value = new DateTime($value);

            if ($value > $before) {
                $this->addFailure(tr('must be a valid date before ":date"', [
                    ':date' => $before->getHumanReadableDateTime(),
                ]));
            }
        });
    }


    /**
     * Validates that the selected field is in the past
     *
     * @param DateTime|null $after
     *
     * @return static
     */
    public function isAfter(?DateTime $after): static
    {
        $this->test_count++;

        return $this->validateValues(function (&$value) use ($after) {
            // Sort-of arbitrary max size, just to ensure Date class won't receive a 2MB string
            $this->sanitizeTrim()->hasMaxCharacters(32);

            if ($this->process_value_failed or $this->selected_is_default) {
                // Validation already failed or defaulted, don't test anything more
                return;
            }

            $value = new DateTime($value);

            if ($value > $after) {
                $this->addFailure(tr('must be a valid date after ":date"', [
                    ':date' => $after->getHumanReadableDateTime(),
                ]));
            }
        });
    }


    /**
     * Validates that the selected field is a credit card
     *
     * @todo Add car number CRC checking as well
     * @note Card regexes taken from https://code.oursky.com/regex-date-currency-and-time-accurate-data-extraction/
     * @note From the site: A huge disclaimer: Never depend your code on card regex. The reason behind is simple: Card
     *       issuers carry on adding new card number patterns or removing old ones. You are likely to end up with
     *       maintaining/debugging the regular expressions that way. It’s still fine to use them for visual effects,
     *       like for identifying the card type on the screen.
     * @return static
     */
    public function isCreditCard(): static
    {
        $this->test_count++;

        return $this->validateValues(function (&$value) {
            // Sort-of arbitrary max size, just to ensure regex won't receive a 2MB string
            $this->sanitizeTrim()->hasMaxCharacters(32);

            if ($this->process_value_failed or $this->selected_is_default) {
                // Validation already failed or defaulted, don't test anything more
                return;
            }

            $cards = [
                'Amex Card'          => '^3[47][0-9]{13}$',
                'BCGlobal'           => '^(6541|6556)[0-9]{12}$',
                'Carte Blanche Card' => '^389[0-9]{11}$',
                'Diners Club Card'   => '^3(?:0[0-5]|[68][0-9])[0-9]{11}$',
                'Discover Card'      => '^65[4-9][0-9]{13}|64[4-9][0-9]{13}|6011[0-9]{12}|(622(?:12[6-9]|1[3-9][0-9]|[2-8][0-9][0-9]|9[01][0-9]|92[0-5])[0-9]{10})$',
                'Insta Payment Card' => '^63[7-9][0-9]{13}$',
                'JCB Card'           => '^(?:2131|1800|35d{3})d{11}$',
                'KoreanLocalCard'    => '^9[0-9]{15}$',
                'Laser Card'         => '^(6304|6706|6709|6771)[0-9]{12,15}$',
                'Maestro Card'       => '^(5018|5020|5038|6304|6759|6761|6763)[0-9]{8,15}$',
                'Mastercard'         => '^(5[1-5][0-9]{14}|2(22[1-9][0-9]{12}|2[3-9][0-9]{13}|[3-6][0-9]{14}|7[0-1][0-9]{13}|720[0-9]{12}))$',
                'Solo Card'          => '^(6334|6767)[0-9]{12}|(6334|6767)[0-9]{14}|(6334|6767)[0-9]{15}$',
                'Switch Card'        => '^(4903|4905|4911|4936|6333|6759)[0-9]{12}|(4903|4905|4911|4936|6333|6759)[0-9]{14}|(4903|4905|4911|4936|6333|6759)[0-9]{15}|564182[0-9]{10}|564182[0-9]{12}|564182[0-9]{13}|633110[0-9]{10}|633110[0-9]{12}|633110[0-9]{13}$',
                'Union Pay Card'     => '^(62[0-9]{14,17})$',
                'Visa Card'          => '^4[0-9]{12}(?:[0-9]{3})?$',
                'Visa Master Card'   => '^(?:4[0-9]{12}(?:[0-9]{3})?|5[1-5][0-9]{14})$',
            ];

            foreach ($cards as $regex) {
                if (preg_match($regex, $value)) {
                    return;
                }
            }

            $this->addFailure(tr('must be a valid credit card'));
        });
    }


    /**
     * Validates that the selected field is a valid display mode
     *
     * @return static
     */
    public function isDisplayMode(): static
    {
        $this->test_count++;

        return $this->validateValues(function (&$value) {
            if ($this->process_value_failed or $this->selected_is_default) {
                // Validation already failed or defaulted, don't test anything more
                return;
            }

            if (!($value instanceof EnumDisplayMode)) {
                if (is_string($value)) {
                    // Maybe a string representation of a backed enum?
                    $test = EnumDisplayMode::tryFrom($value);

                    if ($test) {
                        $value = $test;

                    } else {
                        $this->addFailure(tr('must be a valid display mode'));
                    }
                }
            }
        });
    }


    /**
     * Validates that the selected field is a timezone
     *
     * @return static
     */
    public function isTimezone(): static
    {
        $this->test_count++;

        return $this->validateValues(function (&$value) {
            // Sort-of arbitrary max size, just to ensure Date class won't receive a 2MB string
            $this->sanitizeTrim()->hasMaxCharacters(64);

            if ($this->process_value_failed or $this->selected_is_default) {
                // Validation already failed or defaulted, don't test anything more
                return;
            }

            $this->isQueryResult('SELECT `id` FROM `geo_timezones` WHERE `name` = :name', [':name' => $value]);
        });
    }


    /**
     * Validates the datatype for the selected field
     *
     * This method ensures that the specified key is the same as the column value in the specified query
     *
     * @param PDOStatement|string     $query
     * @param array|null              $execute
     * @param bool                    $ignore_case
     * @param ConnectorInterface|null $connector
     *
     * @return static
     */
    public function isQueryResult(PDOStatement|string $query, ?array $execute = null, bool $ignore_case = false, ?ConnectorInterface $connector = null): static
    {
        $this->test_count++;

        return $this->validateValues(function (&$value) use ($query, $execute, $ignore_case, $connector) {
            // This value must be scalar, and not too long. What is too long? Longer than the longest allowed item
            $this->isScalar();

            if ($this->process_value_failed or $this->selected_is_default) {
                // Validation already failed or defaulted, don't test anything more
                return;
            }

            $execute        = $this->applyExecuteVariables($execute);
            $validate_value = sql($connector)->setDebug($this->debug)->getColumn($query, $execute);

            if ($ignore_case) {
                $compare_value  = strtolower((string) $value);
                $validate_value = strtolower((string) $validate_value);

            } else {
                $compare_value = $value;
            }

            if ($compare_value != $validate_value) {
                $this->addFailure(tr(' has a non existing identifier value'));
            }
        });
    }


    /**
     * Validates that the selected field array has a minimal number of elements
     *
     * @param int $count
     *
     * @return static
     */
    public function hasElements(int $count): static
    {
        $this->test_count++;

        return $this->validateValues(function (&$value) use ($count) {
            $this->isArray();

            if ($this->process_value_failed or $this->selected_is_default) {
                // Validation already failed or defaulted, don't test anything more
                return;
            }

            if (count($value) != $count) {
                $this->addFailure(tr('must have exactly ":count" elements', [':count' => $count]));
            }
        });
    }


    /**
     * Validates that the selected field array has a minimal number of elements
     *
     * @param int $count
     *
     * @return static
     */
    public function hasMinimumElements(int $count): static
    {
        $this->test_count++;

        return $this->validateValues(function (&$value) use ($count) {
            $this->isArray();

            if ($this->process_value_failed or $this->selected_is_default) {
                // Validation already failed or defaulted, don't test anything more
                return;
            }

            if (count($value) < $count) {
                $this->addFailure(tr('must have ":count" elements or more', [':count' => $count]));
            }
        });
    }


    /**
     * Validates that the selected field array has a maximum number of elements
     *
     * @param int $count
     *
     * @return static
     */
    public function hasMaximumElements(int $count): static
    {
        $this->test_count++;

        return $this->validateValues(function (&$value) use ($count) {
            $this->isArray();

            if ($this->process_value_failed or $this->selected_is_default) {
                // Validation already failed or defaulted, don't test anything more
                return;
            }

            if (count($value) > $count) {
                $this->addFailure(tr('must have ":count" elements or less', [':count' => $count]));
            }
        });
    }


    /**
     * Validates if the selected field is a valid email address
     *
     * @return static
     */
    public function isHttpMethod(): static
    {
        $this->test_count++;

        return $this->validateValues(function (&$value) {
            $this->sanitizeTrim()->hasMinCharacters(3)->hasMaxCharacters(128);

            if ($this->process_value_failed or $this->selected_is_default) {
                // Validation already failed or defaulted, don't test anything more
                return;
            }

            $value = mb_strtoupper($value);

            // Check against the HTTP methods that are considered valid
            switch ($value) {
                case 'GET':
                    // no break

                case 'HEAD':
                    // no break

                case 'POST':
                    // no break

                case 'PUT':
                    // no break

                case 'DELETE':
                    // no break

                case 'CONNECT':
                    // no break

                case 'OPTIONS':
                    // no break

                case 'TRACE':
                    // no break

                case 'PATCH':
                    break;

                default:
                    $this->addFailure(tr('must contain a valid HTTP method'));
            }
        });
    }


    /**
     * Validates if the selected field is a valid multiple phones field
     *
     * @param string $separator
     *
     * @return static
     */
    public function isPhoneNumbers(string $separator = ','): static
    {
        $this->test_count++;

        return $this->validateValues(function (&$value) use ($separator) {
            $this->sanitizeTrim()->hasMinCharacters(10)->hasMaxCharacters(64);

            if ($this->process_value_failed or $this->selected_is_default) {
                // Validation already failed or defaulted, don't test anything more
                return;
            }

            $separator = Strings::escapeForRegex($separator);

            $this->matchesRegex('/[0-9- ' . $separator . '].+?/');
        });
    }


    /**
     * Validates if the selected field is a valid gender
     *
     * @return static
     */
    public function isGender(): static
    {
        $this->test_count++;

        return $this->validateValues(function (&$value) {
            $this->sanitizeTrim()->hasMinCharacters(2)->hasMaxCharacters(16);

            if ($this->process_value_failed or $this->selected_is_default) {
                // Validation already failed or defaulted, don't test anything more
                return;
            }

            $this->isPrintable();
        });
    }


    /**
     * Validates if the selected field is a valid name
     *
     * @param int|null $max_characters
     *
     * @return static
     */
    public function isName(?int $max_characters = 128): static
    {
        $this->test_count++;

        return $this->validateValues(function (&$value) use ($max_characters) {
            $this->sanitizeTrim()->hasMinCharacters(1)->hasMaxCharacters($max_characters);

            if ($this->process_value_failed or $this->selected_is_default) {
                // Validation already failed or defaulted, don't test anything more
                return;
            }

            $this->isPrintable();
        });
    }


    /**
     * Validates that the selected field is not a number
     *
     * @return static
     */
    public function isNotNumeric(): static
    {
        $this->test_count++;

        return $this->validateValues(function (&$value) {
            $this->isString();

            if ($this->process_value_failed or $this->selected_is_default) {
                // Validation already failed or defaulted, don't test anything more
                return;
            }

            if (is_numeric($value)) {
                $this->addFailure(tr('cannot be a number'));
            }
        });
    }


    /**
     * Validates if the selected field is a valid name
     *
     * @param int|null $max_characters
     *
     * @return static
     */
    public function isUsername(?int $max_characters = 64): static
    {
        $this->test_count++;

        return $this->validateValues(function (&$value) use ($max_characters) {
            $this->sanitizeTrim()->hasMinCharacters(2)->hasMaxCharacters($max_characters);

            if ($this->process_value_failed or $this->selected_is_default) {
                // Validation already failed or defaulted, don't test anything more
                return;
            }

            $this->isAlphaNumeric()->isNotNumeric();
        });
    }


    /**
     * Validates that the selected field contains only alphanumeric characters
     *
     * @return static
     */
    public function isAlphaNumeric(): static
    {
        $this->test_count++;

        return $this->validateValues(function (&$value) {
            $this->isString();

            if ($this->process_value_failed or $this->selected_is_default) {
                // Validation already failed or defaulted, don't test anything more
                return;
            }

            if (!ctype_alnum($value)) {
                $this->addFailure(tr('must contain only letters and numbers'));
            }
        });
    }


    /**
     * Validates if the selected field is a valid word
     *
     * @return static
     */
    public function isWord(): static
    {
        $this->test_count++;

        return $this->validateValues(function (&$value) {
            $this->sanitizeTrim()->hasMinCharacters(2)->hasMaxCharacters(32);

            if ($this->process_value_failed or $this->selected_is_default) {
                // Validation already failed or defaulted, don't test anything more
                return;
            }

            $this->matchesRegex('/^[a-z-]+$/i');
        });
    }


    /**
     * Validates if the selected field is a valid variable
     *
     * @return static
     */
    public function isVariable(): static
    {
        $this->test_count++;

        return $this->validateValues(function (&$value) {
            $this->sanitizeTrim()->hasMinCharacters(2)->hasMaxCharacters(32);

            if ($this->process_value_failed or $this->selected_is_default) {
                // Validation already failed or defaulted, don't test anything more
                return;
            }

            $this->matchesRegex('/^[a-z][a-z0-9_.]*$/i');
        });
    }


    /**
     * Validates if the selected field is a valid variable name or label
     *
     * @param int|null $max_characters
     *
     * @return static
     */
    public function isVariableName(?int $max_characters = 128): static
    {
        $this->test_count++;

        return $this->validateValues(function (&$value) use ($max_characters) {
            $this->sanitizeTrim()->hasMinCharacters(2)->hasMaxCharacters($max_characters);

            if ($this->process_value_failed or $this->selected_is_default) {
                // Validation already failed or defaulted, don't test anything more
                return;
            }

            $this->matchesRegex('/^[a-z0-9][a-z0-9-_.]*$/i');
        });
    }


    /**
     * Checks if the value is a valid filename
     *
     * @param int|null $max_characters
     *
     * @return static
     */
    public function isFilename(?int $max_characters = 2048): static
    {
        $this->test_count++;

        return $this->validateValues(function (&$value) use ($max_characters) {
            $this->sanitizeTrim()->hasMinCharacters(2)->hasMaxCharacters($max_characters);

            $this->matchesRegex('/\//i');
        });
    }


    /**
     * Checks if the specified path exists in one the required directories or not, and if its of the correct type
     *
     * @param string                      $path
     * @param FsDirectoryInterface|array  $exists_in_directories
     * @param bool                        $must_be_directory
     * @param bool|null                   $require_exist
     * @param Stringable|string|bool|null $prefix
     *
     * @return FsPathInterface
     */
    protected function validatePath(string $path, FsDirectoryInterface|array $exists_in_directories, ?bool $must_be_directory, ?bool $require_exist, Stringable|string|bool|null $prefix = null): FsPathInterface
    {
        // Determine filetype, if any
        if ($must_be_directory) {
            $type  = 'directory';
            $class = FsDirectory::class;

        } elseif (is_bool($must_be_directory)) {
            $type = 'file';
            $class = FsFile::class;

        } else {
            $type  = null;
            $class = FsPath::class;
        }

        // Was a path specified? We need a path here!
        if (!$path) {
            // Some value must be specified
            $this->addFailure(tr('must contain a path'));

            return new $class($path, $this->restrictions);
        }

        // Extract restrictions
        if (is_array($exists_in_directories)) {
            // We need the restrictions from $exists_in_directories.
            // If multiple directories were specified, get restrictions from them all
            $restrictions = new FsRestrictions();

            foreach ($exists_in_directories as $exists_in_directory) {
                $restrictions->addRestrictions($exists_in_directory->getRestrictions());
            }

        } else {
            $restrictions = $exists_in_directories->getRestrictions();
        }

        // Get the absolute "path", "file" does not need to exist here, we'll check that later
        $path = FsPath::new($path, $restrictions)
                      ->makeReal($prefix, false)
                      ->getSource();

        foreach (Arrays::force($exists_in_directories) as $exists_in_directory) {
            if (!$exists_in_directory instanceof FsDirectoryInterface) {
                throw new OutOfBoundsException(tr('Cannot validate if path ":path", the specified "$exists_in_directory" value ":value" must be an FsDirectoryInterface object or an array with FsDirectoryInterface objects', [
                    ':path'  => $path,
                    ':value' => $exists_in_directory
                ]));
            }

            $exists_in_directory->makeAbsolute(must_exist: false)
                                ->checkRestrictions(false);

            // The path should be an FsPath object with restrictions from the specified directory we're testing
            $path = new $class($path, $exists_in_directory->getRestrictions());

            if ($path->isInDirectory($exists_in_directory)) {
                $does_exist = true;
                break;
            }
        }

        if (empty($does_exist)) {
            // The file, whatever it is, does NOT exist
            if ($require_exist) {
                // File does NOT exist, but should exist
                if ($type) {
                    $this->addFailure(tr('must be an existing ":type" in paths ":paths"', [
                        ':type'  => $type,
                        ':paths' => Strings::force($exists_in_directories, ', ')
                    ]));

                } else {
                    $this->addFailure(tr('must exist in paths ":paths"', [
                        ':paths' => $exists_in_directories
                    ]));
                }

            } else {
                // File should not exist, and does not exist, but ensure the parent path will exist!
                if (empty($parent_exists)) {
                    $path->getParentDirectory()->ensure();
                }
            }

        } else {
            // The file, whatever it is, does exist
            if ($require_exist === false) {
                // The file exists, but should NOT exist
                $this->addFailure(tr('must not exist'));
            }

            // The file exists, but that is okay, yay!

            if ($must_be_directory) {
                // The file should be a directory
                if (!$path->isDirectory()) {
                    $this->addFailure(tr('must be a directory'));
                }

            } elseif (is_bool($must_be_directory)) {
                // The file should NOT be a directory
                if ($path->isDirectory()) {
                    $this->addFailure(tr('cannot be a directory'));
                }
            }
        }

        return $path;
    }


    /**
     * Validates if the selected field is a valid file path
     *
     * @param FsDirectoryInterface|array  $exists_in_directories
     * @param bool|null                   $require_exists
     * @param Stringable|string|bool|null $prefix
     *
     * @return static
     */
    public function isPath(FsDirectoryInterface|array $exists_in_directories, ?bool $require_exists = true, Stringable|string|bool|null $prefix = null): static
    {
        $this->test_count++;

        return $this->validateValues(function (&$value) use ($exists_in_directories, $require_exists, $prefix) {
            $this->sanitizeTrim()->hasMinCharacters(1)->hasMaxCharacters(2048);

            if ($this->process_value_failed or $this->selected_is_default) {
                // Validation already failed or defaulted, don't test anything more
                return;
            }

            // Check the path
            $this->validatePath($value, $exists_in_directories, null, $require_exists, $prefix);
        });
    }


    /**
     * Validates if the selected field is a valid directory
     *
     * @param FsDirectoryInterface|array  $exists_in_directories
     * @param bool|null                   $require_exists
     * @param Stringable|string|bool|null $prefix
     *
     * @return static
     */
    public function isDirectory(FsDirectoryInterface|array $exists_in_directories, ?bool $require_exists = true, Stringable|string|bool|null $prefix = null): static
    {
        $this->test_count++;

        return $this->validateValues(function (&$value) use ($exists_in_directories, $require_exists, $prefix) {
            $this->sanitizeTrim()->hasMinCharacters(1)->hasMaxCharacters(2048);

            if ($this->process_value_failed or $this->selected_is_default) {
                // Validation already failed or defaulted, don't test anything more
                return;
            }

            // Check the directory
            $this->validatePath($value, $exists_in_directories, true, $require_exists, $prefix);
        });
    }


    /**
     * Validates if the selected field is a valid file
     *
     * @param FsDirectoryInterface|array  $exists_in_directories
     * @param bool|null                   $require_exists
     * @param Stringable|string|bool|null $prefix
     *
     * @return static
     */
    public function isFile(FsDirectoryInterface|array $exists_in_directories, ?bool $require_exists = true, Stringable|string|bool|null $prefix = null): static
    {
        $this->test_count++;

        return $this->validateValues(function (&$value) use ($exists_in_directories, $require_exists, $prefix) {
            $this->sanitizeTrim()->hasMinCharacters(1)->hasMaxCharacters(2048);

            if ($this->process_value_failed or $this->selected_is_default) {
                // Validation already failed or defaulted, don't test anything more
                return;
            }

            // Check the file
            $this->validatePath($value, $exists_in_directories, false, $require_exists, $prefix);
        });
    }


    /**
     * Validates if the selected field is a valid file path and converts the value into FsPath object
     *
     * @param FsDirectoryInterface|array  $exists_in_directories
     * @param bool|null                   $require_exists
     * @param Stringable|string|bool|null $prefix
     *
     * @return static
     */
    public function sanitizePath(FsDirectoryInterface|array $exists_in_directories, ?bool $require_exists = true, Stringable|string|bool|null $prefix = null): static
    {
        $this->test_count++;

        return $this->validateValues(function (&$value) use ($exists_in_directories, $require_exists, $prefix) {
            $this->sanitizeTrim()->hasMinCharacters(1)->hasMaxCharacters(2048);

            if ($this->process_value_failed or $this->selected_is_default) {
                // Validation already failed or defaulted, don't test anything more
                return;
            }

            // Check the path and convert into FsPath object
            $value = $this->validatePath($value, $exists_in_directories, null, $require_exists, $prefix);
        });
    }


    /**
     * Validates if the selected field is a valid directory and converts the value into FsDirectory object
     *
     * @param FsDirectoryInterface|array  $exists_in_directories
     * @param bool|null                   $require_exists
     * @param Stringable|string|bool|null $prefix
     *
     * @return static
     */
    public function sanitizeDirectory(FsDirectoryInterface|array $exists_in_directories, ?bool $require_exists = true, Stringable|string|bool|null $prefix = null): static
    {
        $this->test_count++;

        return $this->validateValues(function (&$value) use ($exists_in_directories, $require_exists, $prefix) {
            $this->sanitizeTrim()->hasMinCharacters(1)->hasMaxCharacters(2048);

            if ($this->process_value_failed or $this->selected_is_default) {
                // Validation already failed or defaulted, don't test anything more
                return;
            }

            // Check the directory and convert into FsDirectory object
            $value = $this->validatePath($value, $exists_in_directories, true, $require_exists, $prefix);
        });
    }


    /**
     * Validates if the selected field is a valid file and converts the value into an FsFile object
     *
     * @param FsDirectoryInterface|array  $exists_in_directories
     * @param bool|null                   $require_exists
     * @param Stringable|string|bool|null $prefix
     *
     * @return static
     */
    public function sanitizeFile(FsDirectoryInterface|array $exists_in_directories, ?bool $require_exists = true, Stringable|string|bool|null $prefix = null): static
    {
        $this->test_count++;

        return $this->validateValues(function (&$value) use ($exists_in_directories, $require_exists, $prefix) {
            $this->sanitizeTrim()->hasMinCharacters(1)->hasMaxCharacters(2048);

            if ($this->process_value_failed or $this->selected_is_default) {
                // Validation already failed or defaulted, don't test anything more
                return;
            }

            // Check the file and convert into FsFile object
            $value = $this->validatePath($value, $exists_in_directories, false, $require_exists, $prefix);
        });
    }


    /**
     * Validates if the selected field is a valid description
     *
     * @param int|null $max_characters
     *
     * @return static
     */
    public function isDescription(?int $max_characters = 16_777_200): static
    {
        $this->test_count++;

        return $this->validateValues(function (&$value) use ($max_characters) {
            $this->sanitizeTrim()->hasMaxCharacters($max_characters);

            if ($this->process_value_failed or $this->selected_is_default) {
                // Validation already failed or defaulted, don't test anything more
                return;
            }

            $this->isPrintable();
        });
    }


    /**
     * Validates if the selected field is a valid password
     *
     * @return static
     */
    public function isPassword(): static
    {
        $this->test_count++;

        return $this->validateValues(function (&$value) {
            if (static::passwordsDisabled()) {
                // Don't test passwords
                return;
            }

            if ($this->process_value_failed or $this->selected_is_default) {
                // Validation already failed or defaulted, don't test anything more
                return;
            }

            try {
                $value = Password::testSecurity((string) $value);

            } catch (ValidationFailedException $e) {
                $this->addFailure(tr('failed because ":e"', [':e' => $e->getMessage()]));
            }
        });
    }


    /**
     * Returns if all validations are disabled or not
     *
     * @return bool
     */
    public static function passwordsDisabled(): bool
    {
        return static::$password_disabled;
    }


    /**
     * Validates if the selected field is a valid and strong enough password
     *
     * @return static
     */
    public function isStrongPassword(): static
    {
        $this->test_count++;

        return $this->validateValues(function (&$value) {
            $this->sanitizeTrim()->hasMinCharacters(10)->hasMaxCharacters(128);

            if ($this->process_value_failed or $this->selected_is_default) {
                // Validation already failed or defaulted, don't test anything more
                return;
            }

            // TODO Implement
        });
    }


    /**
     * Validates if the selected field is a valid email address
     *
     * @param int|null $max_characters
     *
     * @return static
     */
    public function isColor(?int $max_characters = 6): static
    {
        $this->test_count++;

        return $this->validateValues(function (&$value) use ($max_characters) {
            $this->sanitizeTrim()->hasMinCharacters(3)->hasMaxCharacters($max_characters);

            if ($this->process_value_failed or $this->selected_is_default) {
                // Validation already failed or defaulted, don't test anything more
                return;
            }

            // Color (for the moment) is only accepted in hexadecimal format
            $this->isHexadecimal();
        });
    }


    /**
     * Validates that the selected field contains only hexadecimal characters
     *
     * @return static
     */
    public function isHexadecimal(): static
    {
        $this->test_count++;

        return $this->validateValues(function (&$value) {
            $this->isString();

            if ($this->process_value_failed or $this->selected_is_default) {
                // Validation already failed or defaulted, don't test anything more
                return;
            }

            if (!ctype_xdigit($value)) {
                $this->addFailure(tr('must contain only hexadecimal characters'));
            }
        });
    }


    /**
     * Validates if the selected field is a valid email address
     *
     * @param int|null $max_characters
     *
     * @return static
     */
    public function isEmail(?int $max_characters = 2048): static
    {
        $this->test_count++;

        return $this->validateValues(function (&$value) use ($max_characters) {
            $this->sanitizeTrim()->hasMinCharacters(3)->hasMaxCharacters($max_characters);

            if ($this->process_value_failed or $this->selected_is_default) {
                // Validation already failed or defaulted, don't test anything more
                return;
            }

            if (!filter_var($value, FILTER_VALIDATE_EMAIL)) {
                $this->addFailure(tr('must contain a valid email'));
            }
        });
    }


    /**
     * Validates if the selected field is a valid email address
     *
     * @param int|null $max_characters
     *
     * @return static
     */
    public function isUrl(?int $max_characters = 2048): static
    {
        $this->test_count++;

        return $this->validateValues(function (&$value) use ($max_characters) {
            $this->sanitizeTrim()->hasMinCharacters(3)->hasMaxCharacters($max_characters);

            if ($this->process_value_failed or $this->selected_is_default) {
                // Validation already failed or defaulted, don't test anything more
                return;
            }

            if (!Url::isValid($value)) {
                if (str_contains($value, ' ')) {
                    // Spaces in URL's are common but will make the URL fail, auto replace with + and retry
                    $value = str_replace(' ', '+', $value);

                    if (Url::isValid($value)) {
                        // Now we're good!
                        return;
                    }
                }

                $this->addFailure(tr('must contain a valid URL'));
            }
        });
    }


    /**
     * Validates if the selected field is a valid domain name
     *
     * @return static
     */
    public function isDomain(): static
    {
        $this->test_count++;

        return $this->validateValues(function (&$value) {
            $this->sanitizeTrim()->hasMinCharacters(3)->hasMaxCharacters(128);

            if ($this->process_value_failed or $this->selected_is_default) {
                // Validation already failed or defaulted, don't test anything more
                return;
            }

            if (!filter_var($value, FILTER_VALIDATE_DOMAIN)) {
                $this->addFailure(tr('must contain a valid domain'));
            }
        });
    }


    /**
     * Validates if the selected field is a valid IP address
     *
     * @return static
     */
    public function isIp(): static
    {
        $this->test_count++;

        return $this->validateValues(function (&$value) {
            $this->sanitizeTrim()->hasMinCharacters(3)->hasMaxCharacters(48);

            if ($this->process_value_failed or $this->selected_is_default) {
                // Validation already failed or defaulted, don't test anything more
                return;
            }

            if (!filter_var($value, FILTER_VALIDATE_IP)) {
                $this->addFailure(tr('must contain a valid IP address'));
            }
        });
    }


    /**
     * Validates if the selected field is a valid domain name or IP address
     *
     * @return static
     */
    public function isDomainOrIp(): static
    {
        $this->test_count++;

        return $this->validateValues(function (&$value) {
            $this->sanitizeTrim()->hasMinCharacters(3)->hasMaxCharacters(128);

            if ($this->process_value_failed or $this->selected_is_default) {
                // Validation already failed or defaulted, don't test anything more
                return;
            }

            if (!filter_var($value, FILTER_VALIDATE_DOMAIN)) {
                if (!filter_var($value, FILTER_VALIDATE_IP)) {
                    $this->addFailure(tr('must contain a valid domain or IP address'));
                }
            }
        });
    }


    /**
     * Validates if the selected field is a valid formatted UUID
     *
     * @return static
     */
    public function isUuid(): static
    {
        $this->test_count++;

        return $this->validateValues(function (&$value) {
            $this->sanitizeTrim()->hasMinCharacters(3)->hasMaxCharacters(48);

            if ($this->process_value_failed or $this->selected_is_default) {
                // Validation already failed or defaulted, don't test anything more
                return;
            }

            if (!preg_match('/^[0-9a-f]{8}-[0-9a-f]{4}-[0-5][0-9a-f]{3}-[089ab][0-9a-f]{3}-[0-9a-f]{12}$/i', $value)) {
                $this->addFailure(tr('must contain a valid UUID string'));
            }
        });
    }


    /**
     * Validates if the selected field is a valid JSON string
     *
     * @return static
     * @copyright The used JSON regex validation taken from a twitter post by @Fish_CTO
     * @see       static::isCsv()
     * @see       static::isBase58()
     * @see       static::isBase64()
     * @see       static::isSerialized()
     * @see       static::sanitizeDecodeJson()
     */
    public function isJson(): static
    {
        $this->test_count++;

        return $this->validateValues(function (&$value) {
            $this->sanitizeTrim()->hasMinCharacters(3)->hasMaxCharacters();

            if ($this->process_value_failed or $this->selected_is_default) {
                // Validation already failed or defaulted, don't test anything more
                return;
            }

            // Try by regex. If that fails. try JSON decode
            @json_decode($value);

            if (json_last_error() !== JSON_ERROR_NONE) {
                $this->addFailure(tr('must contain a valid JSON string'));
            }
        });
    }


    /**
     * Validates if the selected field is a valid CSV string
     *
     * @param string $separator The separation character, defaults to comma
     * @param string $enclosure
     * @param string $escape
     *
     * @return static
     * @see static::isBase58()
     * @see static::isBase64()
     * @see static::isSerialized()
     * @see static::sanitizeDecodeCsv()
     */
    public function isCsv(string $separator = ',', string $enclosure = "\"", string $escape = "\\"): static
    {
        $this->test_count++;

        return $this->validateValues(function (&$value) use ($separator, $enclosure, $escape) {
            $this->sanitizeTrim()->hasMinCharacters(3)->hasMaxCharacters();

            if ($this->process_value_failed or $this->selected_is_default) {
                // Validation already failed or defaulted, don't test anything more
                return;
            }

            try {
                str_getcsv($value, $separator, $enclosure, $escape);

            } catch (Throwable) {
                $this->addFailure(tr('must contain a valid ":separator" separated string', [
                    ':separator' => $separator,
                ]));
            }
        });
    }


    /**
     * Validates if the selected field is a serialized string
     *
     * @return static
     * @see static::isCsv()
     * @see static::isBase58()
     * @see static::isBase64()
     * @see static::isSerialized()
     * @see static::sanitizeDecodeSerialized()
     */
    public function isSerialized(): static
    {
        $this->test_count++;

        return $this->validateValues(function (&$value) {
            $this->sanitizeTrim()->hasMinCharacters(3)->hasMaxCharacters();

            if ($this->process_value_failed or $this->selected_is_default) {
                // Validation already failed or defaulted, don't test anything more
                return;
            }

            try {
                unserialize($value);

            } catch (Throwable) {
                $this->addFailure(tr('must contain a valid serialized string'));
            }
        });
    }


    /**
     * Validates if the selected field is a base58 string
     *
     * @return static
     * @see static::isCsv()
     * @see static::isBase64()
     * @see static::isSerialized()
     * @see static::sanitizeDecodeBase58()
     */
    public function isBase58(): static
    {
        $this->test_count++;

        return $this->validateValues(function (&$value) {
            $this->sanitizeTrim()->hasMinCharacters(3)->hasMaxCharacters();

            if ($this->process_value_failed or $this->selected_is_default) {
                // Validation already failed or defaulted, don't test anything more
                return;
            }

            if (!Strings::isBase58($value)) {
                $this->addFailure(tr('must contain a valid Base58 encoded string'));
            }
        });
    }


    /**
     * Validates if the selected field is a base64 string
     *
     * @return static
     * @see static::isCsv()
     * @see static::isBase58()
     * @see static::isSerialized()
     * @see static::sanitizeDecodeBase64()
     */
    public function isBase64(): static
    {
        $this->test_count++;

        return $this->validateValues(function (&$value) {
            $this->sanitizeTrim()->hasMinCharacters(3)->hasMaxCharacters();

            if ($this->process_value_failed or $this->selected_is_default) {
                // Validation already failed or defaulted, don't test anything more
                return;
            }

            if (!Strings::isBase64($value)) {
                $this->addFailure(tr('must contain a valid Base64 encoded string'));
            }
        });
    }


    /**
     * Validates if the selected field is a valid version number
     *
     * @param int|null $max_characters
     *
     * @return static
     */
    public function isVersion(?int $max_characters = 11): static
    {
        $this->test_count++;

        return $this->validateValues(function (&$value) use ($max_characters) {
            $this->sanitizeTrim()->hasMinCharacters(3)->hasMaxCharacters($max_characters);

            if ($this->process_value_failed or $this->selected_is_default) {
                // Validation already failed or defaulted, don't test anything more
                return;
            }

            if (!Strings::isVersion($value)) {
                $this->addFailure(tr('must contain a valid version number'));
            }
        });
    }


    /**
     * Validates if the specified function returns TRUE for this value
     *
     * @param callable|bool $value_or_function
     * @param string        $failure
     *
     * @return static
     */
    public function isTrue(callable|bool $value_or_function, string $failure): static
    {
        $this->test_count++;

        return $this->validateValues(function (&$value) use ($value_or_function, $failure) {
            if ($this->process_value_failed or $this->selected_is_default) {
                // Validation already failed or defaulted, don't test anything more
                return;
            }

            if (is_callable($value_or_function)) {
                if (!$value_or_function($value, $this->source)) {
                    $this->addFailure($failure);
                }

            } else {
                if (!$value_or_function) {
                    $this->addFailure($failure);
                }
            }
        });
    }


    /**
     * Validates if the specified function returns FALSE for this value
     *
     * @param callable|bool $value_or_function
     * @param string        $failure
     *
     * @return static
     */
    public function isFalse(callable|bool $value_or_function, string $failure): static
    {
        $this->test_count++;

        return $this->validateValues(function (&$value) use ($value_or_function, $failure) {
            if ($this->process_value_failed or $this->selected_is_default) {
                // Validation already failed or defaulted, don't test anything more
                return;
            }

            if (is_callable($value_or_function)) {
                if ($value_or_function($value, $this->source)) {
                    $this->addFailure($failure);
                }

            } else {
                if ($value_or_function) {
                    $this->addFailure($failure);
                }
            }
        });
    }


    /**
     * Validates the value is unique in the table
     *
     * @note This requires Validator::$id to be set with an entry id through Validator::setId()
     * @note This requires Validator::setTable() to be set with a valid, existing table
     *
     * @param string|null             $failure
     * @param ConnectorInterface|null $connector
     *
     * @return static
     */
    public function isUnique(?string $failure = null, ?ConnectorInterface $connector = null): static
    {
        $this->test_count++;

        return $this->validateValues(function (&$value) use ($failure, $connector) {
            if ($this->process_value_failed or $this->selected_is_default) {
                // Validation already failed or defaulted, don't test anything more
                return;
            }

            $data_entry = $this->definitions?->getDataEntry();

            if ($data_entry) {
                // TODO Add support for connector passing here
                if (($data_entry::class)::exists([$this->selected_field => $value], $this->id)) {
                    $this->addFailure($failure ?? tr('already exists'));
                }

            } else {
                // Not a DataEntry object, use manual query
                if (sql($connector)->setDebug($this->debug)->exists($this->table, Strings::from($this->selected_field, $this->field_prefix), $value, $this->id)) {
                    $this->addFailure($failure ?? tr('already exists'));
                }
            }
        });
    }


    /**
     * Sanitize the selected value by applying htmlspecialchars()
     *
     * @return static
     * @see trim()
     */
    public function sanitizeHtmlSpecialChars(): static
    {
        $this->test_count++;

        return $this->validateValues(function (&$value) {
            $this->sanitizeTrim()->hasMaxCharacters();

            if ($this->process_value_failed or $this->selected_is_default) {
                // Validation already failed or defaulted, don't test anything more
                return;
            }

            if (is_string($value)) {
                $value = htmlspecialchars($value, ENT_QUOTES | ENT_SUBSTITUTE | ENT_HTML401, 'UTF-8', true);
            }
        });
    }


    /**
     * Makes the current field a boolean value
     *
     * This method ensures that the specified array key is a boolean
     *
     * @return static
     */
    public function sanitizeToBoolean(): static
    {
        $this->test_count++;

        return $this->validateValues(function (&$value) {
            if (!$this->checkIsOptional($value)) {
                $value = (bool) $value;
            }
        });
    }


    /**
     * Sanitize the selected value by applying htmlentities()
     *
     * @return static
     * @see trim()
     */
    public function sanitizeHtmlEntities(): static
    {
        $this->test_count++;

        return $this->validateValues(function (&$value) {
            $this->sanitizeTrim()->hasMaxCharacters();

            if ($this->process_value_failed or $this->selected_is_default) {
                // Validation already failed or defaulted, don't test anything more
                return;
            }

            if (is_string($value)) {
                $value = htmlentities($value, ENT_QUOTES | ENT_SUBSTITUTE | ENT_HTML401, 'UTF-8', true);
            }
        });
    }


    /**
     * Sanitize the selected value by starting the value from the specified needle
     *
     * @param string $needle
     *
     * @return static
     * @see String::from()
     * @see Validator::sanitizeUntil()
     * @see Validator::sanitizeFromReverse()
     */
    public function sanitizeFrom(string $needle): static
    {
        $this->test_count++;

        return $this->validateValues(function (&$value) use ($needle) {
            $this->isString();
            if ($this->process_value_failed or $this->selected_is_default) {
                // Validation already failed or defaulted, don't test anything more
                return;
            }

            $value = Strings::from($value, $needle);
        });
    }


    /**
     * Sanitize the selected value by ending the value at the specified needle
     *
     * @param string $needle
     *
     * @return static
     * @see String::until()
     * @see Validator::sanitizeFrom()
     * @see Validator::sanitizeUntilReverse()
     */
    public function sanitizeUntil(string $needle): static
    {
        $this->test_count++;

        return $this->validateValues(function (&$value) use ($needle) {
            $this->isString();

            if ($this->process_value_failed or $this->selected_is_default) {
                // Validation already failed or defaulted, don't test anything more
                return;
            }

            $value = Strings::until($value, $needle);
        });
    }


    /**
     * Sanitize the selected value by starting the value from the specified needle, but starting search from the end of
     * the string
     *
     * @param string $needle
     *
     * @return static
     * @see String::fromReverse()
     * @see Validator::sanitizeFrom()
     * @see Validator::sanitizeUntilReverse()
     */
    public function sanitizeFromReverse(string $needle): static
    {
        $this->test_count++;

        return $this->validateValues(function (&$value) use ($needle) {
            $this->isString();

            if ($this->process_value_failed or $this->selected_is_default) {
                // Validation already failed or defaulted, don't test anything more
                return;
            }

            $value = Strings::fromReverse($value, $needle);
        });
    }


    /**
     * Sanitize the selected value by ending the value at the specified needle, but starting search from the end of the
     * string
     *
     * @param string $needle
     *
     * @return static
     * @see String::untilReverse()
     * @see Validator::sanitizeUntil()
     * @see Validator::sanitizeFromReverse()
     */
    public function sanitizeUntilReverse(string $needle): static
    {
        $this->test_count++;

        return $this->validateValues(function (&$value) use ($needle) {
            $this->isString();

            if ($this->process_value_failed or $this->selected_is_default) {
                // Validation already failed or defaulted, don't test anything more
                return;
            }

            $value = Strings::untilReverse($value, $needle);
        });
    }


    /**
     * Sanitize the selected value by making the entire string uppercase
     *
     * @return static
     * @see static::sanitizeTrim()
     * @see static::sanitizeLowercase()
     */
    public function sanitizeUppercase(): static
    {
        $this->test_count++;

        return $this->validateValues(function (&$value) {
            $this->sanitizeTrim()->hasMinCharacters(3)->hasMaxCharacters();

            if ($this->process_value_failed or $this->selected_is_default) {
                // Validation already failed or defaulted, don't test anything more
                return;
            }

            try {
                if (!$this->selected_is_default or ($value !== null)) {
                    $value = mb_strtoupper($value);
                }

            } catch (Throwable) {
                $this->addFailure(tr('must contain a valid string'));
            }
        });
    }


    /**
     * Sanitize the selected value by making the entire string lowercase
     *
     * @return static
     * @see static::sanitizeTrim()
     * @see static::sanitizeUppercase()
     */
    public function sanitizeLowercase(): static
    {
        $this->test_count++;

        return $this->validateValues(function (&$value) {
            $this->sanitizeTrim()
                 ->hasMinCharacters(3)
                 ->hasMaxCharacters();

            if ($this->process_value_failed or $this->selected_is_default) {
                // Validation already failed or defaulted, don't test anything more
                return;
            }

            try {
                if (!$this->selected_is_default or ($value !== null)) {
                    $value = mb_strtolower($value);
                }

            } catch (Throwable) {
                $this->addFailure(tr('must contain a valid string'));
            }
        });
    }


    /**
     * Sanitize the selected value with a search / replace
     *
     * @param array $replace A key => value map of all items that should be searched / replaced
     * @param bool  $regex   If true, all keys in the $replace array will be treated as a regex instead of a normal
     *                       string This is slower and more memory intensive, but more flexible as well.
     *
     * @return static
     * @see trim()
     */
    public function sanitizeSearchReplace(array $replace, bool $regex = false): static
    {
        $this->test_count++;

        return $this->validateValues(function (&$value) use ($replace, $regex) {
            $this->sanitizeTrim()->hasMinCharacters(3)->hasMaxCharacters();

            if ($this->process_value_failed or $this->selected_is_default) {
                // Validation already failed or defaulted, don't test anything more
                return;
            }

            if ($regex) {
                // Regex search / replace, each key will be treated as a regex instead of a normal string
                $value = preg_replace(array_keys($replace), array_values($replace), $value);

            } else {
                // Standard string search / replace
                $value = str_replace(array_keys($replace), array_values($replace), $value);
            }
        });
    }


    /**
     * Sanitize the selected value by decoding the JSON
     *
     * @param bool $array If true, will return the data in associative arrays instead of generic objects
     *
     * @return static
     * @see static::isJson()
     * @see static::sanitizeDecodeCsv()
     * @see static::sanitizeDecodeSerialized()
     * @see static::sanitizeForceString()
     */
    public function sanitizeDecodeJson(bool $array = true): static
    {
        $this->test_count++;

        return $this->validateValues(function (&$value) use ($array) {
            $this->sanitizeTrim()->hasMinCharacters(3)->hasMaxCharacters();

            if ($this->process_value_failed or $this->selected_is_default) {
                // Validation already failed or defaulted, don't test anything more
                return;
            }

            try {
                $value = Json::decode($value);

            } catch (JsonException) {
                $this->addFailure(tr('must contain a valid JSON string'));
            }
        });
    }


    /**
     * Sanitize the selected value by encoding the data to JSON
     *
     * @return static
     * @see static::isJson()
     * @see static::sanitizeDecodeJson()
     */
    public function sanitizeEncodeJson(): static
    {
        $this->test_count++;

        return $this->validateValues(function (&$value) {
            if ($this->process_value_failed or $this->selected_is_default) {
                // Validation already failed or defaulted, don't test anything more
                return;
            }

            try {
                $value = Json::encode($value);

            } catch (JsonException) {
                $this->addFailure(tr('could not be processed'));
            }
        });
    }


    /**
     * Sanitize the selected value by decoding the specified CSV
     *
     * @param string $separator The separation character, defaults to comma
     * @param string $enclosure
     * @param string $escape
     *
     * @return static
     * @see static::isCsv()
     * @see static::sanitizeDecodeBase58()
     * @see static::sanitizeDecodeBase64()
     * @see static::sanitizeDecodeJson()
     * @see static::sanitizeDecodeSerialized()
     * @see static::sanitizeDecodeUrl()
     * @see static::sanitizeForceString()
     */
    public function sanitizeDecodeCsv(string $separator = ',', string $enclosure = "\"", string $escape = "\\"): static
    {
        $this->test_count++;

        return $this->validateValues(function (&$value) use ($separator, $enclosure, $escape) {
            if ($this->process_value_failed or $this->selected_is_default) {
                // Validation already failed or defaulted, don't test anything more
                return;
            }

            try {
                $value = str_getcsv($value, $separator, $enclosure, $escape);

            } catch (Throwable) {
                $this->addFailure(tr('must contain a valid ":separator" separated string', [
                    ':separator' => $separator,
                ]));
            }
        });
    }


    /**
     * Sanitize the selected value by decoding the specified CSV
     *
     * @return static
     * @see static::sanitizeDecodeBase58()
     * @see static::sanitizeDecodeBase64()
     * @see static::sanitizeDecodeCsv()
     * @see static::sanitizeDecodeJson()
     * @see static::sanitizeDecodeUrl()
     * @see static::sanitizeForceString()
     */
    public function sanitizeDecodeSerialized(): static
    {
        $this->test_count++;

        return $this->validateValues(function (&$value) {
            if ($this->process_value_failed or $this->selected_is_default) {
                // Validation already failed or defaulted, don't test anything more
                return;
            }

            try {
                $value = unserialize($value);

            } catch (Throwable $e) {
                $this->addFailure(tr('must contain a valid serialized string'));
            }
        });
    }


    /**
     * Sanitize the selected value by decoding the specified CSV
     *
     * @return static
     * @see static::sanitizeDecodeSerialized()
     */
    public function sanitizeEncodeSerialized(): static
    {
        $this->test_count++;

        return $this->validateValues(function (&$value) {
            if ($this->process_value_failed or $this->selected_is_default) {
                // Validation already failed or defaulted, don't test anything more
                return;
            }

            try {
                $value = serialize($value);

            } catch (Throwable $e) {
                $this->addFailure(tr('could not be processed'));
            }
        });
    }


    /**
     * Sanitize the selected value by converting it to an array
     *
     * @param string $characters
     *
     * @return static
     * @see trim()
     * @see static::sanitizeForceString()
     */
    public function sanitizeForceArray(string $characters = ','): static
    {
        $this->test_count++;

        return $this->validateValues(function (&$value) use ($characters) {
            if ($this->process_value_failed or $this->selected_is_default) {
                // Validation already failed or defaulted, don't test anything more
                return;
            }
            try {
                $value = Arrays::force($value, $characters);

            } catch (Throwable) {
                $this->addFailure(tr('cannot be processed'));
            }
        });
    }


    /**
     * Sanitize the selected value by decoding the specified CSV
     *
     * @return static
     * @see static::sanitizeDecodeBase64()
     * @see static::sanitizeDecodeCsv()
     * @see static::sanitizeDecodeJson()
     * @see static::sanitizeDecodeSerialized()
     * @see static::sanitizeDecodeUrl()
     * @see static::sanitizeForceString()
     */
    public function sanitizeDecodeBase58(): static
    {
        $this->test_count++;

        return $this->validateValues(function (&$value) {
            if ($this->process_value_failed or $this->selected_is_default) {
                // Validation already failed or defaulted, don't test anything more
                return;
            }

            try {
                $value = base58_decode($value);

            } catch (Throwable) {
                $this->addFailure(tr('must contain a valid base58 encoded string'));
            }
        });
    }


    /**
     * Sanitize the selected value by decoding the specified CSV
     *
     * @return static
     * @see static::sanitizeDecodeBase58()
     * @see static::sanitizeDecodeCsv()
     * @see static::sanitizeDecodeJson()
     * @see static::sanitizeDecodeSerialized()
     * @see static::sanitizeDecodeUrl()
     * @see static::sanitizeForceString()
     */
    public function sanitizeDecodeBase64(): static
    {
        $this->test_count++;

        return $this->validateValues(function (&$value) {
            if ($this->process_value_failed or $this->selected_is_default) {
                // Validation already failed or defaulted, don't test anything more
                return;
            }

            try {
                $value = base64_decode($value);

            } catch (Throwable) {
                $this->addFailure(tr('must contain a valid base64 encoded string'));
            }
        });
    }


    /**
     * Sanitize the selected value by decoding the specified CSV
     *
     * @return static
     * @see static::sanitizeDecodeBase58()
     * @see static::sanitizeDecodeBase64()
     * @see static::sanitizeDecodeCsv()
     * @see static::sanitizeDecodeJson()
     * @see static::sanitizeDecodeSerialized()
     * @see static::sanitizeForceString()
     */
    public function sanitizeDecodeUrl(): static
    {
        $this->test_count++;

        return $this->validateValues(function (&$value) {
            if ($this->process_value_failed or $this->selected_is_default) {
                // Validation already failed or defaulted, don't test anything more
                return;
            }

            try {
                $value = urldecode($value);

            } catch (Throwable) {
                $this->addFailure(tr('must contain a valid url string'));
            }
        });
    }


    /**
     * Sanitize the selected value by making it a string
     *
     * @param string $characters
     *
     * @return static
     * @todo KNOWN BUG: THIS DOESNT WORK
     * @see  static::sanitizeDecodeBase58()
     * @see  static::sanitizeDecodeBase64()
     * @see  static::sanitizeDecodeCsv()
     * @see  static::sanitizeDecodeJson()
     * @see  static::sanitizeDecodeSerialized()
     * @see  static::sanitizeDecodeUrl()
     * @see  static::sanitizeForceArray()
     */
    public function sanitizeForceString(string $characters = ','): static
    {
        $this->test_count++;

        return $this->validateValues(function (&$value) use ($characters) {
            if ($this->process_value_failed or $this->selected_is_default) {
                // Validation already failed or defaulted, don't test anything more
                return;
            }

            try {
                $value = Strings::force($value, $characters);

            } catch (Throwable) {
                $this->addFailure(tr('cannot be processed'));
            }
        });
    }


    /**
     * Sanitize the selected value by decoding the specified CSV
     *
     * @param string|null $pre
     * @param string|null $post
     *
     * @return static
     */
    public function sanitizePrePost(?string $pre, ?string $post): static
    {
        $this->test_count++;

        return $this->validateValues(function (&$value) use ($pre, $post) {
            if ($pre or $post) {
                if ($this->process_value_failed or $this->selected_is_default) {
                    if (!$this->selected_is_default) {
                        // Validation already failed or defaulted, don't test anything more
                        return $this;
                    }

                    // This field contains the default
                }

                if (!is_scalar($this->selected_value)) {
                    throw new ValidatorException(tr('Cannot sanitize pre / post string data for field ":field", the field contains a non scalar value', [
                        ':field' => $this->selected_field,
                    ]));
                }

                $value = $pre . $value . $post;
            }

            return $this;
        });
    }


    /**
     * Sanitize the selected value by applying the specified transformation callback
     *
     * @param callable $callback
     *
     * @return static
     */
    public function sanitizeTransform(callable $callback): static
    {
        $this->test_count++;

        return $this->validateValues(function (&$value) use ($callback) {
            if ($this->process_value_failed or $this->selected_is_default) {
                // Validation already failed or defaulted, don't test anything more
                return $this;
            }

            $value = $callback($value, $this->source, $this);

            return $this;
        });
    }


    /**
     * Sanitize the selected value by executing the specified callback over it
     *
     * @note The callback should accept values mixed $value and array $source
     *
     * @param callback $callback
     *
     * @return static
     * @see  trim()
     */
    public function sanitizeCallback(callable $callback): static
    {
        $this->test_count++;

        return $this->validateValues(function (&$value) use ($callback) {
            $this->sanitizeTrim()->hasMaxCharacters();

            if ($this->process_value_failed or $this->selected_is_default) {
                // Validation already failed or defaulted, don't test anything more
                return;
            }

            $value = $callback($value, $this->source);
        });
    }


    /**
     * Sanitize the selected value by executing the specified callback over it, but the results may NOT be NULL
     *
     * @note The callback should accept values mixed $value and array $source
     *
     * @param callback $callback
     *
     * @return static
     * @see  trim()
     */
    public function sanitizeCallbackNoNull(callable $callback): static
    {
        $this->test_count++;

        return $this->validateValues(function (&$value) use ($callback) {
            $this->sanitizeTrim()
                 ->hasMaxCharacters();

            if ($this->process_value_failed or $this->selected_is_default) {
                // Validation already failed or defaulted, don't test anything more
                return;
            }

            $results = $callback($value, $this->source);

            if ($results === null) {
                $this->addFailure(tr('is not valid'));

            } else {
                $value = $results;
            }
        });
    }


    /**
     * Sanitize the phone number in the selected value
     *
     * @return static
     * @see trim()
     */
    public function sanitizePhoneNumber(): static
    {
        $this->test_count++;

        return $this->validateValues(function (&$value) {
            $this->isPhoneNumber();

            if ($this->process_value_failed or $this->selected_is_default) {
                // Validation already failed or defaulted, don't test anything more
                return;
            }

            $value = Sanitize::new($value)->phoneNumber()->getSource();
        });
    }


    /**
     * Validates if the selected field is a valid phone number
     *
     * @return static
     */
    public function isPhoneNumber(): static
    {
        $this->test_count++;

        return $this->validateValues(function (&$value) {
            $this->sanitizeTrim()->hasMinCharacters(10)->hasMaxCharacters(30);

            if ($this->process_value_failed or $this->selected_is_default) {
                // Validation already failed or defaulted, don't test anything more
                return;
            }

            $this->matchesRegex('/^\+?[0-9-#\*\(\) ].+?$/');
        });
    }


    /**
     * Returns the field prefix value
     *
     * @return string|null
     */
    public function getFieldPrefix(): ?string
    {
        return $this->field_prefix;
    }


    /**
     * Sets the field prefix value
     *
     * @param string|null $field_prefix
     *
     * @return static
     */
    public function setColumnPrefix(?string $field_prefix): static
    {
        $this->field_prefix = $field_prefix;

        return $this;
    }


    /**
     * Returns the table value
     *
     * @return string|null
     */
    public function getTable(): ?string
    {
        return $this->table;
    }


    /**
     * Sets the table value
     *
     * @param string|null $table
     *
     * @return static
     */
    public function setTable(?string $table): static
    {
        $this->table = $table;

        return $this;
    }


    /**
     * Returns the number of tests performed on the current column
     *
     * @return int
     */
    public function getTestCount(): int
    {
        return $this->test_count;
    }


    /**
     * Increases the test counter by the specified amount
     *
     * @param int $count
     *
     * @return static
     */
    public function increaseTestCount(int $count = 1): static
    {
        $this->test_count += $count;
        return $this;
    }


    /**
     * Selects the specified key within the array that we are validating
     *
     * @param string|int $field The array key (or HTML form field) that needs to be validated / sanitized
     *
     * @return static
     */
    public function standardSelect(string|int $field): static
    {
        if (!$field) {
            throw new OutOfBoundsException(tr('No field specified'));
        }

        if ($this->selected_field and !$this->test_count) {
<<<<<<< HEAD
            throw new ValidationFailedException(tr('Cannot select object ":object" field ":field", the previously selected field ":previous" has no validations performed yet', [
                ':object'   => ($this->definitions?->getDataEntry() ? get_class($this->definitions?->getDataEntry()) : '-'),
=======
            throw new ValidatorException(tr('Cannot select field ":field" for object ":object", the previously selected field ":previous" has no validations performed yet', [
                ':object'   => ($this->definitions?->getDataEntry() ? get_class($this->definitions->getDataEntry()) : '-'),
>>>>>>> 003a2db6
                ':field'    => $field,
                ':previous' => $this->selected_field,
            ]));
        }

        // Unset various values first to ensure the byref link is broken
        unset($this->process_value);
        unset($this->process_values);
        unset($this->selected_value);

        $this->process_value_failed = false;
        $this->selected_is_default  = false;
        $this->selected_is_optional = false;

        // Add the field prefix to the field name
        $field = $this->field_prefix . $field;

        if (in_array($field, $this->selected_fields)) {
            throw new KeyAlreadySelectedException(tr('The specified key ":key" has already been selected before', [
                ':key' => $field,
            ]));
        }

        if ($this->source === null) {
            throw new OutOfBoundsException(tr('Cannot select field ":field", no source array specified', [
                ':field' => $field,
            ]));
        }

        // Does the field exist in the source? If not, initialize it with NULL to be able to process it
        if (!array_key_exists($field, $this->source)) {
            $this->source[$field] = null;
        }

        // Select the field.
        $this->test_count        = 0;
        $this->selected_field    = $field;
        $this->selected_fields[] = $field;
        $this->selected_value    = &$this->source[$field];
        $this->process_values    = [null => &$this->selected_value];
        $this->selected_optional = null;

        return $this;
    }


    /**
     * Constructor for all validator types
     *
     * @param ValidatorInterface|null $parent
     * @param array|null              $source
     *
     * @return void
     */
    protected function construct(?ValidatorInterface $parent = null, ?array &$source = []): void
    {
        // Ensure the source is an array
        if ($source === null) {
            $source = [];
        }

        $this->source = &$source;
        $this->parent = $parent;

        $this->reflection_selected_optional = new ReflectionProperty($this, 'selected_optional');
        $this->reflection_process_value     = new ReflectionProperty($this, 'process_value');
    }
}<|MERGE_RESOLUTION|>--- conflicted
+++ resolved
@@ -18,7 +18,6 @@
 
 use PDOStatement;
 use Phoundation\Accounts\Users\Password;
-use Phoundation\Core\Log\Log;
 use Phoundation\Data\Interfaces\IteratorInterface;
 use Phoundation\Data\IteratorBase;
 use Phoundation\Data\Traits\TraitDataRestrictions;
@@ -36,10 +35,7 @@
 use Phoundation\Filesystem\FsDirectory;
 use Phoundation\Filesystem\FsFile;
 use Phoundation\Filesystem\FsPath;
-<<<<<<< HEAD
-=======
 use Phoundation\Filesystem\FsRestrictions;
->>>>>>> 003a2db6
 use Phoundation\Filesystem\Interfaces\FsDirectoryInterface;
 use Phoundation\Filesystem\Interfaces\FsPathInterface;
 use Phoundation\Utils\Arrays;
@@ -53,7 +49,6 @@
 use ReflectionProperty;
 use Stringable;
 use Throwable;
-use UnitEnum;
 
 
 abstract class Validator extends IteratorBase implements ValidatorInterface
@@ -1335,11 +1330,7 @@
 
             $this->source[$this->field_prefix . $column] = $result;
 
-<<<<<<< HEAD
             // Mark the column entry for forced processing, in case it was marked as not rendering to avoid validation issues
-=======
-            // Mark the column entry for forced processing, in case it was marked as not rendering to avoid validation issues.
->>>>>>> 003a2db6
             $this->definitions?->get($column)->setForcedProcessing(true);
         });
     }
@@ -4507,13 +4498,8 @@
         }
 
         if ($this->selected_field and !$this->test_count) {
-<<<<<<< HEAD
-            throw new ValidationFailedException(tr('Cannot select object ":object" field ":field", the previously selected field ":previous" has no validations performed yet', [
-                ':object'   => ($this->definitions?->getDataEntry() ? get_class($this->definitions?->getDataEntry()) : '-'),
-=======
             throw new ValidatorException(tr('Cannot select field ":field" for object ":object", the previously selected field ":previous" has no validations performed yet', [
                 ':object'   => ($this->definitions?->getDataEntry() ? get_class($this->definitions->getDataEntry()) : '-'),
->>>>>>> 003a2db6
                 ':field'    => $field,
                 ':previous' => $this->selected_field,
             ]));
