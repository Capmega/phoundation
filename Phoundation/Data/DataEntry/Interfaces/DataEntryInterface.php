--- conflicted
+++ resolved
@@ -656,8 +656,6 @@
      * @return static
      */
     public function setQueryBuilder(QueryBuilderInterface $query_builder): static;
-<<<<<<< HEAD
-=======
 
     /**
      * Returns a SpreadSheet object with this object's source data in it
@@ -665,5 +663,4 @@
      * @return SpreadSheetInterface
      */
     public function getSpreadSheet(): SpreadSheetInterface;
->>>>>>> 003a2db6
 }