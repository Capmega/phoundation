<?php

namespace Phoundation\Data\DataEntry\Interfaces;

use Phoundation\Accounts\Users\Interfaces\UserInterface;
use Phoundation\Core\Interfaces\ArrayableInterface;
use Phoundation\Core\Meta\Interfaces\MetaInterface;
use Phoundation\Data\DataEntry\Definitions\Interfaces\DefinitionsInterface;
use Phoundation\Data\Validator\Interfaces\ValidatorInterface;
use Phoundation\Databases\Sql\Interfaces\QueryBuilderInterface;
use Phoundation\Date\DateTime;
use Phoundation\Web\Html\Components\Interfaces\DataEntryFormInterface;
use Stringable;


/**
 * Class DataEntry
 *
 * This class contains the basic data entry traits
 *
 * @author Sven Olaf Oostenbrink <so.oostenbrink@gmail.com>
 * @license http://opensource.org/licenses/GPL-2.0 GNU Public License, Version 2
 * @copyright Copyright (c) 2023 Sven Olaf Oostenbrink <so.oostenbrink@gmail.com>
 * @package Company\Data
 */
interface DataEntryInterface extends ArrayableInterface, Stringable
{
    /**
     * Returns if this DataEntry validates data before saving
     *
     * @return bool
     */
    public function getValidate(): bool;

    /**
     * Sets if this DataEntry validates data before saving
     *
     * @return $this
     */
    public function setValidate(bool $validate): static;

    /**
     * Returns the query builder for this data entry
     *
     * @return QueryBuilderInterface
     */
    public function getQueryBuilder(): QueryBuilderInterface;

    /**
     * Returns true if the internal data structures have been modified
     *
     * @return bool
     */
    public function isModified(): bool;

    /**
     * Returns true if the data in this DataEntry has been validated
     *
     * @return bool
     */
    public function isValidated(): bool;

    /**
     * Returns true if the DataEntry was just successfully saved
     *
     * @return bool
     */
    public function isSaved(): bool;

    /**
     * Returns true if the data in this DataEntry is currently in a state of being applied through DataEntry::apply()
     *
     * @return bool
     */
    public function isApplying(): bool;

    /**
     * Returns id for this database entry that can be used in logs
     *
     * @return bool
     */
    public function getAllowCreate(): bool;

    /**
     * Returns id for this database entry that can be used in logs
     *
     * @param bool $allow_create
     * @return static
     */
    public function setAllowCreate(bool $allow_create): static;

    /**
     * Returns if this DataEntry will allow modification of existing entries
     *
     * @return bool
     */
    public function getAllowModify(): bool;

    /**
     * Sets if this DataEntry will allow modification of existing entries
     *
     * @param bool $allow_modify
     * @return static
     */
    public function setAllowModify(bool $allow_modify): static;

    /**
     * Returns a translation table between CLI arguments and internal fields
     *
     * @return array
     */
    public function getCliFields(): array;

    /**
     * Returns true if this is a new entry that hasn't been written to the database yet
     *
     * @return bool
     */
    public function isNew(): bool;

    /**
     * Returns id for this database entry
     *
     * @return int|null
     */
    public function getId(): int|null;

    /**
     * Returns id for this database entry that can be used in logs
     *
     * @return string
     */
    public function getLogId(): string;

    /**
     * Returns true if this DataEntry has the specified status
     *
     * @param string|null $status
     * @return bool
     */
    public function isStatus(?string $status): bool;

    /**
     * Returns status for this database entry
     *
     * @return ?string
     */
    public function getStatus(): ?string;

    /**
     * Set the status for this database entry
     *
     * @param string|null $status
     * @param string|null $comments
     * @return static
     */
    public function setStatus(?string $status, ?string $comments = null): static;

    /**
     * Returns the meta-state for this database entry
     *
     * @return ?string
     */
    public function getMetaState(): ?string;

    /**
     * Delete the specified entries
     *
     * @param string|null $comments
     * @return static
     */
    public function delete(?string $comments = null): static;

    /**
     * Undelete the specified entries
     *
     * @param string|null $comments
     * @return static
     */
    public function undelete(?string $comments = null): static;

    /**
     * Erase this DataEntry from the database
     *
     * @return static
     */
    public function erase(): static;

    /**
     * Returns the field prefix string
     *
     * @return ?string
     */
    public function getFieldPrefix(): ?string;

    /**
     * Sets the field prefix string
     *
     * @param string|null $prefix
     * @return static
     */
    public function setFieldPrefix(?string $prefix): static;

    /**
     * Returns the object that created this data entry
     *
     * @note Returns NULL if this class has no support for created_by information or has not been written to disk yet
     * @return UserInterface|null
     */
    public function getCreatedBy(): ?UserInterface;

    /**
     * Returns the object that created this data entry
     *
     * @note Returns NULL if this class has no support for created_by information or has not been written to disk yet
     * @return DateTime|null
     */
    public function getCreatedOn(): ?DateTime;

    /**
     * Returns the meta-information for this entry
     *
     * @note Returns NULL if this class has no support for meta-information available, or hasn't been written to disk
     *       yet
     *
     * @param bool $load
     * @return MetaInterface|null
     */
    public function getMeta(bool $load = false): ?MetaInterface;

    /**
     * Returns the meta id for this entry
     *
     * @return int|null
     */
    public function getMetaId(): ?int;

    /**
     * Returns a string containing all diff data
     *
     * @return string|null
     */
    public function getDiff(): ?string;

    /**
     * Modify the data for this object with the new specified data
     *
     * @param bool $clear_source
     * @param ValidatorInterface|array|null &$source
     * @return static
     */
    public function apply(bool $clear_source = true, ValidatorInterface|array|null &$source = null): static;

    /**
     * Forcibly modify the data for this object with the new specified data, putting the object in readonly mode
     *
     * @note In readonly mode this object will no longer be able to write its data!
     * @param bool $clear_source
     * @param ValidatorInterface|array|null $source
     * @return static
     */
    public function forceApply(bool $clear_source = true, ValidatorInterface|array|null &$source = null): static;

    /**
     * Validates the source data and returns it
     *
     * @param ValidatorInterface|array|null $data
     * @return static
     */
    public function validateMetaState(ValidatorInterface|array|null $data = null): static;

    /**
     * Returns all keys that are protected and cannot be removed from this object
     *
     * @return array
     */
    public function getProtectedFields(): array;

    /**
     * Returns all data for this data entry at once with an array of information
     *
     * @note This method filters out all keys defined in static::getProtectedKeys() to ensure that keys like "password"
     *       will not become available outside this object
     * @return array
     */
    public function getSource(): array;

    /**
     * Returns only the specified key from the source of this DataEntry
     *
     * @note This method filters out all keys defined in static::getProtectedKeys() to ensure that keys like "password"
     *       will not become available outside this object
     * @return array
     */
    public function getSourceValue(string $key): mixed;

    /**
     * Sets the value for the specified data key
     *
     * @param string $field
     * @param mixed $value
     * @return static
     */
    public function addSourceValue(string $field, mixed $value): static;

    /**
     * Will save the data from this data entry to database
     *
     * @param bool $force
     * @param string|null $comments
     * @return static
     */
    public function save(bool $force = false, ?string $comments = null): static;

    /**
     * Creates and returns a CLI table for the data in this entry
     *
     * @param string|null $key_header
     * @param string|null $value_header
     * @return void
     */
    public function getCliForm(?string $key_header = null, ?string $value_header = null): void;

    /**
     * Creates and returns an HTML for the data in this entry
     *
     * @return DataEntryFormInterface
     */
    public function getHtmlDataEntryForm(): DataEntryFormInterface;

    /**
     * Load all data directly from the specified array.
     *
     * @note ONLY use this to load data that came from a trusted and validated source! This method will NOT validate
     *       your data, use DataEntry::apply() instead for untrusted data.
     * @param array $source
     * @param bool $init
     * @return $this
     */
    public function setSourceString(array $source, bool $init = false): static;

    /**
     * Returns the definitions for the fields in this table
     *
     * @return DefinitionsInterface|null
     */
    public function getDefinitions(): ?DefinitionsInterface;

    /**
     * Returns the table name used by this object
     *
     * @return string
     */
    public static function getTable(): string;


    /**
     * Returns the name of this DataEntry class
     *
     * @return string
     */
    public static function getDataEntryName(): string;


    /**
     * Returns the field that is unique for this object
     *
     * @return string|null
     */
    public static function getUniqueField(): ?string;

    /**
     * Returns true if this object has the specified status
     *
     * @param string $status
     * @return bool
     */
    public function hasStatus(string $status): bool;

    /**
     * Returns a DataEntry object matching the specified identifier
     *
     * @note This method also accepts DataEntry objects, in which case it will simply return this object. This is to
     *       simplify "if this is not DataEntry object then this is new DataEntry object" into
     *       "PossibleDataEntryVariable is DataEntry::new(PossibleDataEntryVariable)"
     * @param DataEntryInterface|string|int|null $identifier
     * @param string $column
     * @param bool $meta_enabled
     * @return static|null
     */
<<<<<<< HEAD
    public static function get(DataEntryInterface|string|int|null $identifier, ?string $column = null, bool $meta_enabled = false): ?static;
=======
    public static function get(DataEntryInterface|string|int|null $identifier, string $column, bool $meta_enabled = false): ?static;
>>>>>>> 329206eb
}<|MERGE_RESOLUTION|>--- conflicted
+++ resolved
@@ -384,13 +384,9 @@
      *       simplify "if this is not DataEntry object then this is new DataEntry object" into
      *       "PossibleDataEntryVariable is DataEntry::new(PossibleDataEntryVariable)"
      * @param DataEntryInterface|string|int|null $identifier
-     * @param string $column
+     * @param string|null $column
      * @param bool $meta_enabled
      * @return static|null
      */
-<<<<<<< HEAD
     public static function get(DataEntryInterface|string|int|null $identifier, ?string $column = null, bool $meta_enabled = false): ?static;
-=======
-    public static function get(DataEntryInterface|string|int|null $identifier, string $column, bool $meta_enabled = false): ?static;
->>>>>>> 329206eb
 }