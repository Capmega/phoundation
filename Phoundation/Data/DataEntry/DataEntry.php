--- conflicted
+++ resolved
@@ -52,6 +52,7 @@
 use Phoundation\Web\Html\Components\Interfaces\DataEntryFormInterface;
 use Phoundation\Web\Html\Enums\InputType;
 use Phoundation\Web\Html\Enums\InputTypeExtended;
+use Stringable;
 use Throwable;
 
 
@@ -241,7 +242,7 @@
      */
     public function __construct(DataEntryInterface|string|int|null $identifier = null, ?string $column = null, bool $meta_enabled = true)
     {
-        $column = static::checkIdentifierColumn($identifier, $column, false);
+        $column = static::ensureColumn($identifier, $column);
 
         // Meta enabled?
         $this->meta_enabled = $meta_enabled;
@@ -577,16 +578,12 @@
      *       DataEntry::getId(), which should return a valid database id
      *
      * @param DataEntryInterface|string|int|null $identifier
-     * @param string $column
+     * @param string|null $column
      * @param bool $meta_enabled
      * @return static|null
      * @throws OutOfBoundsException|DataEntryNotExistsException|DataEntryDeletedException
      */
-<<<<<<< HEAD
     public static function get(DataEntryInterface|string|int|null $identifier, ?string $column = null, bool $meta_enabled = false): ?static
-=======
-    public static function get(DataEntryInterface|string|int|null $identifier, string $column, bool $meta_enabled = false): ?static
->>>>>>> 329206eb
     {
         if (!$identifier) {
             // No identifier specified, return an empty object
@@ -685,15 +682,16 @@
     /**
      * Returns true if an entry with the specified identifier exists
      *
-     * @param string|int $identifier The unique identifier, but typically not the database id, usually the seo_email,
-     *                               or seo_name
-     * @param string $column
+     * @param Stringable|string|int $identifier The unique identifier, but typically not the database id, usually the
+     *                                          seo_name or something specific to that class like seo_email for User
+     * @param string|null $column
      * @param int|null $not_id
-     * @param bool $throw_exception If the entry does not exist, instead of returning false will throw a
-     *                                    DataEntryNotExistsException
+     * @param bool $throw_exception             If the entry does not exist, instead of returning false will throw a
+     *                                          DataEntryNotExistsException
      * @return bool
-     */
-    public static function exists(string|int $identifier, string $column, ?int $not_id = null, bool $throw_exception = false): bool
+     * @throws OutOfBoundsException|DataEntryNotExistsException|DataEntryDeletedException
+     */
+    public static function exists(Stringable|string|int $identifier, ?string $column = null, ?int $not_id = null, bool $throw_exception = false): bool
     {
         if (!$identifier) {
             throw new OutOfBoundsException(tr('Cannot check if ":class" class DataEntry exists, no identifier specified', [
@@ -701,43 +699,63 @@
             ]));
         }
 
-        $column  = static::checkIdentifierColumn($identifier, $column, 'exists');
+        $column  = static::ensureColumn($identifier, $column);
         $execute = [':identifier' => $identifier];
 
         if ($not_id) {
             $execute[':id'] = $not_id;
         }
 
-        $exists = sql()->getColumn('SELECT `id` 
-                                          FROM   `' . static::getTable() . '` 
-                                          WHERE  `' . $column . '`   = :identifier
-                                          ' . ($not_id ? 'AND `id` != :id' : '') . ' 
-                                          LIMIT  1', $execute);
-
-        if (!$exists and $throw_exception) {
-            throw DataEntryAlreadyExistsException::new(tr('The ":type" type data entry with identifier ":id" already exists', [
-                ':type' => static::getClassName(),
-                ':id'   => $identifier
-            ]))->makeWarning();
-        }
-
-        return (bool) $exists;
+        $exists = sql()->get('SELECT `id`, `status` 
+                                    FROM   `' . static::getTable() . '` 
+                                    WHERE  `' . $column . '`   = :identifier
+                                    ' . ($not_id ? 'AND `id` != :id' : '') . ' 
+                                    LIMIT  1', $execute);
+
+        if (!$exists) {
+            // Entry does not exist!
+            if ($throw_exception) {
+                throw DataEntryAlreadyExistsException::new(tr('The ":type" type data entry with identifier ":id" does not exist', [
+                    ':type' => static::getClassName(),
+                    ':id'   => $identifier
+                ]))->makeWarning();
+            }
+
+            return false;
+        }
+
+        // Entry exists!
+        if ($exists['status'] === 'deleted') {
+            // But is deleted
+            if ($throw_exception) {
+                throw DataEntryDeletedException::new(tr('The ":type" type data entry with identifier ":id" exists but is deleted', [
+                    ':type' => static::getClassName(),
+                    ':id'   => $identifier
+                ]))->makeWarning();
+            }
+
+            // This entry does not exist
+            return false;
+        }
+
+        // Entry exists and is not deleted
+        return true;
     }
 
 
     /**
      * Returns true if an entry with the specified identifier does not exist
      *
-     * @param string|int $identifier The unique identifier, but typically not the database id, usually the
-     *                                    seo_email, or seo_name
-     * @param string $column
-     * @param int|null $id If specified, will ignore the found entry if it has this ID as it will be THIS
-     *                                    object
-     * @param bool $throw_exception If the entry exists (and does not match id, if specified), instead of
-     *                                    returning false will throw a DataEntryNotExistsException
+     * @param Stringable|string|int $identifier The unique identifier, but typically not the database id, usually the
+     *                                          seo_email, or seo_name
+     * @param string|null $column
+     * @param int|null $id                      If specified, will ignore the found entry if it has this ID as it will
+     *                                          be THIS object
+     * @param bool $throw_exception             If the entry exists (and does not match id, if specified), instead of
+     *                                          returning false will throw a DataEntryNotExistsException
      * @return bool
      */
-    public static function notExists(string|int $identifier, string $column, ?int $id = null, bool $throw_exception = false): bool
+    public static function notExists(Stringable|string|int $identifier, ?string $column = null, ?int $id = null, bool $throw_exception = false): bool
     {
         if (!$identifier) {
             throw new OutOfBoundsException(tr('Cannot check if ":class" class DataEntry not exists, no identifier specified', [
@@ -745,27 +763,39 @@
             ]));
         }
 
-        $column  = static::checkIdentifierColumn($identifier, $column, 'notExists');
+        $column  = static::ensureColumn($identifier, $column);
         $execute = [':identifier' => $identifier];
 
         if ($id) {
             $execute[':id'] = $id;
         }
 
-        $exists = sql()->getColumn('SELECT `id` 
-                                          FROM   `' . static::getTable() . '` 
-                                          WHERE  `' . $column . '` = :identifier
-                                          ' . ($id ? 'AND `id`   != :id' : '') . ' 
-                                          LIMIT  1', $execute);
-
-        if ($exists and $throw_exception) {
-            throw DataEntryAlreadyExistsException::new(tr('The ":type" type data entry with identifier ":id" already exists', [
-                ':type' => static::getClassName(),
-                ':id'   => $identifier
-            ]))->makeWarning();
-        }
-
-        return !$exists;
+        $exists = sql()->get('SELECT `id`, `status`
+                                    FROM   `' . static::getTable() . '` 
+                                    WHERE  `' . $column . '` = :identifier
+                                    ' . ($id ? 'AND `id`   != :id' : '') . ' 
+                                    LIMIT  1', $execute);
+
+        if ($exists) {
+            // Entry exists
+            if ($exists['status'] === 'deleted') {
+                // But is deleted, so act as if it doesn't
+                return true;
+            }
+
+            // Exists and is not deleted
+            if ($throw_exception) {
+                throw DataEntryAlreadyExistsException::new(tr('The ":type" type data entry with identifier ":id" already exists', [
+                    ':type' => static::getClassName(),
+                    ':id' => $identifier
+                ]))->makeWarning();
+            }
+
+            return false;
+        }
+
+        // Entry does not exist
+        return true;
     }
 
 
@@ -2032,23 +2062,15 @@
      *
      * @param DataEntryInterface|string|int|null $identifier
      * @param string|null $column
-<<<<<<< HEAD
      * @return string|null
      */
     protected static function ensureColumn(DataEntryInterface|string|int|null $identifier, ?string $column): ?string
-=======
-     * @param bool $method
-     * @return string|null
-     */
-    protected static function checkIdentifierColumn(DataEntryInterface|string|int|null $identifier, ?string $column, string|false $method): ?string
->>>>>>> 329206eb
     {
         if ($column) {
             // Column was specified. Identifier MAY be empty but that is fine as a value actually might be NULL
             return $column;
         }
 
-<<<<<<< HEAD
         if ($identifier) {
             // No identifier specified either, this is just an empty DataEntry object
             return null;
@@ -2069,36 +2091,6 @@
             ':type'       => static::getDataEntryName(),
             ':identifier' => $identifier
         ]));
-=======
-        // From here, column has not been specified. Check if it is required
-        if ($method) {
-            throw new OutOfBoundsException(tr('Cannot execute ":method" for identifier ":identifier" because required column was not specified', [
-                ':method'     => $method,
-                ':identifier' => $identifier
-            ]));
-        }
-
-        // Column is NOT required, try to assign default. Assume `id` for numeric identifiers, or else the unique field
-        if ($identifier) {
-            if (is_numeric($identifier)) {
-                return 'id';
-            }
-
-            $return = static::getUniqueField();
-
-            if ($return) {
-                return $return;
-            }
-
-            throw new OutOfBoundsException(tr('Failed to access DataEntry type ":type", an identifier ":identifier" was specified without column, the identifier is not numeric and the DataEntry object has no unique field specified', [
-                ':type'       => static::getDataEntryName(),
-                ':identifier' => $identifier
-            ]));
-        }
-
-        // No identifier specified either, this is just an empty DataEntry object
-        return null;
->>>>>>> 329206eb
     }
 
 
