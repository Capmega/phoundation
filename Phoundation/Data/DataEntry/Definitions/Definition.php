<?php

/**
 * Class Definition
 *
 * Contains the definitions for a single DataEntry object column
 *
 * @author    Sven Olaf Oostenbrink <so.oostenbrink@gmail.com>
 * @license   http://opensource.org/licenses/GPL-2.0 GNU Public License, Version 2
 * @copyright Copyright (c) 2024 Sven Olaf Oostenbrink <so.oostenbrink@gmail.com>
 * @package   Phoundation\Data
 */


declare(strict_types=1);

namespace Phoundation\Data\DataEntry\Definitions;

use PDOStatement;
use Phoundation\Core\Log\Log;
use Phoundation\Data\DataEntry\DataEntry;
use Phoundation\Data\DataEntry\Definitions\Exception\DefinitionException;
use Phoundation\Data\DataEntry\Definitions\Interfaces\DefinitionInterface;
use Phoundation\Data\DataEntry\Interfaces\DataEntryInterface;
use Phoundation\Data\Interfaces\IteratorInterface;
use Phoundation\Data\Traits\TraitDataRestrictions;
use Phoundation\Data\Validator\Interfaces\ArgvValidatorInterface;
use Phoundation\Data\Validator\Interfaces\ValidatorInterface;
use Phoundation\Databases\Sql\Interfaces\QueryBuilderInterface;
use Phoundation\Databases\Sql\Interfaces\SqlQueryInterface;
use Phoundation\Exception\NotExistsException;
use Phoundation\Exception\OutOfBoundsException;
use Phoundation\Exception\UnderConstructionException;
use Phoundation\Filesystem\Interfaces\FsDirectoryInterface;
use Phoundation\Security\Incidents\EnumSeverity;
use Phoundation\Security\Incidents\Incident;
use Phoundation\Utils\Arrays;
use Phoundation\Web\Html\Components\Input\Interfaces\RenderInterface;
use Phoundation\Web\Html\Components\Interfaces\ScriptInterface;
use Phoundation\Web\Html\Enums\EnumElement;
use Phoundation\Web\Html\Enums\EnumInputType;
use Phoundation\Web\Html\Html;
use Phoundation\Web\Html\Traits\TraitBeforeAfterButtons;
use Stringable;
use Throwable;
use ValueError;


class Definition implements DefinitionInterface
{
    use TraitBeforeAfterButtons;
    use TraitDataRestrictions;


//    /**
//     * Supported input element types
//     *
//     * @var array[] $supported_input_types
//     */
//    protected static array $supported_input_types = [
//        'button',
//        'checkbox',
//        'color',
//        'date',
//        'datetime-local',
//        'email',
//        'file',
//        'hidden',
//        'image',
//        'month',
//        'number',
//        'password',
//        'radio',
//        'range',
//        'reset',
//        'search',
//        'select',
//        'submit',
//        'tel',
//        'text',
//        'time',
//        'url',
//        'week',
//        'auto-suggest',
//        'array_json',
//    ];

    /**
     * The data entry where this definition belongs to
     *
     * @var DataEntryInterface|null $data_entry
     */
    protected ?DataEntryInterface $data_entry;

    /**
     * Validations to execute to ensure
     */
    protected array $validations = [];

    /**
     * Definitions for this Definition
     *
     * FIELD          DATATYPE           DEFAULT VALUE  DESCRIPTION
     * value          mixed              null           The value for this entry
     * visible        boolean            true           If false, this key will not be shown on web, and be readonly
     * virtual        boolean            false          If true, this key will be visible and can be modified but it
     *                                                  won't exist in database. It instead will be used to generate
     *                                                  a different column
     * element        string|null        "input"        Type of element, input, select, or text or callable function
     * type           string|null        "text"         Type of input element, if element is "input"
     * readonly       boolean            false          If true, will make the input element readonly
     * disabled       boolean            false          If true, the column will be displayed as disabled
     * label          string|null        null           If specified, will show a description label in HTML
     * size           int [1-12]         12             The HTML boilerplate column size, 1 - 12 (12 being the whole
     *                                                  row)
     * source         array|string|null  null           Array or query source to get contents for select, or single
     *                                                  value for text inputs
     * execute        array|null         null           Bound execution variables if specified "source" is a query
     *                                                  string
     * complete       array|bool|null    null           If defined must be bool or contain array with key "noword"
     *                                                  and "word". each key must contain a callable function that
     *                                                  returns an array with possible words for shell auto
     *                                                  completion. If bool, the system will generate this array
     *                                                  automatically from the rows for this column
     * cli            string|null        null           If set, defines the alternative column name definitions for
     *                                                  use with CLI. For example, the column may be name, whilst
     *                                                  the cli column name may be "-n,--name"
     * optional       boolean            false          If true, the column is optional and may be left empty
     * title          string|null        null           The title attribute which may be used for tooltips
     * placeholder    string|null        null           The placeholder attribute which typically shows an example
     * maxlength      string|null        null           The maxlength attribute which typically shows an example
     * pattern        string|null        null           The pattern the value content should match in browser client
     * min            string|null        null           The minimum amount for numeric inputs
     * max            string|null        null           The maximum amount for numeric inputs
     * step           string|null        null           The up / down step for numeric inputs
     * default        mixed              null           If "value" for entry is null, then default will be used
     * null_disabled  boolean            false          If "value" for entry is null, then use this for "disabled"
     * null_readonly  boolean            false          If "value" for entry is null, then use this for "readonly"
     * null_type      boolean            false          If "value" for entry is null, then use this for "type"
     *
     * @var array
     */
    protected array $source = [];

    /**
     * Restrictions for within what directories paths must exist
     *
     * @var FsDirectoryInterface|array|null $in_directories
     */
    protected FsDirectoryInterface|array|null $in_directories = null;


    /**
     * UsesNewColumn class constructor
     *
     * @param DataEntryInterface|null $data_entry
     * @param string|null             $column
     */
    public function __construct(?DataEntryInterface $data_entry, ?string $column = null)
    {
        $this->setColumn($column)
             ->data_entry = $data_entry;
    }


    /**
     * Returns the in_directories restrictions for this definition
     *
     * @return FsDirectoryInterface|array|null
     */
    public function getInDirectories(): FsDirectoryInterface|array|null
    {
        return $this->in_directories;
    }


    /**
     * Sets the in_directories restrictions for this definition
     *
     * @param FsDirectoryInterface|array|null $in_directories
     * @return static
     */
    public function setInDirectories(FsDirectoryInterface|array|null $in_directories): static
    {
        $this->in_directories = $in_directories;

        return $this;
    }


    /**
     * Sets the column name for this definition
     *
     * @param string|null $column
     *
     * @return static
     */
    public function setColumn(?string $column): static
    {
        return $this->setKey($column, 'column');
    }


    /**
     * Add specified value for the specified key for this DataEntry column
     *
     * @param mixed  $value
     * @param string $key
     * @param bool   $trim
     *
     * @return static
     */
    public function setKey(mixed $value, string $key, bool $trim = true): static
    {
        if (is_string($value) and $trim) {
            // Auto trim all string values
            $value = trim($value);
        }

        $this->source[$key] = $value;

        return $this;
    }


    /**
     * Returns a new static object
     *
     * @param DataEntryInterface|null $data_entry
     * @param string|null             $column
     *
     * @return DefinitionInterface
     */
    public static function new(?DataEntryInterface $data_entry, ?string $column = null): DefinitionInterface
    {
        return new static($data_entry, $column);
    }


    /**
     * Returns the query builder from the data entry
     *
     * @return QueryBuilderInterface
     */
    public function getQueryBuilder(): QueryBuilderInterface
    {
        return $this->data_entry->getQueryBuilderObject();
    }


    /**
     * Modify the contents of the query builder through a callback function
     *
     * @param callable $callback
     *
     * @return static
     */
    public function modifyQueryBuilder(callable $callback): static
    {
        $callback($this->data_entry->getQueryBuilderObject());

        return $this;
    }


    /**
     * Returns the prefix automatically added to this value, after validation
     *
     * @return string|null
     */
    public function getPrefix(): ?string
    {
        return isset_get_typed('string', $this->source['prefix']);
    }


    /**
     * Sets the prefix automatically added to this value, after validation
     *
     * @param string|null $prefix
     *
     * @return static
     */
    public function setPrefix(?string $prefix): static
    {
        return $this->setKey($prefix, 'prefix', false);
    }


    /**
     * Returns if this column should have unique entries or not
     *
     * @return bool
     */
    public function getUnique(): bool
    {
        return isset_get_typed('bool', $this->source['unique'], false);
    }


    /**
     * Sets if this column should have unique entries or not
     *
     * @param bool $prefix
     *
     * @return static
     */
    public function setUnique(bool $prefix): static
    {
        return $this->setKey($prefix, 'unique');
    }


    /**
     * Returns if this column should ignore validation
     *
     * @return bool
     */
    public function getNoValidation(): bool
    {
        return isset_get_typed('bool', $this->source['no_validation'], false);
    }


    /**
     * Sets if this column should ignore validation
     *
     * @param int|bool $no_validation
     *
     * @return static
     */
    public function setNoValidation(int|bool $no_validation): static
    {
        return $this->setKey((bool) $no_validation, 'no_validation');
    }


    /**
     * Returns the additional content for this component
     *
     * @return RenderInterface|callable|string|null
     */
    public function getAdditionalContent(): RenderInterface|callable|string|null
    {
        return isset_get_typed(RenderInterface::class . '|callable|string|null', $this->source['additional_content']);
    }


    /**
     * Sets the additional content for this component
     *
     * @param RenderInterface|callable|string|null $prefix
     *
     * @return static
     */
    public function setAdditionalContent(RenderInterface|callable|string|null $prefix): static
    {
        return $this->setKey($prefix, 'additional_content');
    }


    /**
     * Returns the postfix automatically added to this value, after validation
     *
     * @return string|null
     */
    public function getPostfix(): ?string
    {
        return isset_get_typed('string', $this->source['postfix']);
    }


    /**
     * Sets the postfix automatically added to this value, after validation
     *
     * @param string|null $postfix
     *
     * @return static
     */
    public function setPostfix(?string $postfix): static
    {
        return $this->setKey($postfix, 'postfix', false);
    }


    /**
     * Returns if this column is rendered as HTML or not
     *
     * If false, the column will not be rendered and sent to the client, and typically will be modified through a
     * virtual column instead, and will not be validated nor copied in DataEntry::apply()
     *
     * @note Defaults to true
     * @return callable|bool|null
     * @see  Definition::getVirtual()
     */
    public function getRender(): callable|bool|null
    {
        return isset_get_typed('bool|closure', $this->source['render'], true);
    }


    /**
     * Returns if this column is rendered as HTML or not
     *
     * If false, the column will not be rendered and sent to the client, and typically will be modified through a
     * virtual column instead, and will not be validated nor copied in DataEntry::apply()
     *
     * @note Defaults to true
     * @see  Definition::setVirtual()
     *
     * @param callable|bool|null $value
     *
     * @return static
     */
    public function setRender(callable|bool|null $value): static
    {
        if ($value === null) {
            // Default
            $value = true;
        }

        return $this->setKey($value, 'render');
    }


    /**
     * Returns if this column is forced processed or not
     *
     * @note   Defaults to true
     *
     * @return bool|null
     *
     * @see    Definition::getVirtual()
     */
    public function getForcedProcessing(): ?bool
    {
        return isset_get_typed('bool', $this->source['forced_processing'], false);
    }


    /**
     * Sets if this column is forced processed or not
     *
     * @note Defaults to false
     *
     * @param bool|null $value
     *
     * @return static
     * @see  Definition::setVirtual()
     */
    public function setForcedProcessing(?bool $value): static
    {
        if ($value === null) {
            // Default
            $value = false;
        }

        return $this->setKey($value, 'forced_processing');
    }


    /**
     * Returns if this column is visible in HTML clients
     *
     * If false, the column will have the "invisible" class added
     *
     * @note Defaults to true
     * @return bool|null
     * @see  Definition::getVirtual()
     */
    public function getVisible(): ?bool
    {
        return isset_get_typed('bool', $this->source['visible'], true);
    }


    /**
     * Sets if this column is visible in HTML clients
     *
     * If false, the column will have the "invisible" class added
     *
     * @note Defaults to true
     *
     * @param bool|null $value
     *
     * @return static
     * @see  Definition::setVirtual()
     */
    public function setVisible(?bool $value): static
    {
        if ($value === null) {
            // Default
            $value = true;
        }

        return $this->setKey($value, 'visible');
    }


    /**
     * Returns if this column is displayed in HTML clients
     *
     * If false, the column will have the "d-none" class added
     *
     * @note Defaults to true
     * @return bool|null
     * @see  Definition::getVirtual()
     */
    public function getDisplay(): ?bool
    {
        return isset_get_typed('bool', $this->source['display'], true);
    }


    /**
     * Sets if this column is displayed in HTML clients
     *
     * If false, the column will have the "d-none" class added
     *
     * @note Defaults to true
     *
     * @param bool|null $value
     *
     * @return static
     * @see  Definition::setVirtual()
     */
    public function setDisplay(?bool $value): static
    {
        if ($value === null) {
            // Default
            $value = true;
        }

        return $this->setKey($value, 'display');
    }


    /**
     * Adds the specified HTML classes to the DataEntryForm object
     *
     * @note When specifying multiple classes in a string, make sure they are space separated!
     *
     * @param array|string $value
     *
     * @return static
     * @see  Definition::setVirtual()
     */
    public function addClasses(array|string $value): static
    {
        $value = Arrays::force($value, ' ');
        $value = array_merge($this->getClasses(), $value);

        return $this->setKey($value, 'classes');
    }


    /**
     * Removes the specified HTML classes from the DataEntryForm object
     *
     * @note When specifying multiple classes in a string, make sure they are space separated!
     *
     * @param array|string $value
     *
     * @return static
     * @see  Definition::setVirtual()
     */
    public function removeClasses(array|string $value): static
    {
        $value = Arrays::force($value, ' ');
        $value = Arrays::removeValues($this->getClasses(), $value);

        return $this->setKey($value, 'classes');
    }


    /**
     * Returns the extra HTML classes for this DataEntryForm object
     *
     * @return array
     * @see Definition::getVirtual()
     */
    public function getClasses(): array
    {
        return isset_get_typed('array', $this->source['classes'], []);
    }


    /**
     * Returns if this definition is for the specified column
     *
     * @param string|null $column
     *
     * @return bool
     */
    public function isColumn(?string $column): bool
    {
        return ($this->getColumn() === $column);
    }


    /**
     * Returns if this definition is for the specified column
     *
     * @param string|null $column
     *
     * @return bool
     */
    public function isColumn(?string $column): bool
    {
        return ($this->getColumn() === $column);
    }


    /**
     * Sets the column name for this definition
     *
     * @return string|null
     */
    public function getColumn(): ?string
    {
        return isset_get_typed('string', $this->source['column']);
    }


    /**
     * Sets specified HTML classes to the DataEntryForm object
     *
     * @note When specifying multiple classes in a string, make sure they are space separated!
     *
     * @param IteratorInterface|array|string $value
     *
     * @return static
     * @see  Definition::setVirtual()
     */
    public function setClasses(IteratorInterface|array|string $value): static
    {
        if ($value instanceof IteratorInterface) {
            $value = $value->getSource();
        }

        return $this->setKey(Arrays::force($value, ' '), 'classes');
    }


    /**
     * Returns the internal definitions for this column
     *
     * @return array
     */
    public function getSource(): array
    {
        return $this->source;
    }


    /**
     * Returns the entry with the specified identifier
     *
     * @param Stringable|string|float|int $key
     * @param bool                        $exception
     *
     * @return DataEntry|null
     */
    #[ReturnTypeWillChange] public function get(Stringable|string|float|int $key, bool $exception = true): mixed
    {
        // Does this entry exist?
        if (array_key_exists($key, $this->source)) {
            return $this->source[$key];
        }

        if ($exception) {
            throw new NotExistsException(tr('Key ":key" does not exist in this ":class" DataIterator', [
                ':key'   => $key,
                ':class' => get_class($this),
            ]));
        }

        return null;
    }


    /**
     * Sets all the internal definitions for this column in one go
     *
     * @param IteratorInterface|PDOStatement|array|string|null $source
     * @param array|null                                       $execute
     *
     * @return static
     */
    public function setSource(IteratorInterface|PDOStatement|array|string|null $source = null, array|null $execute = null): static
    {
        $this->source = (array) $source;

        return $this;
    }


    /**
     * Returns the extra HTML data for this DataEntryForm object
     *
     * @return array
     */
    public function getData(): array
    {
        return isset_get_typed('array', $this->source['data'], []);
    }


    /**
     * Returns the data entry for this definition
     *
     * @return DataEntryInterface|null
     */
    public function getDataEntry(): ?DataEntryInterface
    {
        return $this->data_entry;
    }


    /**
     * Adds the specified HTML data to the DataEntryForm object
     *
     * @param array|string $value
     * @param string       $key
     *
     * @return static
     */
    public function addData(array|string $value, string $key): static
    {
        if (!isset($this->source['data'])) {
            $this->source['data'] = [];
        }
        $this->source['data'][$key] = $value;

        return $this;
    }


    /**
     * Sets specified HTML data to the DataEntryForm object
     *
     * @param IteratorInterface|array $value
     *
     * @return static
     */
    public function setData(IteratorInterface|array $value): static
    {
        if ($value instanceof IteratorInterface) {
            $value = $value->getSource();
        }

        return $this->setKey($value, 'data');
    }


    /**
     * Returns the extra HTML data for this DataEntryForm object
     *
     * @return array
     */
    public function getScripts(): array
    {
        return isset_get_typed('array', $this->source['scripts'], []);
    }


    /**
     * @param ScriptInterface $script
     *
     * @return static
     */
    public function addScript(ScriptInterface $script): static
    {
        if (!isset($this->source['scripts'])) {
            $this->source['scripts'] = [];
        }
        $this->source['scripts'][] = $script;

        return $this;
    }


    /**
     * Returns the extra HTML aria for this DataEntryForm object
     *
     * @return array
     */
    public function getAria(): array
    {
        return isset_get_typed('array', $this->source['aria'], []);
    }


    /**
     * Adds the specified HTML aria to the DataEntryForm object
     *
     * @param array|string $value
     * @param string       $key
     *
     * @return static
     */
    public function addAria(array|string $value, string $key): static
    {
        if (!isset($this->source[$key])) {
            $this->source['aria'] = [];
        }
        $this->source['aria'][$key] = $value;

        return $this;
    }


    /**
     * Sets specified HTML aria to the DataEntryForm object
     *
     * @param IteratorInterface|array $value
     *
     * @return static
     */
    public function setAria(IteratorInterface|array $value): static
    {
        if ($value instanceof IteratorInterface) {
            $value = $value->getSource();
        }

        return $this->setKey($value, 'aria');
    }


    /**
     * Returns if this column will not set the DataEntry to "modified" state when changed
     *
     * @note Defaults to true
     * @return bool|null
     */
    public function getIgnoreModify(): ?bool
    {
        return isset_get_typed('bool', $this->source['ignore_modify'], false);
    }


    /**
     * Sets if this column will not set the DataEntry to "modified" state when changed
     *
     * @note Defaults to false
     *
     * @param bool|null $value
     *
     * @return static
     */
    public function setIgnoreModify(?bool $value): static
    {
        return $this->setKey((bool) $value, 'ignore_modify');
    }


    /**
     * Returns if this column is virtual
     *
     * If this column is virtual, it will be visible and can be manipulated but will have no direct database entry.
     * Instead, it will modify a different column. This is (for example) used in an entry that uses countries_id which
     * will be invisible whilst the virtual column "country" will modify countries_id
     *
     * @note Defaults to false
     * @return bool|null
     * @see  Definition::getRender()
     */
    public function getVirtual(): ?bool
    {
        return isset_get_typed('bool', $this->source['virtual'], false);
    }


    /**
     * Sets if this column is virtual
     *
     * If this column is virtual, it will be visible and can be manipulated but will have no direct database entry.
     * Instead, it will modify a different column. This is (for example) used in an entry that uses countries_id which
     * will be invisible whilst the virtual column "country" will modify countries_id
     *
     * @note Defaults to false
     *
     * @param bool|null $value
     *
     * @return static
     * @see  Definition::setRender()
     */
    public function setVirtual(?bool $value): static
    {
        return $this->setKey((bool) $value, 'virtual');
    }


    /**
     * Returns if this column is ignored
     *
     * If this column is ignored, it will be accepted (and not cause validation exceptions by existing) but will be
     *  completely ignored. It will not generate any HTML, or allow it self to be saved, and the columns will not be
     *  stored in the source
     *
     * @note Defaults to false
     * @return bool|null
     * @see  Definition::getRender()
     */
    public function getIgnored(): ?bool
    {
        return isset_get_typed('bool', $this->source['ignored'], false);
    }


    /**
     * Sets if this column is ignored
     *
     * If this column is ignored, it will be accepted (and not cause validation exceptions by existing) but will be
     * completely ignored. It will not generate any HTML, or allow it self to be saved, and the columns will not be
     * stored in the source
     *
     * @note Defaults to false
     *
     * @param bool|null $value
     *
     * @return static
     * @see  Definition::setRender()
     */
    public function setIgnored(?bool $value): static
    {
        return $this->setKey((bool) $value, 'ignored');
    }


    /**
     * Returns if this column updates directly, bypassing DataEntry::setSourceValue()
     *
     * @note Defaults to false
     * @return bool|null
     * @see  Definition::getRender()
     */
    public function getDirectUpdate(): ?bool
    {
        return isset_get_typed('bool', $this->source['direct_update'], false);
    }


    /**
     * Sets if this column updates directly, bypassing DataEntry::setSourceValue()
     *
     * @note Defaults to false
     *
     * @param bool|null $value
     *
     * @return static
     * @see  Definition::setRender()
     */
    public function setDirectUpdate(?bool $value): static
    {
        return $this->setKey((bool) $value, 'direct_update');
    }


    /**
     * Sets static value for this column
     *
     * @param RenderInterface|callable|string|float|int|bool|null $value
     * @param bool                                                $only_when_new = false
     *
     * @return static
     */
    public function setValue(RenderInterface|callable|string|float|int|bool|null $value, bool $only_when_new = false): static
    {
        if ($only_when_new and !$this->data_entry->isNew()) {
            // Don't set this value, only set it on new entries
            return $this;
        }

        if ($value instanceof RenderInterface) {
            $value = $value->render();
        }

        return $this->setKey($value, 'value');
    }


    /**
     * Returns the autofocus for this column
     *
     * @return bool
     */
    public function getAutoFocus(): bool
    {
        return isset_get_typed('bool', $this->source['auto_focus'], false);
    }


    /**
     * Sets the autofocus for this column
     *
     * @param bool $auto_focus
     *
     * @return static
     */
    public function setAutoFocus(bool $auto_focus): static
    {
        return $this->setKey($auto_focus, 'auto_focus');
    }


    /**
     * Returns the HTML client element to be used for this column
     *
     * @return EnumElement|null
     */
    public function getElement(): EnumElement|null
    {
        return isset_get_typed('enum', $this->source['element']);
    }


    /**
     * Sets the HTML element to be used for this column
     *
     * @param EnumElement|null $value
     *
     * @return static
     */
    public function setElement(EnumElement|null $value): static
    {
        switch ($value) {
            case EnumElement::textarea:
                $this->addValidationFunction(function (ValidatorInterface $validator) {
                    $validator->sanitizeTrim();
                    // Validate textarea strings

                    if ($this->getMinlength()) {
                        $validator->hasMinCharacters($this->getMinlength());
                    }

                    if ($this->getMaxlength()) {
                        $validator->hasMaxCharacters($this->getMaxlength());
                    }
                });
        }

        return $this->setKey($value, 'element');
    }


    /**
     * Returns the HTML content to be shown for this column
     *
     * @return RenderInterface|callable|string|null
     */
    public function getContent(): RenderInterface|callable|string|null
    {
        return isset_get_typed(RenderInterface::class . '|callable|string', $this->source['content']);
    }


    /**
     * Sets the HTML content to be shown for this column
     *
     * @param RenderInterface|callable|string|null $value
     * @param bool                                 $make_safe
     *
     * @return static
     */
    public function setContent(RenderInterface|callable|string|null $value, bool $make_safe = false): static
    {
        if ($make_safe and !is_callable($value)) {
            $value = Html::safe($value);
        }

        return $this->setKey($value, 'content');
    }


    /**
     * Returns true if the input type is scalar, false if it is not
     *
     * @return bool
     */
    public function inputTypeIsScalar(): bool
    {
        switch ($this->getInputType()?->value) {
            case 'array_json':
                return false;
            default:
                return true;
        }
    }


    /**
     * Sets the type of input element.
     *
     * @return EnumInputType
     *
     * @throws DefinitionException
     */
    public function getInputType(): EnumInputType
    {
        $return = $this->getKey('type');

        if ($return === null) {
            return EnumInputType::text;
        }

        try {
            return EnumInputType::from($return);

        } catch (Throwable $e) {
            if (str_contains($e->getMessage(), 'is not a valid backing value for enum')) {
                // So the input type is not from InputTypeInterface, it must be from EnumInputType
                return EnumInputType::from($return);
            }

            // WTF else could possibly have happened?
            throw new DefinitionException(tr('Encountered invalid EnumInputType ":value"', [
                'value' => $return
            ]), $e);
        }
    }


    /**
     * Add specified value for the specified key for this DataEntry column
     *
     * @param string $key
     *
     * @return mixed
     */
    public function getKey(string $key): mixed
    {
        return isset_get($this->source[$key]);
    }


    /**
     * Ensures the input type has been set to the default
     *
     * @param EnumInputType $value
     *
     * @return static
     */
    protected function ensureInputType(EnumInputType $value): static
    {
        if (!$this->getKey('type') and !$this->getKey('element')) {
            $this->setElement(EnumElement::input);
            $this->setInputType($value);
        }

        return $this;
    }


    /**
     * Ensures the input type has been set to the default
     *
     * @param EnumElement $element
     *
     * @return static
     */
    protected function ensureElement(EnumElement $element): static
    {
        if (!$this->getKey('element')) {
            $this->setElement($element);
        }

        return $this;
    }


    /**
     * Sets the type of input element.
     *
     * @param EnumInputType|string|null $value
     *
     * @return static
     */
    public function setInputType(EnumInputType|string|null $value): static
    {
        if (is_string($value)) {
            // Convert the string input type to the correct EnumInputType
            try {
                $value = EnumInputType::from($value);

            } catch (ValueError) {
                try {
                    $value = EnumInputType::from($value);

                } catch (ValueError) {
                    throw new OutOfBoundsException(tr('Invalid input type ":type" specified', [
                        ':type' => $value,
                    ]));
                }
            }
        }

        if (!$value) {
            // NULL specified
            return $this->clearValidationFunctions()
                        ->setElement(null)
                        ->setKey(null, 'type');
        }

        // Apply default definitions for this input type
        switch ($value) {
            case EnumInputType::number:
                // Numbers should never be longer than 24 digits
                $this->setMaxlength(24)
                     ->setElement(EnumElement::input)
                     ->addValidationFunction(function (ValidatorInterface $validator) {
                        if ($this->getMin()) {
                            $validator->isMoreThan($this->getMin(), true);
                        }

                        if ($this->getMax()) {
                             $validator->isLessThan($this->getMax(), true);
                        }
                     });
                break;

            case EnumInputType::year:
                $this->setElement(EnumElement::input)
                     ->addValidationFunction(function (ValidatorInterface $validator) {
                        if ($this->getMin() ?? 0) {
                            $validator->isMoreThan($this->getMin() ?? 0, true);
                        }

                        if ($this->getMax() ?? 9999) {
                            $validator->isLessThan($this->getMax() ?? 9999, true);
                        }
                     });
                break;

            case EnumInputType::month:
                $this->setElement(EnumElement::input)
                     ->addValidationFunction(function (ValidatorInterface $validator) {
                        if ($this->getMin() ?? 1) {
                            $validator->isMoreThan($this->getMin() ?? 1, true);
                        }

                        if ($this->getMax() ?? 12) {
                            $validator->isLessThan($this->getMax() ?? 12, true);
                        }
                     });
                break;

            case EnumInputType::week:
                $this->setElement(EnumElement::input)
                     ->addValidationFunction(function (ValidatorInterface $validator) {
                        if ($this->getMin() ?? 1) {
                            $validator->isMoreThan($this->getMin() ?? 1, true);
                        }

                        if ($this->getMax() ?? 52) {
                            $validator->isLessThan($this->getMax() ?? 52, true);
                        }
                     });
                break;

            case EnumInputType::day:
                // Validate days
                $this->setElement(EnumElement::input)
                     ->addValidationFunction(function (ValidatorInterface $validator) {
                        if ($this->getMin() ?? 1) {
                            $validator->isMoreThan($this->getMin() ?? 1, true);
                        }

                        if ($this->getMax() ?? 31) {
                            $validator->isLessThan($this->getMax() ?? 31, true);
                        }
                     });
                break;

            case EnumInputType::datetime_local:
                $this->setElement(EnumElement::input)
                     ->addValidationFunction(function (ValidatorInterface $validator) {
                         $validator->isDateTime();
                     });
                break;

            case EnumInputType::date:
                $this->setElement(EnumElement::input)
                     ->addValidationFunction(function (ValidatorInterface $validator) {
                         $validator->isDate();
                     });
                break;

            case EnumInputType::color:
                $this->setElement(EnumElement::input)
                     ->addValidationFunction(function (ValidatorInterface $validator) {
                         $validator->isColor();
                     });
                break;

            case EnumInputType::dbid:
                $value = EnumInputType::number;

                $this->setElement(EnumElement::input)
                     ->addValidationFunction(function (ValidatorInterface $validator) {
                         $validator->isNatural();
                     });
                break;

            case EnumInputType::natural:
                $value = EnumInputType::number;

                $this->setElement(EnumElement::input)
                     ->setKey($value->value, 'type')
                     ->setMin(0)
                     ->addValidationFunction(function (ValidatorInterface $validator) {
                         $validator->isNatural();
                     });
                break;

            case EnumInputType::integer:
                $value = EnumInputType::number;

                $this->setElement(EnumElement::input)
                     ->addValidationFunction(function (ValidatorInterface $validator) {
                         $validator->isInteger();
                     });
                break;

            case EnumInputType::positiveInteger:
                $value = EnumInputType::number;

                $this->setElement(EnumElement::input)
                     ->addValidationFunction(function (ValidatorInterface $validator) {
                         $validator->isInteger()
                                   ->isMoreThan(0, true);
                     });
                break;
            case EnumInputType::negativeInteger:
                $value = EnumInputType::number;

                $this->setElement(EnumElement::input)
                     ->addValidationFunction(function (ValidatorInterface $validator) {
                         $validator->isInteger()
                                   ->isLessThan(0, true);
                     });
                break;

            case EnumInputType::float:
                $value = EnumInputType::number;

                $this->setElement(EnumElement::input)
                     ->addValidationFunction(function (ValidatorInterface $validator) {
                         $validator->isFloat();
                     });
                break;

            case EnumInputType::name:
                $value = EnumInputType::text;

                $this->setElement(EnumElement::input)
                     ->addValidationFunction(function (ValidatorInterface $validator) {
                         $validator->isName();
                     });
                break;

            case EnumInputType::variable:
                $value = EnumInputType::text;
                break;

            case EnumInputType::email:
                $this->setElement(EnumElement::input)
                     ->setMaxlength(128)
                     ->addValidationFunction(function (ValidatorInterface $validator) {
                         $validator->isEmail();
                     });
                break;

            case EnumInputType::time:
                $this->setElement(EnumElement::input)
                     ->addValidationFunction(function (ValidatorInterface $validator) {
                         $validator->isTime();
                     });
                break;

            case EnumInputType::url:
                $value = EnumInputType::text;

                $this->setElement(EnumElement::input)
                     ->addValidationFunction(function (ValidatorInterface $validator) {
                         $validator->isUrl();
                     });
                break;

            case EnumInputType::phone:
                // no break
            case EnumInputType::tel:
                $value = EnumInputType::tel;

                $this->setElement(EnumElement::input)
                     ->addValidationFunction(function (ValidatorInterface $validator) {
                         $validator->sanitizePhoneNumber();
                     });
                break;

            case EnumInputType::phones:
                $value = EnumInputType::text;

                $this->setElement(EnumElement::input)
                     ->addValidationFunction(function (ValidatorInterface $validator) {
                         $validator->isPhoneNumbers();
                     });
                break;

            case EnumInputType::username:
                $value = EnumInputType::text;

                $this->setElement(EnumElement::input)
                     ->addValidationFunction(function (ValidatorInterface $validator) {
                         $validator->isUsername();
                     });
                break;

            case EnumInputType::path:
                $value = EnumInputType::text;

                if (empty($this->in_directories) and empty($this->restrictions)) {
                    throw new DefinitionException(tr('Cannot use EnumInputType::path without having first specified either "Definition::setInDirectories()" or "Definition::setRestrictions()"', [
                        ':path'             => ':path',
                        ':setInDirectories' => ':setInDirectories',
                        ':setRestrictions'  => ':setRestrictions'
                    ]));
                }

                $this->setElement(EnumElement::input)
                     ->addValidationFunction(function (ValidatorInterface $validator) {
                         $validator->setRestrictions($this->restrictions)
                                   ->isDirectory($this->in_directories);
                     });
                break;

            case EnumInputType::file:
                $value = EnumInputType::text;

                if (empty($this->in_directories) and empty($this->restrictions)) {
                    throw new DefinitionException(tr('Cannot use EnumInputType::path without having first specified either "Definition::setInDirectories()" or "Definition::setRestrictions()"', [
                        ':path'             => ':path',
                        ':setInDirectories' => ':setInDirectories',
                        ':setRestrictions'  => ':setRestrictions'
                    ]));
                }

                $this->setElement(EnumElement::input)
                     ->addValidationFunction(function (ValidatorInterface $validator) {
                         $validator->setRestrictions($this->restrictions)
                                   ->isFile($this->in_directories);
                     });
                break;

            case EnumInputType::code:
                $value = EnumInputType::text;

                $this->setElement(EnumElement::input)
                     ->addValidationFunction(function (ValidatorInterface $validator) {
                         $validator->isCode(null, null);
                     });
                break;

            case EnumInputType::description:
                $this->setElement(EnumElement::textarea)
                     ->addValidationFunction(function (ValidatorInterface $validator) {
                        $validator->sanitizeTrim();
                        // Validate textarea strings

                        if ($this->getMinlength()) {
                            $validator->hasMinCharacters($this->getMinlength());
                        }

                        if ($this->getMaxlength()) {
                            $validator->hasMaxCharacters($this->getMaxlength());
                        }
                     });

                // Don't set the value
                return $this;

            case EnumInputType::checkbox:
                // no break
            case EnumInputType::boolean:
                $value = EnumInputType::checkbox;

                $this->setElement(EnumElement::input)
                     ->addValidationFunction(function (ValidatorInterface $validator) {
                         $validator->isBoolean();
                     });
                break;

            case EnumInputType::array_json:
                $this->setElement(EnumElement::textarea)
                     ->addValidationFunction(function (ValidatorInterface $validator) {
                         $validator->sanitizeForceArray(',')
                                   ->sanitizeEncodeJson();
                     });
                break;

            case EnumInputType::array_serialized:
                $this->setElement(EnumElement::textarea)
                     ->addValidationFunction(function (ValidatorInterface $validator) {
                         $validator->sanitizeForceArray(',')
                                   ->sanitizeEncodeSerialized();
                     });
                break;

            case EnumInputType::button:
                // no break
            case EnumInputType::submit:
                $this->setElement(EnumElement::input)
                     ->addValidationFunction(function (ValidatorInterface $validator) {
                         $validator->hasMaxCharacters(255);
                     });
                break;

            case EnumInputType::password:
                $this->setElement(EnumElement::input)
                     ->addValidationFunction(function (ValidatorInterface $validator) {
                        // Validate input text strings
                        $validator->sanitizeTrim();

                        if ($this->getMinlength() ?? 4) {
                            $validator->hasMinCharacters($this->getMinlength() ?? 4);
                        }

                        if ($this->getMaxlength() ?? 8192) {
                            $validator->hasMaxCharacters($this->getMaxlength() ?? 8192);
                        }
                     });
                break;

            case EnumInputType::select:
                $this->setElement(EnumElement::select)
                     ->addValidationFunction(function (ValidatorInterface $validator) {
                         $validator->sanitizeTrim();
                     });
                break;

            case EnumInputType::search:
                // no break
            case EnumInputType::text:
                // no break
            case EnumInputType::auto_suggest:
                $this->setElement(EnumElement::input)
                     ->addValidationFunction(function (ValidatorInterface $validator) {
                        // Validate input text strings
                        $validator->sanitizeTrim();
                        if ($this->getMinlength()) {
                            $validator->hasMinCharacters($this->getMinlength());
                        }

                        if ($this->getMaxlength()) {
                            $validator->hasMaxCharacters($this->getMaxlength());
                        }
                     });
                break;
            case EnumInputType::reset:
                // Reset button should never arrive
                $this->setElement(EnumElement::input)
                     ->addValidationFunction(function (ValidatorInterface $validator) {
                         $validator->addFailure(tr('is not supported'));
                     });
                break;
            case EnumInputType::radio:
                $this->setElement(EnumElement::input);
                break;

            case EnumInputType::range:
                $this->setElement(EnumElement::input);
                break;

            case EnumInputType::hidden:
                $this->setElement(EnumElement::input);
                break;

            case EnumInputType::image:
                throw new UnderConstructionException('Input type EnumInputType::image is not yet supported');
        }

        return $this->setKey($value->value, 'type');
    }


    /**
     * Clears all currently existing validation functions for this definition
     *
     * @return static
     */
    public function clearValidationFunctions(): static
    {
        $this->validations = [];

        return $this;
    }


    /**
     * Adds the specified validation function to the validation functions list for this definition
     *
     * @param callable $function
     *
     * @return static
     */
    public function addValidationFunction(callable $function): static
    {
        $this->validations[] = $function;

        return $this;
    }


    /**
     * Sets the maxlength for this textarea or text input column
     *
     * @param int|null $value
     *
     * @return static
     */
    public function setMaxlength(?int $value): static
    {
        $this->ensureInputType(EnumInputType::text);
        return $this->setKey($value, 'maxlength');
    }


    /**
     * Returns the minimum value for number input elements
     *
     * @return float|int|null
     */
    public function getMin(): float|int|null
    {
        return isset_get_typed('float|int', $this->source['min']);
    }


    /**
     * Returns the maximum value for number input elements
     *
     * @return float|int|null
     */
    public function getMax(): float|int|null
    {
        $this->ensureInputType(EnumInputType::number);
        return isset_get_typed('float|int', $this->source['max']);
    }


    /**
     * Set the minimum value for number input elements
     *
     * @param float|int|null $value
     *
     * @return static
     */
    public function setMin(float|int|null $value): static
    {
        $this->ensureInputType(EnumInputType::number);
        $this->validateNumberTypeInput('min', $value);

        return $this->setKey($value, 'min');
    }


    /**
     * Ensures that the current column uses a number type input element
     *
     * @note This method considers number the following input types: number, range, date, datetime-local, time, week,
     *       month
     *
     * @param string           $key
     * @param string|float|int $value
     *
     * @return void
     */
    protected function validateNumberTypeInput(string $key, string|float|int $value): void
    {
        if (is_callable(isset_get($this->source['element']))) {
            // We can't validate data types for this since it's a callback function
            return;
        }

        if (isset_get($this->source['element'], EnumElement::input) !== EnumElement::input) {
            throw new OutOfBoundsException(tr('Cannot set attribute ":attribute" with value ":value" for column ":column", it is an ":element" element, attribute ":attribute" can only be used for "number" type input elements', [
                ':attribute' => $key,
                ':column'    => $this->getColumn(),
                ':element'   => $this->source['element']->value,
                ':value'     => $value,
            ]));
        }

        switch (isset_get($this->source['type'], 'text')) {
            case 'number':
                // no break
            case 'range':
                // no break
            case 'date':
                // no break
            case 'datetime-local':
                // no break
            case 'month':
                // no break
            case 'week':
                // no break
            case 'time':
                break;

            default:
                throw new OutOfBoundsException(tr('Cannot set :attribute ":value" for column ":column", it is an ":type" type input element, :attribute can only be used for "number" type input elements', [
                    ':attribute' => $key,
                    ':column'    => $this->getColumn(),
                    ':type'      => $this->source['type'] ?? 'text',
                    ':value'     => $value,
                ]));
        }
    }


    /**
     * Returns the minlength for this textarea or text input column
     *
     * @return int|null
     */
    public function getMinlength(): ?int
    {
        return isset_get_typed('int', $this->source['minlength']);
    }


    /**
     * Returns the maxlength for this textarea or text ibput column
     *
     * @return int|null
     */
    public function getMaxlength(): ?int
    {
        return isset_get_typed('int', $this->source['maxlength']);
    }


    /**
     * Returns a data source for the HTML client element contents of this column
     *
     * The data source may be specified as a query string or a key => value array
     *
     * @return array|PDOStatement|Stringable|string|null
     */
    public function getDataSource(): array|PDOStatement|Stringable|string|null
    {
        return isset_get_typed('array|PDOStatement|Stringable|string|null', $this->source['source']);
    }


    /**
     * If true, the value cannot be modified and this element will be shown as disabled on HTML clients
     *
     * @note Defaults to false
     *
     * @param bool|null $value
     *
     * @return static
     */
    public function setReadonly(?bool $value): static
    {
        return $this->setKey((bool) $value, 'readonly');
    }


    /**
     * Returns if the entry is hidden (and will be rendered as a hidden element)
     *
     * @note Defaults to false
     * @return bool|null
     */
    public function getHidden(): ?bool
    {
        return isset_get_typed('bool', $this->source['hidden'], false);
    }


    /**
     * Sets if the entry is hidden (and will be rendered as a hidden element)
     *
     * @note Defaults to false
     *
     * @param bool|null $value
     *
     * @return static
     */
    public function setHidden(?bool $value): static
    {
        // Hidden objects have no size
        if ($value) {
            $this->setSize(null);
        }

        return $this->setKey((bool) $value, 'hidden');
    }


    /**
     * If true, will enable browser auto-complete for this input control
     *
     * @return bool
     */
    public function getAutoComplete(): bool
    {
        return isset_get_typed('bool', $this->source['autocomplete'], false);
    }


    /**
     * If true, will enable browser auto-complete for this input control
     *
     * @param array|bool|null $value
     *
     * @return static
     */
    public function setAutoComplete(bool|null $value): static
    {
        return $this->setKey($value, 'autocomplete');
    }


    /**
     * Returns the cli auto-completion queries for this column
     *
     * @return array|bool|null
     */
    public function getCliAutoComplete(): array|bool|null
    {
        return isset_get_typed('array|bool', $this->source['cli_auto_complete']);
    }


    /**
     * If true, will enable browser auto-suggest for this input control
     *
     * @note Defaults to false
     * @return bool
     */
    public function getAutoSuggest(): bool
    {
        return isset_get_typed('bool', $this->source['autosuggest'], true);
    }


    /**
     * If true, will enable browser auto-suggest for this input control
     *
     * @note Defaults to false
     *
     * @param bool|null $value
     *
     * @return static
     */
    public function setAutoSuggest(?bool $value): static
    {
        return $this->setKey((bool) $value, 'autosuggest');
    }


    /**
     * If true, the value cannot be modified and this element will be shown as disabled on HTML clients
     *
     * @note Defaults to false
     *
     * @param bool|null $value
     *
     * @return static
     */
    public function setDisabled(?bool $value): static
    {
        return $this->setKey((bool) $value, 'disabled');
    }


    /**
     * The label to be shown on HTML clients
     *
     * @return string|null $value
     */
    public function getLabel(): ?string
    {
        return isset_get_typed('string', $this->source['label']);
    }


    /**
     * The label to be shown on HTML clients
     *
     * @param string|null $value
     *
     * @return static
     */
    public function setLabel(?string $value): static
    {
        return $this->setKey($value, 'label');
    }


    /**
     * Returns the boilerplate col size for this column, must be integer number between 1 and 12
     *
     * @return int|null
     */
    public function getSize(): ?int
    {
        return isset_get_typed('int', $this->source['size'], 12);
    }


    /**
     * Sets the boilerplate col size for this column, must be integer number between 1 and 12
     *
     * @param int|null $value
     *
     * @return static
     */
    public function setSize(?int $value): static
    {
        if ($value !== null) {
            if (($value < 1) or ($value > 12)) {
                throw new OutOfBoundsException(tr('Invalid size ":value" specified for column ":column", it must be an integer number between 1 and 12', [
                    ':column' => $this->getColumn(),
                    ':value'  => $value,
                ]));
            }
        }

        return $this->setKey($value, 'size');
    }


    /**
     * Returns if changes to the field result into an auto-submit
     *
     * @return bool
     */
    public function getAutoSubmit(): bool
    {
        return (bool) isset_get_typed('bool', $this->source['auto_submit'], false);
    }


    /**
     * Returns if changes to the field result into an auto-submit
     *
     * @param bool|null $value
     *
     * @return static
     */
    public function setAutoSubmit(?bool $value): static
    {
        return $this->setKey((bool) $value, 'auto_submit');
    }


    /**
     * Sets a data source for the HTML client element contents of this column
     *
     * The data source may be specified as a query string or a key => value array
     *
     * @param array|PDOStatement|Stringable|string|null $value
     *
     * @return static
     */
    public function setDataSource(array|PDOStatement|Stringable|string|null $value): static
    {
        $this->setKey($value, 'source');

        if ($value) {
            if ($value instanceof SqlQueryInterface) {
                $value = sql()->query($value);

            }

            if ($value instanceof PDOStatement) {
                $value = $value->fetchAll();
            }

            if (is_array($value)) {
                // The submitted user data value must be in the definition source
                $this->addValidationFunction(function (ValidatorInterface $validator) use ($value) {
                    $validator->isInArray(array_keys($value));
                });
            }
        }

        return $this;
    }


    /**
     * Returns variables for the component
     *
     * Format should be like
     *
     * [
     *     'countries_id' => '$("#countries_id").val()',
     *     'states_id'    => '$("#states_id").val()'
     * ]
     *
     * @return array|null
     */
    public function getVariables(): array|null
    {
        return isset_get_typed('array', $this->source['variables']);
    }


    /**
     * Sets variables for the component
     *
     * Format should be like
     *
     * [
     *     'countries_id' => '$("#countries_id").val()',
     *     'states_id'    => '$("#states_id").val()'
     * ]
     *
     * @param array|null $value
     *
     * @return static
     */
    public function setVariables(array|null $value): static
    {
        return $this->setKey($value, 'variables');
    }


    /**
     * Returns a query execute bound variables execute array for the specified query string source
     *
     * @note Requires "source" to be a query string
     * @return array|null
     */
    public function getExecute(): ?array
    {
        return isset_get_typed('array', $this->source['execute']);
    }


    /**
     * Sets a query execute bound variables execute array for the specified query string source
     *
     * @note Requires "source" to be a query string
     *
     * @param array|string|null $value
     *
     * @return static
     */
    public function setExecute(array|string|null $value): static
    {
        if (!array_key_exists('source', $this->source)) {
            throw new OutOfBoundsException(tr('Cannot specify execute array ":value" for column ":column", a data query string source must be specified first', [
                ':column' => $this->getColumn(),
                ':value'  => $value,
            ]));
        }
        if (is_array($this->source['source'])) {
            throw new OutOfBoundsException(tr('Cannot specify execute array ":value" for column ":column", the "source" must be a string query but is an array instead', [
                ':column' => $this->getColumn(),
                ':value'  => $value,
            ]));
        }

        return $this->setKey($value, 'execute');
    }


    /**
     * Sets the cli auto-completion queries for this column
     *
     * @param array|bool|null $value
     *
     * @return static
     */
    public function setCliAutoComplete(array|bool|null $value): static
    {
        if ($value === false) {
            throw new OutOfBoundsException(tr('Invalid value "FALSE" specified for column ":column", it must be "TRUE" or an array with only the keys "word" and "noword"', [
                ':column' => $this->getColumn(),
            ]));
        }

        if (is_array($value)) {
            if (count($value) !== 2) {
                $fail = true;
            }

            if (!array_key_exists('word', $value) or !array_key_exists('noword', $value)) {
                $fail = true;
            }

            if (isset($fail)) {
                throw new OutOfBoundsException(tr('Invalid value ":value" specified for column ":column", it must be "TRUE" or an array with only the keys "word" and "noword"', [
                    ':column' => $this->getColumn(),
                    ':value'  => $value,
                ]));
            }
        }

        return $this->setKey($value, 'cli_auto_complete');
    }


    /**
     * Sets the alternative CLI column names for this column
     *
     * @param string|null $value
     *
     * @return static
     */
    public function setCliColumn(?string $value): static
    {
        return $this->setKey($value, 'cli_column');
    }


    /**
     * Returns if this column is required or not
     *
     * @note Is the exact opposite of Definition::getOptional()
     * @note Defaults to true
     * @return bool
     */
    public function getRequired(): bool
    {
        return !$this->getOptional();
    }


    /**
     * Returns if this column is optional or not
     *
     * @note Defaults to false
     * @return bool
     */
    public function getOptional(): bool
    {
        return isset_get_typed('bool', $this->source['optional'], false);
    }


    /**
     * Sets if this column is optional or not
     *
     * @note Defaults to false
     *
     * @param bool|null $value
     * @param mixed     $initial_default
     *
     * @return static
     */
    public function setOptional(?bool $value, mixed $initial_default = null): static
    {
        if (!$value and $initial_default) {
            // If not optional, we cannot have a default value
            throw new OutOfBoundsException(tr('Cannot assign default value ":value" when the definition is not optional', [
                ':value' => $initial_default,
            ]));
        }
        $this->setKey($initial_default, 'default');
        $this->setKey((bool) $value, 'optional');

        return $this;
    }


    /**
     * Returns the placeholder for this column
     *
     * @return string|null
     */
    public function getPlaceholder(): ?string
    {
        return isset_get_typed('string', $this->source['placeholder']);
    }


    /**
     * Sets the placeholder for this column
     *
     * @param string|null $value
     *
     * @return static
     */
    public function setPlaceholder(?string $value): static
    {
        $this->validateTextTypeElement('placeholder', $value);

        return $this->setKey($value, 'placeholder');
    }


    /**
     * Ensures that the current column uses a text type input element or textarea element
     *
     * @param string                $key
     * @param string|float|int|null $value
     *
     * @return void
     */
    protected function validateTextTypeElement(string $key, string|float|int|null $value): void
    {
        if (is_callable(isset_get($this->source['element']))) {
            // We can't validate data types for this since it's a callback function
            return;
        }

        switch (isset_get($this->source['element'])) {
            case EnumElement::textarea:
                // no break

            case EnumElement::select:
                // no break

            case EnumElement::div:
                // no break

            case EnumElement::span:
                // no break

            case EnumElement::tooltip: // This is a pseudo-element
                break;

            case null:
                // This is the default, so "input"

            case EnumElement::input:
                if (!array_key_exists('type', $this->source) or in_array($this->source['type'], ['text', 'email', 'url', 'password'])) {
                    break;
                }

                throw new OutOfBoundsException(tr('Cannot set attribute ":attribute" with value ":value" for column ":column", it is an ":type" type input element, and attribute ":attribute" can only be used for textarea elements or input elements with "text" type', [
                    ':attribute' => $key,
                    ':column'    => $this->getColumn(),
                    ':type'      => $this->source['type'] ?? 'text',
                    ':value'     => $value,
                ]));

            default:
                throw new OutOfBoundsException(tr('Cannot set attribute ":attribute" with value ":value" for column ":column", it is an ":element" element, and attribute ":attribute" can only be used for textarea elements or input elements with "text" type', [
                    ':attribute' => $key,
                    ':column'    => $this->getColumn(),
                    ':element'   => $this->source['element']->value,
                    ':value'     => $value,
                ]));
        }
    }


    /**
     * Returns the display_callback for this column
     *
     * @return callable|null
     */
    public function getDisplayCallback(): ?callable
    {
        return isset_get_typed('object|callable', $this->source['display_callback']);
    }


    /**
     * Sets the display_callback for this column
     *
     * @param callable|null $value
     *
     * @return static
     */
    public function setDisplayCallback(?callable $value): static
    {
        return $this->setKey($value, 'display_callback');
    }


    /**
     * Sets the minlength for this textarea or text input column
     *
     * @param int|null $value
     *
     * @return static
     */
    public function setMinlength(?int $value): static
    {
        $this->ensureInputType(EnumInputType::text);
        $this->validateTextTypeElement('minlength', $value);

        return $this->setKey($value, 'minlength');
    }


    /**
     * Returns the pattern for this textarea or text input column
     *
     * @return string|null
     */
    public function getPattern(): ?string
    {
        return isset_get_typed('string', $this->source['pattern']);
    }


    /**
     * Sets the pattern for this textarea or text input column
     *
     * @param string|null $value
     *
     * @return static
     */
    public function setPattern(?string $value): static
    {
        $this->validateTextTypeElement('pattern', $value);

        return $this->setKey($value, 'pattern');
    }


    /**
     * Returns the tooltip for this column
     *
     * @return string|null
     */
    public function getTooltip(): ?string
    {
        return isset_get_typed('string', $this->source['tooltip']);
    }


    /**
     * Set the maximum value for number input elements
     *
     * @param float|int|null $value
     *
     * @return static
     */
    public function setMax(float|int|null $value): static
    {
        $this->ensureInputType(EnumInputType::number);
        $this->validateNumberTypeInput('max', $value);

        return $this->setKey($value, 'max');
    }


    /**
     * Return the step value for number input elements
     *
     * @return string|float|int|null
     */
    public function getStep(): string|float|int|null
    {
        return isset_get_typed('string|float|int', $this->source['step']);
    }


    /**
     * Set the step value for number input elements
     *
     * @param string|float|int|null $value
     *
     * @return static
     */
    public function setStep(string|float|int|null $value): static
    {
        $this->ensureInputType(EnumInputType::number);
        $this->validateNumberTypeInput('step', $value);

        return $this->setKey($value, 'step');
    }


    /**
     * Returns the rows value for textarea elements
     *
     * @return int|null
     */
    public function getRows(): int|null
    {
        return isset_get_typed('int', $this->source['rows']);
    }


    /**
     * Sets the rows value for textarea elements
     *
     * @param int|null $value
     *
     * @return static
     */
    public function setRows(?int $value): static
    {
        $this->ensureElement(EnumElement::textarea);

        if (isset_get($this->source['element']) !== EnumElement::textarea) {
            throw new OutOfBoundsException(tr('Cannot define rows for column ":column", the element is a ":element" but should be a "textarea', [
                ':column'  => $this->getColumn(),
                ':element' => $this->source['element']->value,
            ]));
        }

        return $this->setKey($value, 'rows');
    }


    /**
     * Sets the default value for this column
     *
     * @param mixed $value
     *
     * @return static
     */
    public function setDefault(mixed $value): static
    {
        return $this->setKey($value, 'default');
    }


    /**
     * Returns the initial default value for this column
     *
     * @return mixed
     */
    public function getInitialDefault(): mixed
    {
        return isset_get($this->source['initial_default']);
    }


    /**
     * Sets the initial default value for this column
     *
     * @param mixed $value
     *
     * @return static
     */
    public function setInitialDefault(mixed $value): static
    {
        return $this->setKey($value, 'initial_default');
    }


    /**
     * Returns if this column should be stored with NULL in the database if empty
     *
     * @return string|float|int|bool|null
     */
    public function getNullDefault(): string|float|int|bool|null
    {
        return isset_get_typed('string|float|int|bool|null', $this->source['null_default']);
    }


    /**
     * Sets if this column should be stored with NULL in the database if empty
     *
     * @note Defaults to false
     *
     * @param string|float|int|bool|null $value
     *
     * @return static
     */
    public function setNullDefault(string|float|int|bool|null $value = null): static
    {
        return $this->setKey($value, 'null_default');
    }


    /**
     * Returns what element should be displayed if the value of this entry is NULL
     *
     * @return EnumElement|null
     */
    public function getNullElement(): EnumElement|null
    {
<<<<<<< HEAD
        return isset_get_typed('Phoundation\Web\Html\Components\EnumInputElement|null', $this->source['null_element']);
=======
        return isset_get_typed(EnumElement::class, $this->source['null_element']);
>>>>>>> 003a2db6
    }


    /**
     * Sets what element should be displayed if the value of this entry is NULL
     *
     * @param EnumElement|null $value
     *
     * @return static
     */
    public function setNullElement(EnumElement|null $value): static
    {
        return $this->setKey($value, 'null_element');
    }


    /**
     * Returns if this column should be disabled if the value is NULL
     *
     * @note Defaults to false
     * @return bool
     */
    public function getNullDisabled(): bool
    {
        return isset_get_typed('bool', $this->source['null_disabled'], false);
    }


    /**
     * Sets if this column should be disabled if the value is NULL
     *
     * @note Defaults to false
     *
     * @param bool|null $value
     *
     * @return static
     */
    public function setNullDisabled(?bool $value): static
    {
        return $this->setKey((bool) $value, 'null_disabled');
    }


    /**
     * Returns if this column should be readonly if the value is NULL
     *
     * @note Defaults to false
     * @return bool
     */
    public function getNullReadonly(): bool
    {
        return isset_get_typed('bool', $this->source['null_readonly'], false);
    }


    /**
     * Sets if this column should be readonly if the value is NULL
     *
     * @note Defaults to false
     *
     * @param bool|null $value
     *
     * @return static
     */
    public function setNullReadonly(?bool $value): static
    {
        return $this->setKey((bool) $value, 'null_readonly');
    }


    /**
     * Returns the type for this element if the value is NULL
     *
     * @return string|null
     */
    public function getNullInputType(): ?string
    {
        return isset_get_typed('string', $this->source['null_type']);
    }


    /**
     * Sets the type for this element if the value is NULL
     *
     * @param EnumInputType|null $value
     *
     * @return static
     */
    public function setDbNullInputType(?EnumInputType $value): static
    {
        return $this->setNullElement(EnumElement::input)
                    ->setKey($value->value, 'null_type');
    }


    /**
     * Returns the type for this element if the value is NULL
     *
     * @return array|null
     */
    public function getValidationFunctions(): ?array
    {
        return isset_get_typed('array', $this->source['validation_functions']);
    }


    /**
     * Returns the help text for this column
     *
     * @return string|null
     */
    public function getHelpText(): ?string
    {
        return isset_get_typed('string', $this->source['help_text']);
    }


    /**
     * Sets the help text for this column
     *
     * @param string|null $value
     *
     * @return static
     */
    public function setHelpText(?string $value): static
    {
        $this->setKey(trim($value), 'help_text');
        if (!$this->getKey('tooltip')) {
            // Default tooltip to help text
            return $this->setTooltip($value);
        }

        return $this;
    }


    /**
     * Sets  the tooltip for this column
     *
     * @param string|null $value
     *
     * @return static
     */
    public function setTooltip(?string $value): static
    {
        return $this->setKey($value, 'tooltip');
    }


    /**
     * Returns the help text group for this column
     *
     * @return string|null
     */
    public function getHelpGroup(): ?string
    {
        return isset_get_typed('string', $this->source['help_group']);
    }


    /**
     * Sets the help text group for this column
     *
     * @param string|null $value
     *
     * @return static
     */
    public function setHelpGroup(?string $value): static
    {
        return $this->setKey($value, 'help_group');
    }


    /**
     * Validate this column according to the column definitions
     *
     * @param ValidatorInterface $validator
     * @param string|null        $prefix
     *
     * @return bool
     */
    public function validate(ValidatorInterface $validator, ?string $prefix): bool
    {
        if ($this->isMeta()) {
            // This column is metadata and should not be modified or validated, plain ignore it.
            return false;
        }

        // Checkbox inputs always are boolean and does this column have a prefix?
        $bool = ($this->getInputType()?->value === 'checkbox');

        if ($validator instanceof ArgvValidatorInterface) {
            // These are arguments directly from the command line, we need to interpret the keys using CLI definitions
            $column =  $this->getCliColumn();

            if (!$column) {
                // This column name is empty. Coming from static::getCliColumn() this means that this column should NOT
                // be validated nor used
                return false;
            }

            // Column name prefix is an HTML form array prefix? Then close the array
            if (str_ends_with((string) $prefix, '[')) {
                $column .= ']';
            }

        } else {
            // These arguments are either from GetValidator, PostValidator, or the ArrayValidator.
            // Use standard column name
            $column = $this->getColumn();
        }

        // Set the data entry id, the column prefix, and select the column
        // TODO Should the id setting and column prefix setting not be done before each column definition->validate() ?
        $validator->setId($this->data_entry?->getId())
                  ->setColumnPrefix($prefix)
                  ->select($column, !$bool);

<<<<<<< HEAD
        if (!$this->getRender() and !$this->getForcedProcessing()) {
            // This column isn't rendered and should not have a value whilst applying!
            if ($this->data_entry->isApplying()) {
                if ($validator->get($column)) {
                    Incident::new()
                        ->setSeverity(EnumSeverity::high)
                        ->setType('Non rendered data submitted')
                        ->setTitle(tr('User submitted column ":column" which was not rendered and MAY NOT be specified', [
                            ':column' => $column
                        ]))
                        ->setDetails([
                            'column' => $column,
                            'data'   => $validator->getSource()
                        ])
                        ->notifyRoles('security')
                        ->save();

                    $validator->addFailure(tr('The field ":field" is unknown', [':field' => $column]));
=======
        // Should this value be forced NULL in the database if empty?
        if ($this->getNullDefault()) {
            if (!$validator->get($column)) {
                // Yep!
                $validator->set(null, $column);
            }
        }

        if ($this->data_entry?->isApplying()) {
            // If we are applying a user data blob, READONLY, DISABLED, and NORENDER columns are treated differently
            if ($this->getReadonly() or $this->getDisabled()) {
                // This column CAN be submitted, but will not be modified, so validation is not required
                // This behavior changes if a static value was specified, though, check that here.
                if (!$this->setStaticValue($validator, $prefix, $column)) {
                    // Yeah, just your standard "readonly / disabled" column, do not validate it
                    $validator->doNotValidate();
                    return false;
>>>>>>> 003a2db6
                }
            }

<<<<<<< HEAD
                // Set (optionally) static value, and mark this column as requiring forced processing, even though it is
                // marked as not rendering
                $this->setStaticValue($validator, $prefix, $column)
                     ->setForcedProcessing(true);

                $validator->doNotValidate();
                return false;
=======
            if (!$this->getRender()) {
                // This column isn't rendered (so not sent to the user) which means that it CANNOT be submitted.
                // If the user submitted it, they're messing around, don't allow it!
                if ($validator->get($column)) {
                    // This column isn't rendered and should not have a value whilst applying unless forced processing.
                    if (!$this->getForcedProcessing()) {
                        // Frack...
                        Incident::new()
                            ->setSeverity(EnumSeverity::high)
                            ->setType('Non rendered data submitted')
                            ->setTitle(tr('User submitted column ":column" which was not rendered and MAY NOT be specified', [
                                ':column' => $column
                            ]))
                            ->setDetails([
                                'column' => $column,
                                'data'   => $validator->getSource()
                            ])
                            ->notifyRoles('security')
                            ->save();

                        $validator->addFailure(tr('The field ":field" is unknown', [':field' => $column]));
                    }
                }

                // Does this column require a static value?
                $this->setStaticValue($validator, $prefix, $column);
>>>>>>> 003a2db6
            }

        } else {
            // Does this column require a static value?
            $this->setStaticValue($validator, $prefix, $column);
        }

        if ($this->applyNoValidationOrDefaults($validator, $prefix, $column)) {
            // Apply all other validations
            foreach ($this->validations as $validation) {
                $validation($validator);
            }
        }

<<<<<<< HEAD
        $this->applyNoValidationOrDefaults($validator, $prefix, $column);

=======
>>>>>>> 003a2db6
        return true;
    }


    /**
     * Applies novalidation or default values
     *
     * @param ValidatorInterface $validator
     * @param string|null        $prefix
     * @param string             $column
     *
<<<<<<< HEAD
     * @return $this
     */
    protected function applyNoValidationOrDefaults(ValidatorInterface $validator, ?string $prefix, string $column): static
=======
     * @return bool
     */
    protected function applyNoValidationOrDefaults(ValidatorInterface $validator, ?string $prefix, string $column): bool
>>>>>>> 003a2db6
    {
        if ($this->getNoValidation() or $this->getIgnored()) {
            // Don't perform validations, or ignore the column completely
            $validator->doNotValidate();

            Log::warning(tr('Not validating DataEntry object ":object" column ":column" because it has one of the "no_validation" or "ignored" flag set', [
                ':column' => $column,
                ':object' => get_class($this->getDataEntry()),
            ]), 3);

            return false;

        }

        // Apply default validations
        if ($this->getOptional()) {
            $validator->isOptional($this->getDefault());
        }

        if ($this->getUnique()) {
            $validator->isUnique();
        }

        return $this;
    }


    /**
     * Attempts to set a static value for this column
     *
     * @param ValidatorInterface $validator
     * @param string|null        $prefix
     * @param string             $column
     *
     * @return bool
     */
    protected function setStaticValue(ValidatorInterface $validator, ?string $prefix, string $column): bool
    {
        if ($this->getValue()) {
            // For buttons, value is the button label, NOT THE DEFAULT VALUE!
             switch ($this->getInputType()) {
                 case EnumInputType::submit:
                     // no break

                 case EnumInputType::button:
                     // no break

                 case EnumInputType::reset:
<<<<<<< HEAD
                    return $this;
=======
                    return false;
>>>>>>> 003a2db6
            }

            // This column has a static value, force the value
            $value = $this->getValue();

            if (is_callable($this->getValue())) {
                $value = ($this->getValue())($validator->getSource(), $prefix);
            }

            $validator->set($value, $prefix . $column);

            return true;
        }

        return false;
    }


    /**
     * Return if this column is a meta column
     *
     * If this column is a meta column, it will be readonly for user actions
     *
     * @note Defaults to false
     * @return bool
     * @see  Definition::getRender()
     */
    public function isMeta(): bool
    {
        return in_array($this->getColumn(), static::getMetaColumns());
    }


    /**
     * Returns the default meta data for DataEntry object
     *
     * @return array
     */
    final public function getMetaColumns(): array
    {
        if ($this->data_entry) {
            // Return the meta-columns from the data entry
            return $this->data_entry->getMetaColumns();
        }

        // There is no data entry specified, we don't know anything about meta columns!
        return [];
    }


    /**
     * Returns if the value cannot be modified and this element will be shown as disabled on HTML clients
     *
     * @note Defaults to false
     * @return bool|null
     */
    public function getReadonly(): ?bool
    {
        return in_array($this->getColumn(), static::getMetaColumns()) or isset_get_typed('bool', $this->source['readonly'], false);
    }


    /**
     * Returns if the value cannot be modified and this element will be shown as disabled on HTML clients
     *
     * @note Defaults to false
     * @return bool|null
     */
    public function getDisabled(): ?bool
    {
        return in_array($this->getColumn(), static::getMetaColumns()) or isset_get_typed('bool', $this->source['disabled'], false);
    }


    /**
     * Returns the static value for this column
     *
     * @return callable|string|float|int|bool|null
     */
    public function getValue(): callable|string|float|int|bool|null
    {
        return isset_get($this->source['value']);
    }


    /**
     * Returns the alternative CLI column names for this column
     *
     * @return string|null
     */
    public function getCliColumn(): ?string
    {
        if (PLATFORM_WEB or !$this->data_entry->isApplying()) {
            // We're either on web, or on CLI while data is not being applied but set manually. Return the HTTP column
            return $this->getColumn();
        }

        // We're on the command line and data is being applied. We're working with data from the $argv command line
        if (empty($this->source['cli_column'])) {
            // This column cannot be modified on the command line, no definition available
            return null;
        }

        $return = isset_get_typed('string', $this->source['cli_column']);

        if (str_starts_with($return, '[') and str_ends_with($return, ']')) {
            // Strip the []
            $return = substr($return, 1, -1);
        }

        return $return;
    }


    /**
     * Returns the default value for this column
     *
     * @return mixed
     */
    public function getDefault(): mixed
    {
        return isset_get($this->source['default']);
    }
}<|MERGE_RESOLUTION|>--- conflicted
+++ resolved
@@ -2476,11 +2476,7 @@
      */
     public function getNullElement(): EnumElement|null
     {
-<<<<<<< HEAD
-        return isset_get_typed('Phoundation\Web\Html\Components\EnumInputElement|null', $this->source['null_element']);
-=======
         return isset_get_typed(EnumElement::class, $this->source['null_element']);
->>>>>>> 003a2db6
     }
 
 
@@ -2699,26 +2695,6 @@
                   ->setColumnPrefix($prefix)
                   ->select($column, !$bool);
 
-<<<<<<< HEAD
-        if (!$this->getRender() and !$this->getForcedProcessing()) {
-            // This column isn't rendered and should not have a value whilst applying!
-            if ($this->data_entry->isApplying()) {
-                if ($validator->get($column)) {
-                    Incident::new()
-                        ->setSeverity(EnumSeverity::high)
-                        ->setType('Non rendered data submitted')
-                        ->setTitle(tr('User submitted column ":column" which was not rendered and MAY NOT be specified', [
-                            ':column' => $column
-                        ]))
-                        ->setDetails([
-                            'column' => $column,
-                            'data'   => $validator->getSource()
-                        ])
-                        ->notifyRoles('security')
-                        ->save();
-
-                    $validator->addFailure(tr('The field ":field" is unknown', [':field' => $column]));
-=======
         // Should this value be forced NULL in the database if empty?
         if ($this->getNullDefault()) {
             if (!$validator->get($column)) {
@@ -2736,19 +2712,9 @@
                     // Yeah, just your standard "readonly / disabled" column, do not validate it
                     $validator->doNotValidate();
                     return false;
->>>>>>> 003a2db6
                 }
             }
 
-<<<<<<< HEAD
-                // Set (optionally) static value, and mark this column as requiring forced processing, even though it is
-                // marked as not rendering
-                $this->setStaticValue($validator, $prefix, $column)
-                     ->setForcedProcessing(true);
-
-                $validator->doNotValidate();
-                return false;
-=======
             if (!$this->getRender()) {
                 // This column isn't rendered (so not sent to the user) which means that it CANNOT be submitted.
                 // If the user submitted it, they're messing around, don't allow it!
@@ -2775,7 +2741,6 @@
 
                 // Does this column require a static value?
                 $this->setStaticValue($validator, $prefix, $column);
->>>>>>> 003a2db6
             }
 
         } else {
@@ -2790,11 +2755,6 @@
             }
         }
 
-<<<<<<< HEAD
-        $this->applyNoValidationOrDefaults($validator, $prefix, $column);
-
-=======
->>>>>>> 003a2db6
         return true;
     }
 
@@ -2806,15 +2766,9 @@
      * @param string|null        $prefix
      * @param string             $column
      *
-<<<<<<< HEAD
-     * @return $this
-     */
-    protected function applyNoValidationOrDefaults(ValidatorInterface $validator, ?string $prefix, string $column): static
-=======
      * @return bool
      */
     protected function applyNoValidationOrDefaults(ValidatorInterface $validator, ?string $prefix, string $column): bool
->>>>>>> 003a2db6
     {
         if ($this->getNoValidation() or $this->getIgnored()) {
             // Don't perform validations, or ignore the column completely
@@ -2838,7 +2792,7 @@
             $validator->isUnique();
         }
 
-        return $this;
+        return true;
     }
 
 
@@ -2863,11 +2817,7 @@
                      // no break
 
                  case EnumInputType::reset:
-<<<<<<< HEAD
-                    return $this;
-=======
                     return false;
->>>>>>> 003a2db6
             }
 
             // This column has a static value, force the value
