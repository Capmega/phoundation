--- conflicted
+++ resolved
@@ -588,25 +588,6 @@
                     break;
 
                 case 'created_on':
-<<<<<<< HEAD
-                    $definitions->add(DefinitionFactory::getCreatedOn($this));
-                    break;
-
-                case 'created_by':
-                    $definitions->add(DefinitionFactory::getCreatedBy($this));
-                    break;
-
-                case 'meta_id':
-                    $definitions->add(DefinitionFactory::getMetaId($this));
-                    break;
-
-                case 'status':
-                    $definitions->add(DefinitionFactory::getStatus($this));
-                    break;
-
-                case 'meta_state':
-                    $definitions->add(DefinitionFactory::getMetaState($this));
-=======
                     $definitions->add(DefinitionFactory::newCreatedOn($this));
                     break;
 
@@ -624,7 +605,6 @@
 
                 case 'meta_state':
                     $definitions->add(DefinitionFactory::newMetaState($this));
->>>>>>> 003a2db6
                     break;
 
                 default:
@@ -3208,34 +3188,17 @@
 
         // Debug this specific entry?
         if ($this->debug) {
-<<<<<<< HEAD
-            Log::debug('SAVING "' . get_class($this) . '" DATA ENTRY WITH ID "' . $this->getId() . '"', 10, echo_header: false);
-            $debug = sql($this->o_connector)->getDebug();
-=======
             Log::debug('SAVING DATA ENTRY "' . get_class($this) . '" WITH ID "' . $this->getId() . '"', 10, echo_header: false);
->>>>>>> 003a2db6
             sql($this->o_connector)->setDebug($this->debug);
         }
 
         // Write the data and store the returned ID column
-<<<<<<< HEAD
-        $this->source[static::getIdColumn()] = SqlDataEntry::new(sql($this->o_connector), $this)->write($comments, $this->diff);
-
-        if ($this->debug) {
-            Log::information('SAVED DATA ENTRY WITH ID "' . $this->getId() . '"', 10);
-        }
-
-        // Return debug mode if required
-        if (isset($debug)) {
-            sql($this->o_connector)->setDebug($debug);
-=======
         $this->source[static::getIdColumn()] = SqlDataEntry::new(sql($this->o_connector), $this)
                                                            ->setDebug($this->debug)
                                                            ->write($comments, $this->diff);
 
         if ($this->debug) {
             Log::information('SAVED DATA ENTRY "' . get_class($this) . '" WITH ID "' . $this->getId() . '"', 10);
->>>>>>> 003a2db6
         }
 
         // Write the list, if exists
