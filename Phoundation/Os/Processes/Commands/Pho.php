<?php

/**
 * Class PhoCommand
 *
 * This class is used to easily execute Phoundation commands
 *
 * @author    Sven Olaf Oostenbrink <so.oostenbrink@gmail.com>
 * @license   http://opensource.org/licenses/GPL-2.0 GNU Public License, Version 2
 * @copyright Copyright (c) 2024 Sven Olaf Oostenbrink <so.oostenbrink@gmail.com>
 * @package   Phoundation\Os
 */


declare(strict_types=1);

namespace Phoundation\Os\Processes\Commands;

use Phoundation\Core\Core;
use Phoundation\Core\Log\Log;
use Phoundation\Data\Traits\TraitDataEnvironment;
use Phoundation\Filesystem\FsDirectory;
use Phoundation\Filesystem\FsFile;
use Phoundation\Filesystem\FsRestrictions;
use Phoundation\Filesystem\Interfaces\FsFileInterface;
use Phoundation\Os\Processes\Commands\Interfaces\PhoInterface;
use Phoundation\Os\Processes\Exception\ProcessException;
use Phoundation\Os\Processes\WorkersCore;
use Phoundation\Utils\Arrays;


class Pho extends PhoCore
{
    /**
     * Pho class constructor.
     *
     * @param array|string|null    $commands
     * @param FsFileInterface|null $pho
     */
    public function __construct(array|string|null $commands, ?FsFileInterface $pho = null)
    {
<<<<<<< HEAD
        if (is_string($commands)) {
            $commands = str_replace('/', ' ', $commands);
        }

        if (!$pho) {
            $pho = FsFile::new(DIRECTORY_ROOT . 'pho', FsRestrictions::newRoot());
        }

        // Ensure that the run files directory is available
        FsDirectory::new(DIRECTORY_SYSTEM . 'run/', FsRestrictions::new(DIRECTORY_SYSTEM . 'run'))
            ->ensure();

        // Generate the process
        parent::__construct($pho->getParentDirectory());

        // Set the command to execute phoundation, pass basic arguments and settings like timeout
        // --no-audio        is always added to avoid sub commands pinging differently from the main command, causing confusion
        // --ignore-readonly is always added if the current process is also ignoring the readonly mode file
        // --no-warnings     is always added because all pho commands should NEVER cause warning type exceptions.
        $this->setCommand($pho->getSource(), false)
             ->addArguments(['--no-audio', '--no-warnings'])
             ->addArguments(Core::getIgnoreReadonly() || Core::inInitState() ? '--ignore-readonly' : null)
             ->setPhoCommands($commands)
             ->setEnvironment(ENVIRONMENT)
             ->setTimeout($this->timeout);
=======
        $this->init($commands, $pho);
>>>>>>> 003a2db6
    }


    /**
     * Create a new process factory for a specific Phoundation command
     *
     * @param string|null          $pho_command
     * @param FsFileInterface|null $pho
     *
     * @return static
     */
    public static function new(?string $pho_command = null, ?FsFileInterface $pho = null): static
    {
        return new static($pho_command, $pho);
    }
<<<<<<< HEAD


    /**
     * Returns the Phoundation commands
     *
     * @return array|null
     */
    public function getPhoCommands(): ?array
    {
        return $this->pho_commands;
    }


    /**
     * Sets the Phoundation commands
     *
     * @param array|string|null $pho_commands
     * @return static
     */
    public function setPhoCommands(array|string|null $pho_commands): static
    {
        if (is_string($pho_commands)) {
            $pho_commands = str_replace('/', '', $pho_commands);
            $pho_commands = Arrays::force($pho_commands, ' ');
        }

        $this->pho_commands = $pho_commands;

        return $this;
    }


    /**
     * Returns the full command line if a PHO command has been specified
     *
     * @param bool $background
     * @return string
     */
    public function getFullCommandLine(bool $background = false): string
    {
        if (empty($this->pho_commands) and empty($this->arguments)) {
            // TODO Add exceptions for commands like "pho -Z"
            throw new ProcessException(tr('Cannot execute PHO command, no command specified'));
        }

        if (!$this->environment) {
            throw new ProcessException(tr('Cannot execute PHO command, no environment specified'));
        }

        // Add the Phoundation commands to the arguments
        if (!$this->cached_command_line) {
            $this->prependArguments(['-E', $this->environment]);
            $this->prependArguments($this->pho_commands);
        }

        return parent::getFullCommandLine($background);
    }


    /**
     * Executes this Pho command as a background process
     *
     * @return int
     */
    public function executeBackground(): int
    {
        $pid = parent::executeBackground();

        Log::action(tr('Executing background Pho command ":command" with PID ":pid"', [
            ':command' => implode(' ', $this->pho_commands),
            ':pid'     => $pid
        ]));

        return $pid;
    }


    /**
     * Executes this Pho command in a normal way, returning the output as an array
     *
     * @return array
     */
    public function executeReturnArray(): array
    {
        Log::action(tr('Executing normal Pho command ":command"', [
            ':command' => implode(' ', $this->pho_commands)
        ]));

        return parent::executeReturnArray();
    }


    /**
     * Executes this Pho command, passing through all output directly to the client
     *
     * @return bool
     */
    public function executePassthru(): bool
    {
        Log::action(tr('Executing passthru Pho command ":command"', [
            ':command' => implode(' ', $this->pho_commands)
        ]));

        return parent::executePassthru();
    }
=======
>>>>>>> 003a2db6
}<|MERGE_RESOLUTION|>--- conflicted
+++ resolved
@@ -39,35 +39,7 @@
      */
     public function __construct(array|string|null $commands, ?FsFileInterface $pho = null)
     {
-<<<<<<< HEAD
-        if (is_string($commands)) {
-            $commands = str_replace('/', ' ', $commands);
-        }
-
-        if (!$pho) {
-            $pho = FsFile::new(DIRECTORY_ROOT . 'pho', FsRestrictions::newRoot());
-        }
-
-        // Ensure that the run files directory is available
-        FsDirectory::new(DIRECTORY_SYSTEM . 'run/', FsRestrictions::new(DIRECTORY_SYSTEM . 'run'))
-            ->ensure();
-
-        // Generate the process
-        parent::__construct($pho->getParentDirectory());
-
-        // Set the command to execute phoundation, pass basic arguments and settings like timeout
-        // --no-audio        is always added to avoid sub commands pinging differently from the main command, causing confusion
-        // --ignore-readonly is always added if the current process is also ignoring the readonly mode file
-        // --no-warnings     is always added because all pho commands should NEVER cause warning type exceptions.
-        $this->setCommand($pho->getSource(), false)
-             ->addArguments(['--no-audio', '--no-warnings'])
-             ->addArguments(Core::getIgnoreReadonly() || Core::inInitState() ? '--ignore-readonly' : null)
-             ->setPhoCommands($commands)
-             ->setEnvironment(ENVIRONMENT)
-             ->setTimeout($this->timeout);
-=======
         $this->init($commands, $pho);
->>>>>>> 003a2db6
     }
 
 
@@ -83,112 +55,4 @@
     {
         return new static($pho_command, $pho);
     }
-<<<<<<< HEAD
-
-
-    /**
-     * Returns the Phoundation commands
-     *
-     * @return array|null
-     */
-    public function getPhoCommands(): ?array
-    {
-        return $this->pho_commands;
-    }
-
-
-    /**
-     * Sets the Phoundation commands
-     *
-     * @param array|string|null $pho_commands
-     * @return static
-     */
-    public function setPhoCommands(array|string|null $pho_commands): static
-    {
-        if (is_string($pho_commands)) {
-            $pho_commands = str_replace('/', '', $pho_commands);
-            $pho_commands = Arrays::force($pho_commands, ' ');
-        }
-
-        $this->pho_commands = $pho_commands;
-
-        return $this;
-    }
-
-
-    /**
-     * Returns the full command line if a PHO command has been specified
-     *
-     * @param bool $background
-     * @return string
-     */
-    public function getFullCommandLine(bool $background = false): string
-    {
-        if (empty($this->pho_commands) and empty($this->arguments)) {
-            // TODO Add exceptions for commands like "pho -Z"
-            throw new ProcessException(tr('Cannot execute PHO command, no command specified'));
-        }
-
-        if (!$this->environment) {
-            throw new ProcessException(tr('Cannot execute PHO command, no environment specified'));
-        }
-
-        // Add the Phoundation commands to the arguments
-        if (!$this->cached_command_line) {
-            $this->prependArguments(['-E', $this->environment]);
-            $this->prependArguments($this->pho_commands);
-        }
-
-        return parent::getFullCommandLine($background);
-    }
-
-
-    /**
-     * Executes this Pho command as a background process
-     *
-     * @return int
-     */
-    public function executeBackground(): int
-    {
-        $pid = parent::executeBackground();
-
-        Log::action(tr('Executing background Pho command ":command" with PID ":pid"', [
-            ':command' => implode(' ', $this->pho_commands),
-            ':pid'     => $pid
-        ]));
-
-        return $pid;
-    }
-
-
-    /**
-     * Executes this Pho command in a normal way, returning the output as an array
-     *
-     * @return array
-     */
-    public function executeReturnArray(): array
-    {
-        Log::action(tr('Executing normal Pho command ":command"', [
-            ':command' => implode(' ', $this->pho_commands)
-        ]));
-
-        return parent::executeReturnArray();
-    }
-
-
-    /**
-     * Executes this Pho command, passing through all output directly to the client
-     *
-     * @return bool
-     */
-    public function executePassthru(): bool
-    {
-        Log::action(tr('Executing passthru Pho command ":command"', [
-            ':command' => implode(' ', $this->pho_commands)
-        ]));
-
-        return parent::executePassthru();
-    }
-=======
->>>>>>> 003a2db6
 }