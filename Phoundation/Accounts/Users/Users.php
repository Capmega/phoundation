<?php

/**
 * Class Users
 *
 *
 *
 * @see       DataIterator
 * @author    Sven Olaf Oostenbrink <so.oostenbrink@gmail.com>
 * @license   http://opensource.org/licenses/GPL-2.0 GNU Public License, Version 2
 * @copyright Copyright (c) 2024 Sven Olaf Oostenbrink <so.oostenbrink@gmail.com>
 * @package   Phoundation\Accounts
 */


declare(strict_types=1);

namespace Phoundation\Accounts\Users;

use Phoundation\Accounts\Rights\Interfaces\RightInterface;
use Phoundation\Accounts\Roles\Interfaces\RoleInterface;
use Phoundation\Accounts\Roles\Role;
use Phoundation\Accounts\Users\Interfaces\UserInterface;
use Phoundation\Accounts\Users\Interfaces\UsersInterface;
use Phoundation\Core\Log\Log;
use Phoundation\Data\DataEntry\DataIterator;
use Phoundation\Data\Interfaces\IteratorInterface;
use Phoundation\Databases\Sql\Exception\SqlMultipleResultsException;
use Phoundation\Databases\Sql\QueryBuilder\QueryBuilder;
use Phoundation\Databases\Sql\SqlQueries;
use Phoundation\Exception\Interfaces\OutOfBoundsExceptionInterface;
use Phoundation\Exception\OutOfBoundsException;
use Phoundation\Utils\Arrays;
use Phoundation\Utils\Strings;
use Phoundation\Web\Html\Components\Img;
use Phoundation\Web\Html\Components\Input\InputSelect;
use Phoundation\Web\Html\Components\Input\Interfaces\InputSelectInterface;
use Phoundation\Web\Html\Components\Tables\Interfaces\HtmlDataTableInterface;
use Phoundation\Web\Html\Components\Tables\Interfaces\HtmlTableInterface;
use Phoundation\Web\Html\Components\Widgets\Badge;
use Phoundation\Web\Html\Enums\EnumDisplayMode;
use Phoundation\Web\Html\Html;
use Phoundation\Web\Http\Url;
use Plugins\Medinet\Packages\Package;
use Stringable;


class Users extends DataIterator implements UsersInterface
{
    /**
     * Users class constructor
     */
    public function __construct()
    {
//        $this->setQuery('SELECT    `accounts_users`.`id`,
//                                         TRIM(CONCAT(`first_names`, " ", `last_names`)) AS `name`,
//                                         GROUP_CONCAT(CONCAT(UPPER(LEFT(`accounts_roles`.`name`, 1)), SUBSTRING(`accounts_roles`.`name`, 2)) SEPARATOR ", ") AS `roles`,
//                                         `accounts_users`.`email`,
//                                         `accounts_users`.`status`,
//                                         `accounts_users`.`sign_in_count`,
//                                         `accounts_users`.`created_on`
//                               FROM      `accounts_users`
//                               LEFT JOIN `accounts_users_roles`
//                               ON        `accounts_users_roles`.`users_id` = `accounts_users`.`id`
//                               LEFT JOIN `accounts_roles`
//                               ON        `accounts_roles`.`id` = `accounts_users_roles`.`roles_id`
//                               WHERE     `accounts_users`.`status` IS NULL AND `email` != "guest"
//                               GROUP BY  `accounts_users`.`id`
//                               ORDER BY  `name`');

        parent::__construct();

        $this->columns = [
            'id'            => tr('Id'),
            'profile_image' => tr('Profile image'),
            'email'         => tr('Email'),
            'name'          => tr('Name'),
            'roles'         => tr('Roles'),
            'status'        => tr('Status'),
            'sign_in_count' => tr('Sign-in count'),
            'created_on'    => tr('Created on'),
        ];
    }


    /**
     * Returns the table name used by this object
     *
     * @return string|null
     */
    public static function getTable(): ?string
    {
        return 'accounts_users';
    }


    /**
     * Returns the field that is unique for this object
     *
     * @return string|null
     */
    public static function getUniqueColumn(): ?string
    {
        return 'email';
    }


    /**
     * Set the new users for the current parents to the specified list
     *
     * @param array|null  $list
     * @param string|null $column
     *
     * @return static
     * @throws OutOfBoundsExceptionInterface
     */
    public function setUsers(?array $list, ?string $column = null): static
    {
        $this->ensureParent(tr('save entries'));

        if (is_array($list)) {
            // Convert the list to id's
            $users_list = [];

            foreach ($list as $user) {
                if ($user) {
                    $users_list[] = static::getDefaultContentDataType()::load($user)
                                          ->getId();
                }
            }

            // Get a list of what we have to add and remove to get the same list, and apply
            $diff = Arrays::valueDiff(array_keys($this->source), $users_list);

            foreach ($diff['add'] as $user) {
                $this->add($user, $column);
            }

            foreach ($diff['delete'] as $user) {
                $this->removeKeys($user);
            }
        }

        return $this;
    }


    /**
     * Returns the class for a single DataEntry in this Iterator object
     *
     * @return string|null
     */
    public static function getDefaultContentDataType(): ?string
    {
        return User::class;
    }


    /**
     * Returns true if the parent has the specified user
     *
     * @param UserInterface $user
     *
     * @return bool
     */
    public function hasUser(UserInterface $user): bool
    {
        if (!$this->parent) {
            throw OutOfBoundsException::new('Cannot check if parent has the specified user, this users list has no parent specified');
        }

        if ($this->parent instanceof RoleInterface) {
            return (bool) sql()->get('SELECT `id` 
                                            FROM   `accounts_users_roles` 
                                            WHERE  `users_id` = :users_id 
                                            AND    `roles_id` = :roles_id', [
                ':roles_id' => $this->parent->getId(),
                ':users_id' => $user->getId(),
            ]);
        }

        // No user? Then it must be a right
        return (bool) sql()->get('SELECT `id` 
                                        FROM   `accounts_users_rights` 
                                        WHERE  `users_id`  = :users_id 
                                        AND    `rights_id` = :rights_id', [
            ':rights_id' => $this->parent->getId(),
            ':users_id'  => $user->getId(),
        ]);
    }


    /**
     * Add the specified user to the data list
     *
     * @param mixed                            $value
     * @param Stringable|string|float|int|null $key
     * @param bool                             $skip_null_values
     * @param bool                             $exception
     *
     * @return static
     * @todo Move saving part to ->save(). ->add() should NOT immediately save to database!
     */
    public function append(mixed $value, Stringable|string|float|int|null $key = null, bool $skip_null_values = true, bool $exception = true): static
    {
        $this->ensureParent(tr('add Role entry to parent ":parent"', [
            ':parent' => $this->parent ? get_class($this->parent) : 'NULL'
        ]));

        if ($value and $this->parent) {
            if (is_array($value)) {
                // Add multiple rights
                foreach ($value as $entry) {
                    $this->append($entry, $key, $skip_null_values);
                }

                return $this;

            } else {
                // Add single right. Since this is a User object, the entry already exists in the database
                $value = User::load($value);

                // User already exists for this parent?
                if ($this->hasUser($value)) {
                    // Ignore and continue
                    return $this;
                }

                // Add entry to parent, Role or Right
                if ($this->parent instanceof RoleInterface) {
                    Log::action(tr('Adding role ":role" to user ":user"', [
                        ':role' => $this->parent->getLogId(),
                        ':user' => $value->getLogId(),
                    ]), 3);

                    sql()->insert('accounts_users_roles', [
                        'roles_id' => $this->parent->getId(),
                        'users_id' => $value->getId(),
                    ]);

                } elseif ($this->parent instanceof RightInterface) {
                    Log::action(tr('Adding right ":right" to user ":user"', [
                        ':right' => $this->parent->getLogId(),
                        ':user'  => $value->getLogId(),
                    ]), 3);

                    sql()->insert('accounts_users_rights', [
                        'rights_id' => $this->parent->getId(),
                        'users_id'  => $value->getId(),
                        'name'      => $this->parent->getName(),
                        'seo_name'  => $this->parent->getSeoName(),
                    ]);
                }
            }
        }

        // Add right to the internal list
        return parent::append($value, $key, $skip_null_values, $exception);
    }


    /**
     * Remove the specified data entry from the data list
     *
     * @param Stringable|array|string|int $keys
     * @param bool                        $strict
     *
     * @return static
     */
    public function removeKeys(Stringable|array|string|int $keys, bool $strict = false): static
    {
        $this->ensureParent(tr('remove entry from parent'));

        if (!$keys) {
            // Nothing to do
            return $this;
        }

        if (is_array($keys)) {
            // Add multiple rights
            foreach ($keys as $key) {
                $this->removeKeys($key);
            }

        } else {
            // Add a single user. Since this is a User object, the entry already exists in the database
            $user = User::load($keys);

            if ($this->parent instanceof RoleInterface) {
                Log::action(tr('Removing user ":user" from role ":role"', [
                    ':role' => $this->parent->getLogId(),
                    ':user' => $user->getLogId(),
                ]), 3);

                sql()->delete('accounts_users_rights', [
                    'roles_id' => $this->parent->getId(),
                    'users_id' => $user->getId(),
                ]);

                // Remove user from the internal list
                parent::removeKeys($user->getUniqueColumnValue());

            } elseif ($this->parent instanceof RightInterface) {
                Log::action(tr('Removing user ":user" from right ":right"', [
                    ':right' => $this->parent->getLogId(),
                    ':user'  => $user->getLogId(),
                ]), 3);

                sql()->delete('accounts_users_rights', [
                    'rights_id' => $this->parent->getId(),
                    'users_id'  => $user->getId(),
                ]);

                // Remove user from the internal list
                parent::removeKeys($user->getUniqueColumnValue());
            }
        }

        return $this;
    }


    /**
     * Remove all rights for this right
     *
     * @return static
     * @todo Move saving part to ->save(). ->clear() should NOT immediately save to database!
     */
    public function clear(): static
    {
        $this->ensureParent(tr('clear all entries from parent'));

        if ($this->parent instanceof RoleInterface) {
            Log::action(tr('Removing role ":role" from all users', [
                ':right' => $this->parent->getLogId(),
            ]));

            sql()->query('DELETE FROM `accounts_users_roles` WHERE `roles_id` = :roles_id', [
                'roles_id' => $this->parent->getId(),
            ]);

        } elseif ($this->parent instanceof RightInterface) {
            Log::action(tr('Removing right ":right" from all users', [
                ':right' => $this->parent->getLogId(),
            ]), 3);

            sql()->query('DELETE FROM `accounts_users_rights` WHERE `rights_id` = :rights_id', [
                'rights_id' => $this->parent->getId(),
            ]);
        }

        return parent::clear();
    }


    /**
     * Save the data for this users list in the database
     *
     * @return static
     * @todo Implement this. ->add(), ->removeKeys(), ->clear() should NOT immediately save to database!
     */
    public function save(): static
    {
//        $this->ensureParent(tr('save parent entries'));
//
//        if ($this->parent instanceof RoleInterface) {
//            // Delete the current list
//            sql()->query('DELETE FROM `accounts_users_roles`
//                                WHERE       `accounts_users_roles`.`roles_id` = :roles_id', [
//                ':roles_id' => $this->parent->getId()
//            ]);
//
//            // Add the new list
//            foreach ($this->source as $id) {
//                sql()->insert('accounts_users_roles', [
//                    'roles_id' => $this->parent->getId(),
//                    'users_id' => $id
//                ]);
//            }
//
//        } elseif ($this->parent instanceof RightInterface) {
//            // Delete the current list
//            sql()->query('DELETE FROM `accounts_users_rights`
//                                WHERE       `accounts_users_rights`.`rights_id` = :rights_id', [
//                ':rights_id' => $this->parent->getId()
//            ]);
//
//            // Add the new list
//            foreach ($this->source as $id) {
//                sql()->insert('accounts_users_rights', [
//                    'rights_id' => $this->parent->getId(),
//                    'users_id'  => $id,
//                    'name'      => $this->parent->getName(),
//                    'seo_name'  => $this->parent->getSeoName()
//                ]);
//            }
//
//            unset($user);
//        }

        return $this;
    }


    /**
     * Load the data for this users list
     *
     * @param array|string|null $columns
     * @param array             $filters
     * @param array             $order_by
     *
     * @return array
     */
    public function loadDetails(array|string|null $columns, array $filters = [], array $order_by = []): array
    {
        // Default columns
        if (!$columns) {
            $columns = 'id,domain,email,first_names,last_names,phones,roles';
        }

        // Default ordering
        if (!$order_by) {
            $order_by = ['email' => false];
        }

        // Get column information
        $columns = Arrays::force($columns);
        $roles   = Arrays::replaceIfExists($columns, 'roles', '1 AS roles');
        $rights  = Arrays::replaceIfExists($columns, 'rights', '1 AS rights');
        $columns = Strings::force($columns);

        // Build query
        $builder = new QueryBuilder();
        $builder->addSelect($columns);
        $builder->addFrom('`accounts_users`');

        // Add ordering
        foreach ($order_by as $column => $direction) {
            $builder->addOrderBy($column . '` ' . ($direction ? 'DESC' : 'ASC'));
        }

        // Build filters
        foreach ($filters as $key => $value) {
            switch ($key) {
                case 'roles':
                    $builder->addJoin('JOIN `accounts_roles`       
                                            ON   `accounts_roles`.`name` ' . $builder->compareQuery('role', $value) . ' 
                                            JOIN `accounts_users_roles` 
                                            ON   `accounts_users_roles`.`roles_id` = `accounts_roles`.`id` 
                                            AND  `accounts_users_roles`.`users_id` = `accounts_users`.`id`');
                    break;
                case 'rights':
                    $builder->addJoin('JOIN `accounts_rights` 
                                            ON   `accounts_rights`.`name` ' . $builder->compareQuery('right', $value) . ' 
                                            JOIN `accounts_users_rights` 
                                            ON   `accounts_users_rights`.`rights_id` = `accounts_rights`.`id` 
                                            AND  `accounts_users_rights`.`users_id`  = `accounts_users`.`id`');
                    break;
            }
        }

        $return = sql()->list($builder->getQuery(), $builder->getExecute());

        if ($roles) {
            // Add roles information to each item
            foreach ($return as $id => &$item) {
                $item['roles'] = sql()->list('SELECT `name`
                                              FROM   `accounts_roles`
                                              JOIN   `accounts_users_roles`
                                              ON     `accounts_users_roles`.`users_id` = :users_id
                                              AND    `accounts_users_roles`.`roles_id` = `accounts_roles`.`id`', [
                    ':users_id' => $id,
                ]);

                $item['roles'] = implode(', ', $item['roles']);
            }

            unset($item);
        }

        if ($rights) {
            // Add rights information to each item
            // Add roles information to each item
            foreach ($return as $id => &$item) {
                $item['rights'] = sql()->list('SELECT `name`
                                               FROM   `accounts_rights`
                                               JOIN   `accounts_users_rights`
                                               ON     `accounts_users_rights`.`users_id`  = :users_id
                                               AND    `accounts_users_rights`.`rights_id` = `accounts_rights`.`id`', [
                    ':users_id' => $id,
                ]);

                $item['rights'] = implode(', ', $item['rights']);
            }
        }

        return $return;
    }


    /**
     * Returns an HTML <select> for the available object entries
     *
     * @param string      $value_column
     * @param string|null $key_column
     * @param string|null $order
     * @param array|null  $joins
     * @param array|null  $filters
     *
     * @return InputSelectInterface
     */
    public function getHtmlSelect(string $value_column = '', ?string $key_column = 'id', ?string $order = null, ?array $joins = null, ?array $filters = ['status' => null]): InputSelectInterface
    {
        $select = InputSelect::new()
                             ->setName('users_id')
                             ->setNotSelectedLabel(tr('Select a user'))
                             ->setComponentEmptyLabel(tr('No users available'));

        if ($this->source) {
            return $select->setSource($this->source)
                          ->setValueColumn('name');
        }

        if (!$value_column) {
            $value_column = 'COALESCE(NULLIF(TRIM(CONCAT_WS(" ", `first_names`, `last_names`)), ""), `nickname`, `username`, `email`, "' . tr('System') . '") AS `name`';
        }

<<<<<<< HEAD
        return InputSelect::new()
                          ->setConnectorObject($this->getConnectorObject())
                          ->setSourceQuery('SELECT `' . $key_column . '`, ' . $value_column . ' 
                                         FROM  `accounts_users`
                                         WHERE `status` IS NULL ORDER BY ' . Strings::ensureSurroundedWith(Strings::fromReverse($value_column, ' '), '`'))
                          ->setName('users_id')
                          ->setNotSelectedLabel(tr('Select a user'))
                          ->setComponentEmptyLabel(tr('No users available'));
=======
        return $select->setConnectorObject($this->getConnectorObject())
                      ->setSourceQuery('SELECT `' . $key_column . '`, ' . $value_column . ' 
                                        FROM  `accounts_users`
                                        WHERE `status` IS NULL ORDER BY ' . Strings::ensureSurroundedWith(Strings::fromReverse($value_column, ' '), '`'));
>>>>>>> 003a2db6
    }


    /**
     * Returns Users list object with users for the specified role.
     *
     * Will throw an NotEx
     *
     * @param RoleInterface|Stringable|string $role
     *
     * @return static
     * @throws SqlMultipleResultsException, NotExistsException
     */
    public function loadForRole(RoleInterface|Stringable|string $role): static
    {
        $role = Role::load($role);
        $this->getQueryBuilder()
             ->addSelect('`accounts_users`.*')
             ->addJoin('JOIN `accounts_users_roles` ON `accounts_users_roles`.`users_id` = `accounts_users`.`id`')
             ->addWhere('`accounts_users_roles`.`roles_id` = :roles_id', [':roles_id' => $role->getId()])
             ->addWhere('`accounts_users`.`status`   IS NULL');

        return $this->load();
    }


    /**
     * Load the data for this users list into the object
     *
     * @param array|string|int|null $identifiers
     * @param bool                  $clear
     * @param bool                  $only_if_empty
     *
     * @return static
     */
    public function load(array|string|int|null $identifiers = null, bool $clear = true, bool $only_if_empty = false): static
    {
<<<<<<< HEAD
        if ($this->parent) {
            if ($this->parent instanceof RoleInterface) {
                $this->query   = 'SELECT `accounts_users`.`email` AS `key`, `accounts_users`.* 
=======
        if (empty($this->query) and empty($this->query_builder)) {
            if ($this->parent) {
                if ($this->parent instanceof RoleInterface) {
                    $this->query   = 'SELECT `accounts_users`.`email` AS `key`, `accounts_users`.* 
>>>>>>> 003a2db6
                                  FROM   `accounts_users_roles` 
                                  JOIN   `accounts_users` 
                                  ON     `accounts_users_roles`.`users_id` = `accounts_users`.`id`
                                  WHERE  `accounts_users_roles`.`roles_id` = :roles_id';

                    $this->execute = [
                        ':roles_id' => $this->parent->getId(),
                    ];

                } elseif ($this->parent instanceof RightInterface) {
                    $this->query = 'SELECT `accounts_users`.`email` AS `key`, `accounts_users`.* 
                                FROM   `accounts_users_rights` 
                                JOIN   `accounts_users` 
                                ON     `accounts_users_rights`.`users_id`  = `accounts_users`.`id`
                                WHERE  `accounts_users_rights`.`rights_id` = :rights_id';

                    $this->execute = [
                        ':rights_id' => $this->parent->getId(),
                    ];
                }

<<<<<<< HEAD
        } elseif ($identifiers) {
            $identifiers   = Arrays::force($identifiers);
            $this->execute = SqlQueries::in($identifiers, ':identifiers', true);

            $this->query = 'SELECT `accounts_users`.`email` AS `key`, `accounts_users`.*
                            FROM   `accounts_users`
                            WHERE  `accounts_users`.`id` IN (' . SqlQueries::inColumns($this->execute) . ')';

        } else {
            $this->query = 'SELECT `accounts_users`.`email` AS `key`, `accounts_users`.*
=======
            } elseif ($identifiers) {
                $identifiers   = Arrays::force($identifiers);
                $this->execute = SqlQueries::in($identifiers, ':identifiers', true);

                $this->query = 'SELECT `accounts_users`.`email` AS `key`, `accounts_users`.*
                            FROM   `accounts_users`
                            WHERE  `accounts_users`.`id` IN (' . SqlQueries::inColumns($this->execute) . ')';

            } else {
                $this->query = 'SELECT `accounts_users`.`email` AS `key`, `accounts_users`.*
>>>>>>> 003a2db6
                            FROM   `accounts_users`
                            WHERE  `accounts_users`.`status` IS NULL
                              AND  `accounts_users`.`email`    != "guest"';
            }
        }

        return parent::load();
    }


    /**
     * Update the status of ALL users in this Users object
     *
     * @param string|null $current_status
     * @return static
     */
    public function lock(?string $current_status = null): static
    {
        foreach ($this->source as $user) {
            if ($user->getStatus() === $current_status) {
                $user->lock();
            }
        }

        return $this;
    }


    /**
     * @inheritDoc
     */
    public function getHtmlTableObject(array|string|null $columns = null): HtmlTableInterface
    {
        return parent::getHtmlTableObject($columns)->addCellCallback($this->getCellCallback());
    }


    /**
     * @inheritDoc
     */
    public function getHtmlDataTableObject(array|string|null $columns = null): HtmlDataTableInterface
    {
        return parent::getHtmlDataTableObject($columns)
                     ->addCellCallback($this->getCellCallback())
                     ->setColumnsOrderable([
                         1 => false,
                         2 => true,
                         3 => true,
                         4 => true,
                         5 => true,
                         6 => true,
                         7 => true
                     ])
                     ->setJsDateFormat('YYYY-MM-DD HH:mm:ss')
                     ->setOrder([2 => 'asc']);
    }


    /**
     * Returns the function used for cell callbacks in the Users table
     *
     * @return callable
     */
    protected function getCellCallback(): callable
    {
        return function (string|float|int|null $row_id, string|float|int|null $column, Stringable|string|float|int|bool|null &$value, IteratorInterface|array &$row, array &$params) {
            switch ($column) {
                case 'status':
                    $params['htmlentities'] = false;

                    switch ($value) {
                        case '':
                            $value = Badge::new()->setLabel(Html::safe('Active'))->setMode(EnumDisplayMode::success);
                            break;

                        case 'locked':
                            $value = Badge::new()->setLabel(Html::safe($value))->setMode(EnumDisplayMode::warning);
                            break;

                        case 'deleted':
                            // no break
                        default:
                            $value = Badge::new()->setLabel(Html::safe($value))->setMode(EnumDisplayMode::danger);
                            break;
                    }

                    break;

                case 'profile_image':
                    $params['htmlentities'] = false;

                    if ($value) {
                        $image = Img::new($value);

                    } else {
                        $image = Img::new('img/profiles/default.png');
                    }

                    // Convert the value into a user profile image tag
                    $value = $image->setClass('img-circle')
                                   ->setWidth(48)
                                   ->setHeight(48)
                                   ->setAlt(tr('Profile picture'));
            }
        };
    }
}<|MERGE_RESOLUTION|>--- conflicted
+++ resolved
@@ -525,21 +525,10 @@
             $value_column = 'COALESCE(NULLIF(TRIM(CONCAT_WS(" ", `first_names`, `last_names`)), ""), `nickname`, `username`, `email`, "' . tr('System') . '") AS `name`';
         }
 
-<<<<<<< HEAD
-        return InputSelect::new()
-                          ->setConnectorObject($this->getConnectorObject())
-                          ->setSourceQuery('SELECT `' . $key_column . '`, ' . $value_column . ' 
-                                         FROM  `accounts_users`
-                                         WHERE `status` IS NULL ORDER BY ' . Strings::ensureSurroundedWith(Strings::fromReverse($value_column, ' '), '`'))
-                          ->setName('users_id')
-                          ->setNotSelectedLabel(tr('Select a user'))
-                          ->setComponentEmptyLabel(tr('No users available'));
-=======
         return $select->setConnectorObject($this->getConnectorObject())
                       ->setSourceQuery('SELECT `' . $key_column . '`, ' . $value_column . ' 
                                         FROM  `accounts_users`
                                         WHERE `status` IS NULL ORDER BY ' . Strings::ensureSurroundedWith(Strings::fromReverse($value_column, ' '), '`'));
->>>>>>> 003a2db6
     }
 
 
@@ -577,20 +566,14 @@
      */
     public function load(array|string|int|null $identifiers = null, bool $clear = true, bool $only_if_empty = false): static
     {
-<<<<<<< HEAD
-        if ($this->parent) {
-            if ($this->parent instanceof RoleInterface) {
-                $this->query   = 'SELECT `accounts_users`.`email` AS `key`, `accounts_users`.* 
-=======
         if (empty($this->query) and empty($this->query_builder)) {
             if ($this->parent) {
                 if ($this->parent instanceof RoleInterface) {
                     $this->query   = 'SELECT `accounts_users`.`email` AS `key`, `accounts_users`.* 
->>>>>>> 003a2db6
-                                  FROM   `accounts_users_roles` 
-                                  JOIN   `accounts_users` 
-                                  ON     `accounts_users_roles`.`users_id` = `accounts_users`.`id`
-                                  WHERE  `accounts_users_roles`.`roles_id` = :roles_id';
+                                      FROM   `accounts_users_roles` 
+                                      JOIN   `accounts_users` 
+                                      ON     `accounts_users_roles`.`users_id` = `accounts_users`.`id`
+                                      WHERE  `accounts_users_roles`.`roles_id` = :roles_id';
 
                     $this->execute = [
                         ':roles_id' => $this->parent->getId(),
@@ -598,42 +581,29 @@
 
                 } elseif ($this->parent instanceof RightInterface) {
                     $this->query = 'SELECT `accounts_users`.`email` AS `key`, `accounts_users`.* 
-                                FROM   `accounts_users_rights` 
-                                JOIN   `accounts_users` 
-                                ON     `accounts_users_rights`.`users_id`  = `accounts_users`.`id`
-                                WHERE  `accounts_users_rights`.`rights_id` = :rights_id';
+                                    FROM   `accounts_users_rights` 
+                                    JOIN   `accounts_users` 
+                                    ON     `accounts_users_rights`.`users_id`  = `accounts_users`.`id`
+                                    WHERE  `accounts_users_rights`.`rights_id` = :rights_id';
 
                     $this->execute = [
                         ':rights_id' => $this->parent->getId(),
                     ];
                 }
 
-<<<<<<< HEAD
-        } elseif ($identifiers) {
-            $identifiers   = Arrays::force($identifiers);
-            $this->execute = SqlQueries::in($identifiers, ':identifiers', true);
-
-            $this->query = 'SELECT `accounts_users`.`email` AS `key`, `accounts_users`.*
-                            FROM   `accounts_users`
-                            WHERE  `accounts_users`.`id` IN (' . SqlQueries::inColumns($this->execute) . ')';
-
-        } else {
-            $this->query = 'SELECT `accounts_users`.`email` AS `key`, `accounts_users`.*
-=======
             } elseif ($identifiers) {
                 $identifiers   = Arrays::force($identifiers);
                 $this->execute = SqlQueries::in($identifiers, ':identifiers', true);
 
                 $this->query = 'SELECT `accounts_users`.`email` AS `key`, `accounts_users`.*
-                            FROM   `accounts_users`
-                            WHERE  `accounts_users`.`id` IN (' . SqlQueries::inColumns($this->execute) . ')';
+                                FROM   `accounts_users`
+                                WHERE  `accounts_users`.`id` IN (' . SqlQueries::inColumns($this->execute) . ')';
 
             } else {
                 $this->query = 'SELECT `accounts_users`.`email` AS `key`, `accounts_users`.*
->>>>>>> 003a2db6
-                            FROM   `accounts_users`
-                            WHERE  `accounts_users`.`status` IS NULL
-                              AND  `accounts_users`.`email`    != "guest"';
+                                FROM   `accounts_users`
+                                WHERE  `accounts_users`.`status` IS NULL
+                                  AND  `accounts_users`.`email`    != "guest"';
             }
         }
 
