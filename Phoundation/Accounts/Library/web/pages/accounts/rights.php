<?php

/**
 * Page accounts/rights.php
 *
 *
 *
 * @author    Sven Olaf Oostenbrink <so.oostenbrink@gmail.com>
 * @license   http://opensource.org/licenses/GPL-2.0 GNU Public License, Version 2
 * @copyright Copyright (c) 2024 Sven Olaf Oostenbrink <so.oostenbrink@gmail.com>
 * @package   Phoundation\Accounts
 */


declare(strict_types=1);

use Phoundation\Accounts\Rights\Rights;
use Phoundation\Accounts\Users\FilterForm;
use Phoundation\Web\Html\Components\Input\Buttons\Buttons;
use Phoundation\Web\Html\Components\Widgets\BreadCrumbs;
use Phoundation\Web\Html\Components\Widgets\Cards\Card;
use Phoundation\Web\Html\Enums\EnumButtonType;
use Phoundation\Web\Html\Enums\EnumDisplayMode;
use Phoundation\Web\Html\Enums\EnumDisplaySize;
use Phoundation\Web\Html\Enums\EnumHttpRequestMethod;
use Phoundation\Web\Html\Layouts\Grid;
use Phoundation\Web\Http\Url;
use Phoundation\Web\Requests\Response;


// Build filter card
$filters    = FilterForm::new();
$defintions = $filters->getDefinitionsObject();
$defintions->get('rights_id')->setRender(false);
$defintions->get('roles_id')->setSize(6);
$defintions->get('status')->setSize(6);

$filters_card = Card::new()
<<<<<<< HEAD
               ->setCollapseSwitch(true)
               ->setTitle('Users filters')
               ->setContent($filters);
=======
                    ->setCollapseSwitch(true)
                    ->setTitle('Users filters')
                    ->setContent($filters);
>>>>>>> 003a2db6


// Build rights card
$rights_card = Card::new()
<<<<<<< HEAD
              ->setTitle('Active rights')
              ->setSwitches('reload')
              ->setContent(Rights::new()
                                 ->setFilterFormObject($filters)
                                 ->getHtmlDataTableObject()
                                 ->setRowUrl('/accounts/right+:ROW.html'))
              ->useForm(true)
              ->setButtons(Buttons::new()
                                  ->addButton(tr('Create'), EnumDisplayMode::primary, '/accounts/right.html')
                                  ->addButton(tr('Delete'), EnumDisplayMode::warning, EnumButtonType::submit, true, true));


// Add form for the rights card
=======
                   ->setTitle('Active rights')
                   ->setSwitches('reload')
                   ->setContent(Rights::new()
                                      ->setFilterFormObject($filters)
                                      ->getHtmlDataTableObject()
                                      ->setRowUrl('/accounts/right+:ROW.html'))
                   ->useForm(true)
                   ->setButtons(Buttons::new()
                                       ->addButton(tr('Create'), EnumDisplayMode::primary, '/accounts/right.html')
                                       ->addButton(tr('Delete'), EnumDisplayMode::warning, EnumButtonType::submit, true, true));


// Add form for the "rights" card
>>>>>>> 003a2db6
$rights_card->getForm()
            ->setAction(Url::getCurrent())
            ->setRequestMethod(EnumHttpRequestMethod::post);


// Build relevant links
$relevant_card = Card::new()
                ->setMode(EnumDisplayMode::info)
                ->setTitle(tr('Relevant links'))
                ->setContent('<a href="' . Url::getWww('/accounts/users.html') . '">' . tr('Users management') . '</a><br>
                              <a href="' . Url::getWww('/accounts/roles.html') . '">' . tr('Roles management') . '</a>');


// Build documentation
$documentation_card = Card::new()
                     ->setMode(EnumDisplayMode::info)
                     ->setTitle(tr('Documentation'))
                     ->setContent('Lorem ipsum dolor sit amet, consectetur adipiscing elit, sed do eiusmod tempor incididunt ut labore et dolore magna aliqua. Ut enim ad minim veniam, quis nostrud exercitation ullamco laboris nisi ut aliquip ex ea commodo consequat. Duis aute irure dolor in reprehenderit in voluptate velit esse cillum dolore eu fugiat nulla pariatur. Excepteur sint occaecat cupidatat non proident, sunt in culpa qui officia deserunt mollit anim id est laborum.');


<<<<<<< HEAD
// Render and return the page grid
$grid = Grid::new()
            ->addGridColumn($filters_card->render() . $rights_card, EnumDisplaySize::nine)
            ->addGridColumn($relevant_card->render() . $documentation_card->render(), EnumDisplaySize::three);

echo $grid->render();


=======
>>>>>>> 003a2db6
// Set page meta data
Response::setHeaderTitle(tr('Rights'));
Response::setBreadCrumbs(BreadCrumbs::new()->setSource([
    '/' => tr('Home'),
    ''  => tr('Rights'),
]));


// Render and return the page grid
return Grid::new()
           ->addGridColumn($filters_card  . $rights_card       , EnumDisplaySize::nine)
           ->addGridColumn($relevant_card . $documentation_card, EnumDisplaySize::three);<|MERGE_RESOLUTION|>--- conflicted
+++ resolved
@@ -36,34 +36,13 @@
 $defintions->get('status')->setSize(6);
 
 $filters_card = Card::new()
-<<<<<<< HEAD
-               ->setCollapseSwitch(true)
-               ->setTitle('Users filters')
-               ->setContent($filters);
-=======
                     ->setCollapseSwitch(true)
                     ->setTitle('Users filters')
                     ->setContent($filters);
->>>>>>> 003a2db6
 
 
 // Build rights card
 $rights_card = Card::new()
-<<<<<<< HEAD
-              ->setTitle('Active rights')
-              ->setSwitches('reload')
-              ->setContent(Rights::new()
-                                 ->setFilterFormObject($filters)
-                                 ->getHtmlDataTableObject()
-                                 ->setRowUrl('/accounts/right+:ROW.html'))
-              ->useForm(true)
-              ->setButtons(Buttons::new()
-                                  ->addButton(tr('Create'), EnumDisplayMode::primary, '/accounts/right.html')
-                                  ->addButton(tr('Delete'), EnumDisplayMode::warning, EnumButtonType::submit, true, true));
-
-
-// Add form for the rights card
-=======
                    ->setTitle('Active rights')
                    ->setSwitches('reload')
                    ->setContent(Rights::new()
@@ -77,7 +56,6 @@
 
 
 // Add form for the "rights" card
->>>>>>> 003a2db6
 $rights_card->getForm()
             ->setAction(Url::getCurrent())
             ->setRequestMethod(EnumHttpRequestMethod::post);
@@ -98,17 +76,6 @@
                      ->setContent('Lorem ipsum dolor sit amet, consectetur adipiscing elit, sed do eiusmod tempor incididunt ut labore et dolore magna aliqua. Ut enim ad minim veniam, quis nostrud exercitation ullamco laboris nisi ut aliquip ex ea commodo consequat. Duis aute irure dolor in reprehenderit in voluptate velit esse cillum dolore eu fugiat nulla pariatur. Excepteur sint occaecat cupidatat non proident, sunt in culpa qui officia deserunt mollit anim id est laborum.');
 
 
-<<<<<<< HEAD
-// Render and return the page grid
-$grid = Grid::new()
-            ->addGridColumn($filters_card->render() . $rights_card, EnumDisplaySize::nine)
-            ->addGridColumn($relevant_card->render() . $documentation_card->render(), EnumDisplaySize::three);
-
-echo $grid->render();
-
-
-=======
->>>>>>> 003a2db6
 // Set page meta data
 Response::setHeaderTitle(tr('Rights'));
 Response::setBreadCrumbs(BreadCrumbs::new()->setSource([
