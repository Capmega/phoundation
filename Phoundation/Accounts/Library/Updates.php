<?php

/**
 * Updates class
 *
 * This is the Init class for the Accounts library
 *
 * @see       \Phoundation\Core\Libraries\Updates
 * @author    Sven Olaf Oostenbrink <so.oostenbrink@gmail.com>
 * @license   http://opensource.org/licenses/GPL-2.0 GNU Public License, Version 2
 * @copyright Copyright (c) 2024 Sven Olaf Oostenbrink <so.oostenbrink@gmail.com>
 * @package   Phoundation\Accounts
 */


declare(strict_types=1);

namespace Phoundation\Accounts\Library;

use Phoundation\Accounts\Rights\Right;
use Phoundation\Accounts\Roles\Role;
use Phoundation\Accounts\Users\GuestUser;
use Phoundation\Core\Log\Log;
use Phoundation\Seo\Seo;


class Updates extends \Phoundation\Core\Libraries\Updates
{
    /**
     * The current version for this library
     *
     * @return string
     */
    public function version(): string
    {
<<<<<<< HEAD
        return '0.5.1';
=======
        return '0.5.2';
>>>>>>> 003a2db6
    }


    /**
     * The list of version updates available for this library
     *
     * @return void
     */
    public function updates(): void
    {
        $this->addUpdate('0.0.4', function () {
            // Drop the tables to be sure we have a clean slate
            sql()->getSchemaObject()->getTableObject('accounts_roles_rights')->drop();
            sql()->getSchemaObject()->getTableObject('accounts_users_roles')->drop();
            sql()->getSchemaObject()->getTableObject('accounts_users_rights')->drop();
            sql()->getSchemaObject()->getTableObject('accounts_groups')->drop();
            sql()->getSchemaObject()->getTableObject('accounts_roles')->drop();
            sql()->getSchemaObject()->getTableObject('accounts_rights')->drop();
            sql()->getSchemaObject()->getTableObject('accounts_users')->drop();

            // Create the users table.
            sql()->getSchemaObject()->getTableObject('accounts_users')->define()
                 ->setColumns('
                    `id` bigint NOT NULL AUTO_INCREMENT,
                    `created_on` timestamp NOT NULL DEFAULT CURRENT_TIMESTAMP,
                    `created_by` bigint NULL DEFAULT NULL,
                    `meta_id` bigint NULL DEFAULT NULL,
                    `meta_state` varchar(16) CHARACTER SET latin1 DEFAULT NULL,
                    `status` varchar(16) CHARACTER SET latin1 DEFAULT NULL,
                    `last_sign_in` datetime DEFAULT NULL,
                    `authentication_failures` int NOT NULL,
                    `locked_until` datetime DEFAULT NULL,
                    `sign_in_count` int NOT NULL,
                    `username` varchar(64) NULL DEFAULT NULL,
                    `password` varchar(255) NULL DEFAULT NULL,
                    `fingerprint` datetime DEFAULT NULL,
                    `domain` varchar(128) NULL DEFAULT NULL,
                    `title` varchar(24) NULL DEFAULT NULL,
                    `first_names` varchar(128) NULL DEFAULT NULL,
                    `last_names` varchar(128) NULL DEFAULT NULL,
                    `nickname` varchar(128) NULL DEFAULT NULL,
                    `picture` varchar(255) CHARACTER SET latin1 DEFAULT NULL,
                    `email` varchar(128) NULL DEFAULT NULL,
                    `code` varchar(16) CHARACTER SET latin1 DEFAULT NULL,
                    `type` varchar(16) NULL DEFAULT NULL,
                    `keywords` varchar(255) NULL DEFAULT NULL,
                    `phones` varchar(64) CHARACTER SET latin1 DEFAULT NULL,
                    `address` varchar(255) NULL DEFAULT NULL,
                    `zipcode` varchar(8) NULL DEFAULT NULL,
                    `verified_on` datetime NULL DEFAULT NULL,
                    `verification_code` varchar(128) NULL DEFAULT NULL,
                    `priority` int NULL DEFAULT NULL,
                    `is_leader` int NULL DEFAULT NULL,
                    `leaders_id` bigint NULL DEFAULT NULL,
                    `latitude` decimal(18,15) NULL DEFAULT NULL,
                    `longitude` decimal(18,15) NULL DEFAULT NULL,
                    `accuracy` int NULL DEFAULT NULL,
                    `offset_latitude` decimal(18,15) NULL DEFAULT NULL,
                    `offset_longitude` decimal(18,15) NULL DEFAULT NULL,
                    `cities_id` bigint NULL DEFAULT NULL,
                    `states_id` bigint NULL DEFAULT NULL,
                    `countries_id` bigint NULL DEFAULT NULL,
                    `timezones_id` bigint NULL DEFAULT NULL,
                    `redirect` varchar(2048) NULL DEFAULT NULL,
                    `languages_id` bigint NULL DEFAULT NULL,
                    `gender` varchar(16) NULL DEFAULT NULL,
                    `birthdate` date DEFAULT NULL,
                    `url` varchar(2048) NULL DEFAULT NULL,
                    `description` text NULL DEFAULT NULL,
                    `comments` mediumtext NULL DEFAULT NULL
                ')->setIndices('                
                    PRIMARY KEY (`id`),
                    KEY `created_on` (`created_on`),
                    KEY `created_by` (`created_by`),
                    KEY `status` (`status`),
                    KEY `meta_id` (`meta_id`),
                    UNIQUE KEY `verification_code` (`verification_code`),
                    UNIQUE KEY `email` (`email`),
                    KEY `domain` (`domain`),
                    KEY `verified_on` (`verified_on`),
                    KEY `languages_id` (`languages_id`),
                    KEY `latitude` (`latitude`),
                    KEY `longitude` (`longitude`),
                    KEY `birthdate` (`birthdate`),
                    KEY `code` (`code`),
                    KEY `type` (`type`),
                    KEY `phones` (`phones`),
                    KEY `is_leader` (`is_leader`),
                    KEY `leaders_id` (`leaders_id`),
                    KEY `nickname` (`nickname`),
                    KEY `priority` (`priority`),
                    KEY `fingerprint` (`fingerprint`),
                    KEY `cities_id` (`cities_id`),
                    KEY `states_id` (`states_id`),
                    KEY `countries_id` (`countries_id`),
                    KEY `timezones_id` (`timezones_id`),
                ')->setForeignKeys('
                    CONSTRAINT `fk_accounts_users_created_by` FOREIGN KEY (`created_by`) REFERENCES `accounts_users` (`id`) ON DELETE RESTRICT,
                    CONSTRAINT `fk_accounts_users_leaders_id` FOREIGN KEY (`leaders_id`) REFERENCES `accounts_users` (`id`) ON DELETE RESTRICT,
                    CONSTRAINT `fk_accounts_users_meta_id` FOREIGN KEY (`meta_id`) REFERENCES `meta` (`id`) ON DELETE CASCADE,
                    CONSTRAINT `fk_accounts_users_countries_id` FOREIGN KEY (`countries_id`) REFERENCES `geo_countries` (`id`) ON DELETE RESTRICT,
                    CONSTRAINT `fk_accounts_users_states_id` FOREIGN KEY (`states_id`) REFERENCES `geo_states` (`id`) ON DELETE RESTRICT,
                    CONSTRAINT `fk_accounts_users_cities_id` FOREIGN KEY (`cities_id`) REFERENCES `geo_cities` (`id`) ON DELETE RESTRICT,
                    CONSTRAINT `fk_accounts_users_timezones_id` FOREIGN KEY (`timezones_id`) REFERENCES `geo_timezones` (`id`) ON DELETE RESTRICT,
                ')->create();

            // Create the users_rights table.
            sql()->getSchemaObject()->getTableObject('accounts_rights')->define()
                 ->setColumns('
                    `id` bigint NOT NULL AUTO_INCREMENT,
                    `created_on` timestamp NOT NULL DEFAULT CURRENT_TIMESTAMP,
                    `created_by` bigint NULL DEFAULT NULL,
                    `meta_id` bigint NULL DEFAULT NULL,
                    `meta_state` varchar(16) CHARACTER SET latin1 DEFAULT NULL,
                    `status` varchar(16) CHARACTER SET latin1 DEFAULT NULL,
                    `name` varchar(128) NOT NULL,
                    `seo_name` varchar(128) NOT NULL,
                    `description` varchar(2047) NULL DEFAULT NULL
                ')->setIndices('                
                    PRIMARY KEY (`id`),
                    KEY `created_on` (`created_on`),
                    KEY `created_by` (`created_by`),
                    KEY `status` (`status`),
                    KEY `meta_id` (`meta_id`),
                    UNIQUE KEY `seo_name` (`seo_name`),
                    KEY `name` (`name`),
                ')->setForeignKeys('
                    CONSTRAINT `fk_accounts_rights_meta_id` FOREIGN KEY (`meta_id`) REFERENCES `meta` (`id`) ON DELETE CASCADE,
                    CONSTRAINT `fk_accounts_rights_created_by` FOREIGN KEY (`created_by`) REFERENCES `accounts_users` (`id`) ON DELETE RESTRICT
                ')->create();

            // Create the users_roles table.
            sql()->getSchemaObject()->getTableObject('accounts_roles')->define()
                 ->setColumns('
                    `id` bigint NOT NULL AUTO_INCREMENT,
                    `created_on` timestamp NOT NULL DEFAULT CURRENT_TIMESTAMP,
                    `created_by` bigint NULL DEFAULT NULL,
                    `meta_id` bigint NULL DEFAULT NULL,
                    `meta_state` varchar(16) CHARACTER SET latin1 DEFAULT NULL,
                    `status` varchar(16) CHARACTER SET latin1 DEFAULT NULL,
                    `name` varchar(128) NULL DEFAULT NULL,
                    `seo_name` varchar(128) NULL DEFAULT NULL,
                    `description` text NULL DEFAULT NULL,
                ')->setIndices('                
                    PRIMARY KEY (`id`),
                    KEY `created_on` (`created_on`),
                    KEY `created_by` (`created_by`),
                    KEY `status` (`status`),
                    KEY `meta_id` (`meta_id`),
                    UNIQUE KEY `seo_name` (`seo_name`),
                    KEY `name` (`name`),
                ')->setForeignKeys('
                    CONSTRAINT `fk_accounts_roles_meta_id` FOREIGN KEY (`meta_id`) REFERENCES `meta` (`id`) ON DELETE CASCADE,
                    CONSTRAINT `fk_accounts_roles_created_by` FOREIGN KEY (`created_by`) REFERENCES `accounts_users` (`id`) ON DELETE RESTRICT
                ')->create();

            // Create the users_groups table.
            sql()->getSchemaObject()->getTableObject('accounts_groups')->define()
                 ->setColumns('
                    `id` bigint NOT NULL AUTO_INCREMENT,
                    `created_on` timestamp NOT NULL DEFAULT CURRENT_TIMESTAMP,
                    `created_by` bigint NULL DEFAULT NULL,
                    `meta_id` bigint NULL DEFAULT NULL,
                    `meta_state` varchar(16) CHARACTER SET latin1 DEFAULT NULL,
                    `status` varchar(16) CHARACTER SET latin1 DEFAULT NULL,
                    `name` varchar(128) NULL DEFAULT NULL,
                    `seo_name` varchar(128) NULL DEFAULT NULL,
                    `description` text NULL DEFAULT NULL,
                ')->setIndices('                
                    PRIMARY KEY (`id`),
                    KEY `created_on` (`created_on`),
                    KEY `created_by` (`created_by`),
                    KEY `status` (`status`),
                    KEY `meta_id` (`meta_id`),
                    UNIQUE KEY `seo_name` (`seo_name`),
                    KEY `name` (`name`)
                ')->setForeignKeys('
                    CONSTRAINT `fk_accounts_groups_meta_id` FOREIGN KEY (`meta_id`) REFERENCES `meta` (`id`) ON DELETE CASCADE,
                    CONSTRAINT `fk_accounts_groups_created_by` FOREIGN KEY (`created_by`) REFERENCES `accounts_users` (`id`) ON DELETE RESTRICT
                ')->create();

            // Create the users_rights_links table.
            sql()->getSchemaObject()->getTableObject('accounts_users_rights')->define()
                 ->setColumns('
                    `id` bigint NOT NULL AUTO_INCREMENT,
                    `created_on` timestamp NOT NULL DEFAULT CURRENT_TIMESTAMP,
                    `created_by` bigint NULL DEFAULT NULL,
                    `users_id` bigint NOT NULL,
                    `rights_id` bigint NOT NULL,
                    `name` varchar(128) NOT NULL,
                    `seo_name` varchar(128) NULL DEFAULT NULL
                ')->setIndices('                
                    PRIMARY KEY (`id`),
                    UNIQUE KEY `users_rights` (`users_id`,`rights_id`),
                    KEY `created_by` (`created_by`),
                    KEY `created_on` (`created_on`),
                    KEY `users_id` (`users_id`),
                    KEY `rights_id` (`rights_id`),
                    KEY `name` (`name`),
                    KEY `seo_name` (`seo_name`)
                ')->setForeignKeys('
                    CONSTRAINT `fk_accounts_users_rights_created_by` FOREIGN KEY (`created_by`) REFERENCES `accounts_users` (`id`) ON DELETE RESTRICT,
                    CONSTRAINT `fk_accounts_users_rights_users_id` FOREIGN KEY (`users_id`) REFERENCES `accounts_users` (`id`) ON DELETE CASCADE,
                    CONSTRAINT `fk_accounts_users_rights_rights_id` FOREIGN KEY (`rights_id`) REFERENCES `accounts_rights` (`id`) ON DELETE CASCADE,
                ')->create();

            // Create the users_roles_links table.
            sql()->getSchemaObject()->getTableObject('accounts_users_roles')->define()
                 ->setColumns('
                    `id` bigint NOT NULL AUTO_INCREMENT,
                    `created_on` timestamp NOT NULL DEFAULT CURRENT_TIMESTAMP,
                    `created_by` bigint NULL DEFAULT NULL,
                    `users_id` bigint NOT NULL,
                    `roles_id` bigint NOT NULL,
                ')->setIndices('                
                    PRIMARY KEY (`id`),
                    UNIQUE KEY `users_roles` (`users_id`,`roles_id`),
                    KEY `created_by` (`created_by`),
                    KEY `created_on` (`created_on`),
                    KEY `roles_id` (`roles_id`),
                    KEY `users_id` (`users_id`),
                ')->setForeignKeys('
                    CONSTRAINT `fk_accounts_users_roles_created_by` FOREIGN KEY (`created_by`) REFERENCES `accounts_users` (`id`) ON DELETE RESTRICT,
                    CONSTRAINT `fk_accounts_users_roles_users_id` FOREIGN KEY (`users_id`) REFERENCES `accounts_users` (`id`) ON DELETE CASCADE,
                    CONSTRAINT `fk_accounts_users_roles_roles_id` FOREIGN KEY (`roles_id`) REFERENCES `accounts_roles` (`id`) ON DELETE CASCADE
                ')->create();

            // Create the users_roles_rights_links table.
            sql()->getSchemaObject()->getTableObject('accounts_roles_rights')->define()
                 ->setColumns('
                    `id` bigint NOT NULL AUTO_INCREMENT,
                    `created_on` timestamp NOT NULL DEFAULT CURRENT_TIMESTAMP,
                    `created_by` bigint NULL DEFAULT NULL,
                    `roles_id` bigint NOT NULL,
                    `rights_id` bigint NOT NULL,
                ')->setIndices('                
                    PRIMARY KEY (`id`),
                    UNIQUE KEY `roles_rights` (`roles_id`,`rights_id`),
                    KEY `created_by` (`created_by`),
                    KEY `created_on` (`created_on`),
                    KEY `roles_id` (`roles_id`),
                    KEY `rights_id` (`rights_id`),
                ')->setForeignKeys('
                    CONSTRAINT `fk_accounts_roles_rights_created_by` FOREIGN KEY (`created_by`) REFERENCES `accounts_users` (`id`) ON DELETE RESTRICT,
                    CONSTRAINT `fk_accounts_roles_rights_rights_id` FOREIGN KEY (`rights_id`) REFERENCES `accounts_rights` (`id`) ON DELETE CASCADE,
                    CONSTRAINT `fk_accounts_roles_rights_roles_id` FOREIGN KEY (`roles_id`) REFERENCES `accounts_roles` (`id`) ON DELETE CASCADE
                ')->create();

        })->addUpdate('0.0.5', function () {
            // Drop the tables to be sure we have a clean slate
            sql()->getSchemaObject()->getTableObject('accounts_compromised_passwords')->drop();
            sql()->getSchemaObject()->getTableObject('accounts_old_passwords')->drop();
            sql()->getSchemaObject()->getTableObject('accounts_password_resets')->drop();
            sql()->getSchemaObject()->getTableObject('accounts_authentications')->drop();

            // Create additional user tables.
            sql()->getSchemaObject()->getTableObject('accounts_authentications')->define()
                 ->setColumns('
                    `id` bigint NOT NULL AUTO_INCREMENT,
                    `created_on` timestamp NOT NULL DEFAULT CURRENT_TIMESTAMP,
                    `created_by` bigint NULL DEFAULT NULL,
                    `meta_id` bigint NULL DEFAULT NULL,
                    `meta_state` varchar(16) CHARACTER SET latin1 DEFAULT NULL,
                    `status` varchar(16) CHARACTER SET latin1 DEFAULT NULL,
                    `captcha_required` tinyint(1) NOT NULL,
                    `failed_reason` varchar(127) NULL DEFAULT NULL,
                    `users_id` bigint NULL DEFAULT NULL,
                    `username` varchar(64) NOT NULL,
                    `ip` varchar(46) NULL DEFAULT NULL,
                    `action` enum("authentication", "signin") CHARACTER SET latin1 NOT NULL DEFAULT "authentication",
                    `method` enum("password", "google", "facebook") CHARACTER SET latin1 NOT NULL DEFAULT "password",
                ')->setIndices('
                    PRIMARY KEY (`id`),
                    KEY `created_on` (`created_on`),
                    KEY `created_by` (`created_by`),
                    KEY `status` (`status`),
                    KEY `meta_id` (`meta_id`),
                    KEY `users_id` (`users_id`),
                    KEY `ip` (`ip`),
                    KEY `action` (`action`),
                    KEY `method` (`method`),
                ')->setForeignKeys('
                    CONSTRAINT `fk_accounts_authentications_meta_id` FOREIGN KEY (`meta_id`) REFERENCES `meta` (`id`) ON DELETE CASCADE,
                    CONSTRAINT `fk_accounts_authentications_created_by` FOREIGN KEY (`created_by`) REFERENCES `accounts_users` (`id`) ON DELETE RESTRICT,
                    CONSTRAINT `fk_accounts_authentications_users_id` FOREIGN KEY (`users_id`) REFERENCES `accounts_users` (`id`) ON DELETE CASCADE,
                ')->create();

            sql()->getSchemaObject()->getTableObject('accounts_password_resets')->define()
                 ->setColumns('
                    `id` bigint NOT NULL AUTO_INCREMENT,
                    `created_on` timestamp NOT NULL DEFAULT CURRENT_TIMESTAMP,
                    `created_by` bigint NULL DEFAULT NULL,
                    `code` varchar(255) CHARACTER SET latin1 DEFAULT NULL,
                    `date_requested` int DEFAULT "0",
                    `date_used` int DEFAULT "0",
                    `ip` varchar(32) CHARACTER SET latin1 DEFAULT NULL,
                ')->setIndices('
                    PRIMARY KEY (`id`),
                    KEY `created_on` (`created_on`),
                    KEY `created_by` (`created_by`),
                ')->setForeignKeys('
                    CONSTRAINT `fk_users_password_resets_created_by` FOREIGN KEY (`created_by`) REFERENCES `accounts_users` (`id`) ON DELETE RESTRICT
                ')->create();

            sql()->getSchemaObject()->getTableObject('accounts_old_passwords')->define()
                 ->setColumns('
                    `id` bigint NOT NULL AUTO_INCREMENT,
                    `created_on` timestamp NOT NULL DEFAULT CURRENT_TIMESTAMP,
                    `created_by` bigint NULL DEFAULT NULL,
                    `password` varchar(255) NOT NULL,
                ')->setIndices('
                    PRIMARY KEY (`id`),
                    KEY `created_by` (`created_by`),
                    KEY `password` (`password`),
                ')->setForeignKeys('
                    CONSTRAINT `fk_accounts_old_passwords_created_by` FOREIGN KEY (`created_by`) REFERENCES `accounts_users` (`id`) ON DELETE RESTRICT
                ')->create();

            sql()->getSchemaObject()->getTableObject('accounts_compromised_passwords')->define()
                 ->setColumns('
                    `id` bigint NOT NULL AUTO_INCREMENT,
                    `created_on` timestamp NOT NULL DEFAULT CURRENT_TIMESTAMP,
                    `created_by` bigint NULL DEFAULT NULL,
                    `password` varchar(255) NOT NULL,
                ')->setIndices('
                    PRIMARY KEY (`id`),
                    KEY `created_by` (`created_by`),
                    KEY `password` (`password`),
                ')->setForeignKeys('
                    CONSTRAINT `fk_accounts_banned_passwords_created_by` FOREIGN KEY (`created_by`) REFERENCES `accounts_users` (`id`) ON DELETE RESTRICT
                ')->create();

        })->addUpdate('0.0.6', function () {
            // Drop the tables to be sure we have a clean slate
            sql()->getSchemaObject()->getTableObject('accounts_signins')->drop();

            sql()->getSchemaObject()->getTableObject('accounts_signins')->define()
                 ->setColumns('
                    `id` bigint NOT NULL AUTO_INCREMENT,
                    `created_on` timestamp NOT NULL DEFAULT CURRENT_TIMESTAMP,
                    `created_by` bigint NULL DEFAULT NULL,
                    `meta_id` bigint NULL DEFAULT NULL,
                    `meta_state` varchar(16) CHARACTER SET latin1 DEFAULT NULL,
                    `status` varchar(16) CHARACTER SET latin1 DEFAULT NULL,
                    `method` varchar(32) NOT NULL,
                    `ip_address_human` varchar(48) NOT NULL,
                    `ip_address` binary(16) NOT NULL,
                    `net_len` int(11) NOT NULL,
                    `user_agent` varchar(2040) NULL,
                    `latitude` decimal(10,7) NULL,
                    `longitude` decimal(10,7) NULL,
                    `timezones_id` bigint NULL DEFAULT NULL,
                    `countries_id` bigint NULL DEFAULT NULL,
                    `states_id` bigint NULL DEFAULT NULL,
                    `cities_id` bigint NULL DEFAULT NULL,
                ')->setIndices('
                    PRIMARY KEY (`id`),
                    KEY `created_on` (`created_on`),
                    KEY `created_by` (`created_by`),
                    KEY `status` (`status`),
                    KEY `meta_id` (`meta_id`),
                    KEY `method` (`method`),
                    KEY `ip_address` (`ip_address`),
                    KEY `ip_address_human` (`ip_address_human`),
                    KEY `user_agent` (`user_agent`),
                ')->setForeignKeys('
                    CONSTRAINT `fk_accounts_signins_meta_id` FOREIGN KEY (`meta_id`) REFERENCES `meta` (`id`) ON DELETE CASCADE,
                    CONSTRAINT `fk_accounts_signins_created_by` FOREIGN KEY (`created_by`) REFERENCES `accounts_users` (`id`) ON DELETE RESTRICT,
                    CONSTRAINT `fk_accounts_signins_timezones_id` FOREIGN KEY (`timezones_id`) REFERENCES `geo_timezones` (`id`) ON DELETE RESTRICT,
                    CONSTRAINT `fk_accounts_signins_countries_id` FOREIGN KEY (`countries_id`) REFERENCES `geo_countries` (`id`) ON DELETE RESTRICT,
                    CONSTRAINT `fk_accounts_signins_states_id` FOREIGN KEY (`states_id`) REFERENCES `geo_states` (`id`) ON DELETE RESTRICT,
                    CONSTRAINT `fk_accounts_signins_cities_id` FOREIGN KEY (`cities_id`) REFERENCES `geo_cities` (`id`) ON DELETE RESTRICT,
                ')->create();

        })->addUpdate('0.0.7', function () {
            // Drop the tables to be sure we have a clean slate
            sql()->getSchemaObject()->getTableObject('accounts_authentication_failures')->drop();

            sql()->getSchemaObject()->getTableObject('accounts_authentication_failures')->define()
                 ->setColumns('
                    `id` bigint NOT NULL AUTO_INCREMENT,
                    `created_on` timestamp NOT NULL DEFAULT CURRENT_TIMESTAMP,
                    `created_by` bigint NULL DEFAULT NULL,
                    `meta_id` bigint NULL DEFAULT NULL,
                    `meta_state` varchar(16) CHARACTER SET latin1 DEFAULT NULL,
                    `status` varchar(16) CHARACTER SET latin1 DEFAULT NULL,
                    `method` varchar(32) NOT NULL,
                    `ip_address_human` varchar(48) NOT NULL,
                    `ip_address` binary(16) NOT NULL,
                    `net_len` int(11) NOT NULL,
                    `user_agent` varchar(2040) NULL,
                    `latitude` decimal(10,7) NOT NULL,
                    `longitude` decimal(10,7) NOT NULL,
                    `timezones_id` bigint NULL DEFAULT NULL,
                    `countries_id` bigint NULL DEFAULT NULL,
                    `states_id` bigint NULL DEFAULT NULL,
                    `cities_id` bigint NULL DEFAULT NULL,
                ')->setIndices('
                    PRIMARY KEY (`id`),
                    KEY `created_on` (`created_on`),
                    KEY `created_by` (`created_by`),
                    KEY `status` (`status`),
                    KEY `meta_id` (`meta_id`),
                    KEY `method` (`method`),
                    KEY `ip_address` (`ip_address`),
                    KEY `ip_address_human` (`ip_address_human`),
                    KEY `user_agent` (`user_agent`),
                ')->setForeignKeys('
                    CONSTRAINT `fk_accounts_authentication_failures_meta_id` FOREIGN KEY (`meta_id`) REFERENCES `meta` (`id`) ON DELETE CASCADE,
                    CONSTRAINT `fk_accounts_authentication_failures_created_by` FOREIGN KEY (`created_by`) REFERENCES `accounts_users` (`id`) ON DELETE RESTRICT,
                    CONSTRAINT `fk_accounts_authentication_failures_timezones_id` FOREIGN KEY (`timezones_id`) REFERENCES `geo_timezones` (`id`) ON DELETE RESTRICT,
                    CONSTRAINT `fk_accounts_authentication_failures_countries_id` FOREIGN KEY (`countries_id`) REFERENCES `geo_countries` (`id`) ON DELETE RESTRICT,
                    CONSTRAINT `fk_accounts_authentication_failures_states_id` FOREIGN KEY (`states_id`) REFERENCES `geo_states` (`id`) ON DELETE RESTRICT,
                    CONSTRAINT `fk_accounts_authentication_failures_cities_id` FOREIGN KEY (`cities_id`) REFERENCES `geo_cities` (`id`) ON DELETE RESTRICT,
                ')->create();

        })->addUpdate('0.0.12', function () {
            // Add "password_update" column
            sql()->getSchemaObject()->getTableObject('accounts_users')->alter()->addColumn('`update_password` datetime DEFAULT NULL', 'AFTER `password`');

        })->addUpdate('0.0.13', function () {
            // Fix minor db issues
            sql()->query('UPDATE `accounts_users` SET `locked_until` = NULL');
            sql()->query('UPDATE `accounts_users` SET `first_names` = "guest" WHERE `email` = "guest"');

        })->addUpdate('0.0.14', function () {
            // Fix minor db issues
            sql()->query('UPDATE `accounts_users` SET `verified_on` = NULL');

        })->addUpdate('0.0.17', function () {
            // Add support for notifications_hash
            sql()->getSchemaObject()->getTableObject('accounts_users')->alter()->addColumn('`notifications_hash` varchar(40) NULL DEFAULT NULL', 'AFTER `fingerprint`');

        })->addUpdate('0.0.18', function () {
            // Add support for multiple emails and phones per account
            sql()->getSchemaObject()->getTableObject('accounts_emails')->drop();
            sql()->getSchemaObject()->getTableObject('accounts_phones')->drop();

            sql()->getSchemaObject()->getTableObject('accounts_emails')->define()
                 ->setColumns('
                    `id` bigint NOT NULL AUTO_INCREMENT,
                    `created_on` timestamp NOT NULL DEFAULT CURRENT_TIMESTAMP,
                    `created_by` bigint NULL DEFAULT NULL,
                    `meta_id` bigint NULL DEFAULT NULL,
                    `meta_state` varchar(16) CHARACTER SET latin1 DEFAULT NULL,
                    `status` varchar(16) CHARACTER SET latin1 DEFAULT NULL,
                    `users_id` bigint NULL DEFAULT NULL,
                    `account_type` enum("personal", "business", "other") NULL DEFAULT NULL,
                    `email` varchar(128) NULL DEFAULT NULL,
                    `verified_on` datetime NULL DEFAULT NULL,
                    `verification_code` varchar(128) NULL DEFAULT NULL,
                    `description` TEXT NULL DEFAULT NULL,
                ')->setIndices('
                    PRIMARY KEY (`id`),
                    KEY `created_on` (`created_on`),
                    KEY `created_by` (`created_by`),
                    KEY `status` (`status`),
                    KEY `meta_id` (`meta_id`),
                    KEY `users_id` (`users_id`),
                    UNIQUE KEY `email` (`email`),
                    KEY `account_type` (`account_type`),
                ')->setForeignKeys('
                    CONSTRAINT `fk_accounts_emails_meta_id` FOREIGN KEY (`meta_id`) REFERENCES `meta` (`id`) ON DELETE CASCADE,
                    CONSTRAINT `fk_accounts_emails_created_by` FOREIGN KEY (`created_by`) REFERENCES `accounts_users` (`id`) ON DELETE RESTRICT,
                    CONSTRAINT `fk_accounts_emails_users_id` FOREIGN KEY (`users_id`) REFERENCES `accounts_users` (`id`) ON DELETE RESTRICT,
                ')->create();

            sql()->getSchemaObject()->getTableObject('accounts_phones')->define()
                 ->setColumns('
                    `id` bigint NOT NULL AUTO_INCREMENT,
                    `created_on` timestamp NOT NULL DEFAULT CURRENT_TIMESTAMP,
                    `created_by` bigint NULL DEFAULT NULL,
                    `meta_id` bigint NULL DEFAULT NULL,
                    `meta_state` varchar(16) CHARACTER SET latin1 DEFAULT NULL,
                    `status` varchar(16) CHARACTER SET latin1 DEFAULT NULL,
                    `users_id` bigint NULL DEFAULT NULL,
                    `account_type` enum("personal", "business", "other") NULL DEFAULT NULL,
                    `phone` varchar(16) NULL DEFAULT NULL,
                    `verified_on` datetime NULL DEFAULT NULL,
                    `verification_code` varchar(128) NULL DEFAULT NULL,
                    `description` TEXT NULL DEFAULT NULL,
                ')->setIndices('
                    PRIMARY KEY (`id`),
                    KEY `created_on` (`created_on`),
                    KEY `created_by` (`created_by`),
                    KEY `status` (`status`),
                    KEY `meta_id` (`meta_id`),
                    KEY `users_id` (`users_id`),
                    UNIQUE KEY `phone` (`phone`),
                    KEY `account_type` (`account_type`),
                ')->setForeignKeys('
                    CONSTRAINT `fk_accounts_phones_meta_id` FOREIGN KEY (`meta_id`) REFERENCES `meta` (`id`) ON DELETE CASCADE,
                    CONSTRAINT `fk_accounts_phones_created_by` FOREIGN KEY (`created_by`) REFERENCES `accounts_users` (`id`) ON DELETE RESTRICT,
                    CONSTRAINT `fk_accounts_phones_users_id` FOREIGN KEY (`users_id`) REFERENCES `accounts_users` (`id`) ON DELETE RESTRICT,
                ')->create();

        })->addUpdate('0.0.19', function () {
            sql()->getSchemaObject()->getTableObject('accounts_users')->alter()
                 ->changeColumn('phones', '`phone` varchar(15) CHARACTER SET latin1 DEFAULT NULL')
                 ->dropIndex('phones')
                 ->addIndex('KEY `phone` (`phone`)');

        })->addUpdate('0.0.20', function () {
            sql()->getSchemaObject()->getTableObject('accounts_phones')->alter()
                 ->dropForeignKey('fk_accounts_phones_users_id')
                 ->changeColumn('phone', '`phone` varchar(24) CHARACTER SET latin1 DEFAULT NULL')
                 ->changeColumn('users_id', '`users_id` BIGINT NOT NULL')
                 ->addForeignKey('CONSTRAINT `fk_accounts_phones_users_id` FOREIGN KEY (`users_id`) REFERENCES `accounts_users` (`id`) ON DELETE RESTRICT')
                 ->dropIndex('phone')
                 ->addIndex('KEY `phone` (`phone`)');

            sql()->getSchemaObject()->getTableObject('accounts_emails')->alter()
                 ->dropForeignKey('fk_accounts_emails_users_id')
                 ->changeColumn('users_id', '`users_id` BIGINT NOT NULL')
                 ->addForeignKey('CONSTRAINT `fk_accounts_emails_users_id` FOREIGN KEY (`users_id`) REFERENCES `accounts_users` (`id`) ON DELETE RESTRICT');

        })->addUpdate('0.0.21', function () {
            // Ensure that all roles and rights are lowercase
            sql()->query('UPDATE `accounts_roles`
                                SET    `name` = LOWER(REPLACE(REPLACE(`name`, "_", "-"), " ", "-"))');

            sql()->query('UPDATE `accounts_rights`
                                SET    `name` = LOWER(REPLACE(REPLACE(`name`, "_", "-"), " ", "-"))');

        })->addUpdate('0.0.24', function () {
            sql()->getSchemaObject()->getTableObject('accounts_settings')->drop();

            sql()->getSchemaObject()->getTableObject('accounts_settings')->define()
                 ->setColumns('
                    `id` bigint NOT NULL AUTO_INCREMENT,
                    `created_on` timestamp NOT NULL DEFAULT CURRENT_TIMESTAMP,
                    `created_by` bigint NULL DEFAULT NULL,
                    `meta_id` bigint NULL DEFAULT NULL,
                    `meta_state` varchar(16) CHARACTER SET latin1 DEFAULT NULL,
                    `status` varchar(16) CHARACTER SET latin1 DEFAULT NULL,
                    `users_id` bigint NULL DEFAULT NULL,
                    `path` varchar(255) NOT NULL,
                    `hash` varchar(40) NOT NULL,
                    `value` varchar(255),
                ')->setIndices('
                    PRIMARY KEY (`id`),
                    KEY `created_on` (`created_on`),
                    KEY `created_by` (`created_by`),
                    KEY `status` (`status`),
                    KEY `meta_id` (`meta_id`),
                    KEY `users_id` (`users_id`),
                    KEY `path` (`path`),
                    UNIQUE KEY `users_id_hash` (`users_id`, `hash`),
                ')->setForeignKeys('
                    CONSTRAINT `fk_accounts_settings_meta_id` FOREIGN KEY (`meta_id`) REFERENCES `meta` (`id`) ON DELETE CASCADE,
                    CONSTRAINT `fk_accounts_settings_created_by` FOREIGN KEY (`created_by`) REFERENCES `accounts_users` (`id`) ON DELETE RESTRICT,
                    CONSTRAINT `fk_accounts_settings_users_id` FOREIGN KEY (`users_id`) REFERENCES `accounts_users` (`id`) ON DELETE RESTRICT,
                ')->create();

        })->addUpdate('0.1.0', function () {
            sql()->getSchemaObject()->getTableObject('accounts_signin_keys')->drop();

            sql()->getSchemaObject()->getTableObject('accounts_signin_keys')->define()
                 ->setColumns('
                    `id` bigint NOT NULL AUTO_INCREMENT,
                    `created_on` timestamp NOT NULL DEFAULT CURRENT_TIMESTAMP,
                    `created_by` bigint NULL DEFAULT NULL,
                    `meta_id` bigint NULL DEFAULT NULL,
                    `meta_state` varchar(16) CHARACTER SET latin1 DEFAULT NULL,
                    `status` varchar(16) CHARACTER SET latin1 DEFAULT NULL,
                    `users_id` bigint NULL DEFAULT NULL,
                    `uuid` varchar(36) NOT NULL,
                    `force_redirect` varchar(2048) NOT NULL,
                    `valid_until` datetime NULL DEFAULT NULL,
                    `allow_navigation` tinyint(1) NOT NULL,
                ')->setIndices('
                    PRIMARY KEY (`id`),
                    KEY `created_on` (`created_on`),
                    KEY `created_by` (`created_by`),
                    KEY `status` (`status`),
                    KEY `meta_id` (`meta_id`),
                    KEY `users_id` (`users_id`),
                    UNIQUE KEY `uuid` (`uuid`),
                ')->setForeignKeys('
                    CONSTRAINT `fk_accounts_signin_keys_meta_id` FOREIGN KEY (`meta_id`) REFERENCES `meta` (`id`) ON DELETE CASCADE,
                    CONSTRAINT `fk_accounts_signin_keys_created_by` FOREIGN KEY (`created_by`) REFERENCES `accounts_users` (`id`) ON DELETE RESTRICT,
                    CONSTRAINT `fk_accounts_signin_keys_users_id` FOREIGN KEY (`users_id`) REFERENCES `accounts_users` (`id`) ON DELETE RESTRICT,
                ')->create();

        })->addUpdate('0.1.1', function () {
            sql()->getSchemaObject()->getTableObject('accounts_signin_keys')->alter()
                 ->addColumn('`once` tinyint(1) NULL DEFAULT NULL', 'AFTER `allow_navigation`')
                 ->changeColumn('force_redirect', 'redirect VARCHAR(2048) NULL DEFAULT NULL');

        })->addUpdate('0.1.2', function () {
            // Since sign-in count and last_sign_in were all messed up, reset them to zero
            sql()->query('UPDATE `accounts_users` SET `sign_in_count` = 0, `last_sign_in` = NULL');

        })->addUpdate('0.1.3', function () {
            sql()->getSchemaObject()->getTableObject('accounts_rights')->alter()
                 ->dropIndex('name')
                 ->addIndex('UNIQUE KEY `name` (`name`)');

            sql()->getSchemaObject()->getTableObject('accounts_roles')->alter()
                 ->dropIndex('name')
                 ->addIndex('UNIQUE KEY `name` (`name`)');

            // Fix rights / roles names
            sql()->query('UPDATE `accounts_roles`  SET `name` = REPLACE(LCASE(`name`), " ", "-");');
            sql()->query('UPDATE `accounts_rights` SET `name` = REPLACE(LCASE(`name`), " ", "-");');

            // Fix all seo_name column entries
            $tables = [
                'accounts_roles',
                'accounts_rights',
            ];

            foreach ($tables as $table) {
                Log::action(tr('Fixing table ":table" seo_name', [
                    ':table' => $table,
                ]));

                $entries = sql()->query('SELECT `id`, `name` FROM ' . $table);

                foreach ($entries as $entry) {
                    sql()->update($table, ['seo_name' => Seo::unique($entry['name'], $table, $entry['id'], 'seo_name')], ['id' => $entry['id']]);
                }
            }

            Log::action(tr('Fixing table "accounts_users_rights" seo_name'));

            $entries = sql()->query('SELECT `id`, `rights_id`, `name` FROM `accounts_users_rights`');

            foreach ($entries as $entry) {
                $right = Right::load($entry['rights_id']);

                sql()->update('accounts_users_rights', [
                    'name'     => $right->getName(),
                    'seo_name' => $right->getSeoName(),
                ],            [
                                  'id' => $entry['id'],
                              ]);
            }

        })->addUpdate('0.2.0', function () {
            // Add parents_id to roles table
            sql()->getSchemaObject()->getTableObject('accounts_roles')->alter()
                 ->addColumn('`parents_id` bigint NULL DEFAULT NULL', 'AFTER `status`')
                 ->addIndex('KEY `parents_id` (`parents_id`)')
                 ->addForeignKey('CONSTRAINT `fk_accounts_roles_parents_id` FOREIGN KEY (`parents_id`) REFERENCES `accounts_roles` (`id`) ON DELETE RESTRICT');

        })->addUpdate('0.2.1', function () {
            // Ensure Guest user is available
            GuestUser::new('guest');

            // Create default rights and roles
            $god = Right::new(['name' => 'God'])
                        ->setName('God')
                        ->setDescription('This right will give the user access to everything, everywhere')
                        ->save();

            $admin = Right::new(['name' => 'Admin'])
                          ->setName('Admin')
                          ->setDescription('This right will give the user access to the administrative area of the site, but no specific pages yet')
                          ->save();

            $developer = Right::new(['name' => 'Developer'])
                              ->setName('Developer')
                              ->setDescription('This right will give the user access to the developer area of the site')
                              ->save();

            $accounts = Right::new(['name' => 'Accounts'])
                             ->setName('Accounts')
                             ->setDescription('This right will give the user access to the administrative user accounts management section of the site')
                             ->save();

            $security = Right::new(['name' => 'Security'])
                             ->setName('Security')
                             ->setDescription('This right will give the user access to the administrative security pages of the site')
                             ->save();

            $phoundation = Right::new(['name' => 'Phoundation'])
                                ->setName('Phoundation')
                                ->setDescription('This right will give the user access to the administrative phoundation system management section of the site')
                                ->save();

            $audit = Right::new(['name' => 'Audit'])
                          ->setName('Audit')
                          ->setDescription('This right will give the user access to the audit information system of the site')
                          ->save();

            $test = Right::new(['name' => 'Test'])
                         ->setDescription('This right will make certain pages run in test mode. Information from this user may, for example, not show up in reports as it is a test user, generating test data')
                         ->save();

            $demo = Right::new(['name' => 'Demo'])
                         ->setDescription('This right will make certain pages run in demo mode. Information from this user may, for example, not show up in reports as it is a demonstration user, generating demo data')
                         ->save();

            Role::new(['name' => 'Test'])
                ->setDescription('This role gives the user the test right. See demo right for more information.')
                ->save()
                ->getRightsObject()
                ->add($test);

            Role::new(['name' => 'Demo'])
                ->setDescription('This role gives the user the demo right. See demo right for more information.')
                ->save()
                ->getRightsObject()
                ->add($demo);

            // Define basic roles
            Role::new(['name' => 'God'])
                ->setName('God')
                ->setDescription('This role will give the user the "God" right which will give it access to everything, everywhere')
                ->save()
                ->getRightsObject()
                ->add($god);

            Role::new(['name' => 'Audit'])
                ->setName('Audit')
                ->setDescription('This role will give the user access to the audit system')
                ->save()
                ->getRightsObject()
                ->add($audit);

            Role::new(['name' => 'Accounts'])
                ->setName('Accounts')
                ->setDescription('This role will give the user access to the accounts management system')
                ->save()
                ->getRightsObject()
                ->add($accounts);

            Role::new(['name' => 'Security'])
                ->setName('Security')
                ->setDescription('This role will give the user access to the security system')
                ->save()
                ->getRightsObject()
                ->add($security);

            Role::new(['name' => 'Administrator'])
                ->setName('Administrator')
                ->setDescription('This role gives access to all the administrative pages except user account management')
                ->save()
                ->getRightsObject()
                ->add($admin)
                ->add($audit)
                ->add($security)
                ->add($phoundation);

            Role::new(['name' => 'Accounts administrator'])
                ->setName('Accounts administrator')
                ->setDescription('This role gives access to only the administrative user account pages')
                ->save()
                ->getRightsObject()
                ->add($admin)
                ->add($accounts);

            Role::new(['name' => 'Developer'])
                ->setName('Developer')
                ->setDescription('This role will give the user access to the developer pages of the site')
                ->save()
                ->getRightsObject()
                ->add($developer);

            Role::new(['name' => 'Moderator'])
                ->setName('Moderator')
                ->setDescription('This role will give the user basic access to the administrative pages of the site')
                ->save()
                ->getRightsObject()
                ->add($admin);

            // Create some default roles and rights
            $rights = [
                'Accounts',
                'Admin',
                'Impersonate',
                'Logs',
                'My',
                'Notifications',
                'Profiles',
                'System',
            ];

            // Add default rights
            foreach ($rights as $right) {
                if (!Right::exists(['name' => $right])) {
                    Right::new(['name' => $right])
                         ->setName($right)
                         ->save();
                }
            }

            // Add default roles and assign the default rights to them
            foreach ($rights as $role) {
                if (!Role::exists(['name' => $role])) {
                    Role::new(['name' => $role])
                        ->setName($role)
                        ->save()
                        ->getRightsObject()
                        ->add($role);
                }
            }

            // Various rights go together...
            Role::load('Audit')->getRightsObject()->add('Admin');
            Role::load('Security')->getRightsObject()->add('Admin');
            Role::load('Impersonate')
                ->getRightsObject()
                    ->add('Admin')
                    ->add('Accounts');

        })->addUpdate('0.2.2', function () {
            // Data is a general storage of JSON data
            if (!sql()->getSchemaObject()->getTableObject('accounts_users')->getColumns()->keyExists('data')) {
                sql()->getSchemaObject()->getTableObject('accounts_users')->alter()
                     ->addColumn('`data` mediumtext NULL DEFAULT NULL', 'AFTER `description`');
            }

            // Remote id is the ID of the user in a different table and or database
            if (!sql()->getSchemaObject()->getTableObject('accounts_users')->getColumns()->keyExists('remote_id')) {
                sql()->getSchemaObject()->getTableObject('accounts_users')->alter()
                     ->addColumn('`remote_id` bigint NULL DEFAULT NULL', 'AFTER `meta_state`')
                     ->addIndex('UNIQUE KEY `remote_id` (`remote_id`)');
            }

        })->addUpdate('0.2.3', function () {
            // Codes can be UUID (36 characters) or much larger, so make it 64 characters
            sql()->getSchemaObject()->getTableObject('accounts_users')->alter()
                 ->modifyColumn('`code`', ' varchar(64) CHARACTER SET latin1 DEFAULT NULL');

            // The default page will send the user to that page right after signing in
            if (!sql()->getSchemaObject()->getTableObject('accounts_users')->getColumns()->keyExists('default_page')) {
                sql()->getSchemaObject()->getTableObject('accounts_users')->alter()
                     ->addColumn('`default_page` varchar(2048) NULL DEFAULT NULL', 'AFTER `url`');
            }

        })->addUpdate('0.2.4', function () {
            // Guest user will have status "guest" as well.
            sql()->query('UPDATE `accounts_users` SET `status` = "system" WHERE `email` = "guest"');

        })->addUpdate('0.3.0', function () {
            // Create the accounts_push_notifications table.
            sql()->getSchemaObject()->getTableObject('accounts_push_notifications')->define()
                 ->setColumns('
                    `id` bigint NOT NULL AUTO_INCREMENT,
                    `created_on` timestamp NOT NULL DEFAULT CURRENT_TIMESTAMP,
                    `created_by` bigint NULL DEFAULT NULL,
                    `meta_id` bigint NULL DEFAULT NULL,
                    `meta_state` varchar(16) CHARACTER SET latin1 DEFAULT NULL,
                    `status` varchar(16) CHARACTER SET latin1 DEFAULT NULL,
                    `users_id` bigint NOT NULL,
                    `driver` varchar(32) NOT NULL,
                    `device` varchar(32) NOT NULL,
                    `token` varchar(255) NULL DEFAULT NULL
                ')->setIndices('                
                    PRIMARY KEY (`id`),
                    KEY `created_on` (`created_on`),
                    KEY `created_by` (`created_by`),
                    KEY `status` (`status`),
                    KEY `meta_id` (`meta_id`),
                    KEY `users_id` (`users_id`),
                    KEY `driver` (`driver`),
                    KEY `device` (`device`),
                ')->setForeignKeys('
                    CONSTRAINT `fk_accounts_push_notifications_meta_id` FOREIGN KEY (`meta_id`) REFERENCES `meta` (`id`) ON DELETE CASCADE,
                    CONSTRAINT `fk_accounts_push_notifications_created_by` FOREIGN KEY (`created_by`) REFERENCES `accounts_users` (`id`) ON DELETE RESTRICT,
                    CONSTRAINT `fk_accounts_push_notifications_users_id` FOREIGN KEY (`users_id`) REFERENCES `accounts_users` (`id`) ON DELETE RESTRICT
                ')->create();

        })->addUpdate('0.3.1', function () {
            // Guest user will have status "guest" as well.
            sql()->query('UPDATE `accounts_users` SET `status` = "system" WHERE `email` = "guest"');

        })->addUpdate('0.4.0', function () {
            $table = sql()->getSchemaObject()->getTableObject('accounts_users');

            if ($table->foreignKeyExists('fk_accounts_users_profile_images_id')) {
                $table->alter()->dropForeignKey('fk_accounts_users_profile_images_id');
            }

            if ($table->indexExists('profile_images_id')) {
                $table->alter()->dropIndex('profile_images_id');
            }

            if ($table->columnExists('profile_images_id')) {
                $table->alter()->dropColumn('profile_images_id');
            }

            // Create the accounts_profile_images table.
            sql()->getSchemaObject()->getTableObject('accounts_profile_images')->drop()->define()
                ->setColumns('
                    `id` bigint NOT NULL AUTO_INCREMENT,
                    `created_on` timestamp NOT NULL DEFAULT CURRENT_TIMESTAMP,
                    `created_by` bigint NULL DEFAULT NULL,
                    `meta_id` bigint NULL DEFAULT NULL,
                    `meta_state` varchar(16) CHARACTER SET latin1 DEFAULT NULL,
                    `status` varchar(16) CHARACTER SET latin1 DEFAULT NULL,
                    `users_id` bigint NOT NULL,
                    `uploads_id` bigint NULL DEFAULT NULL,
                    `file` varchar(2048) NOT NULL,
                    `description` TEXT NULL,
                ')->setIndices('                
                    PRIMARY KEY (`id`),
                    KEY `created_on` (`created_on`),
                    KEY `created_by` (`created_by`),
                    KEY `status` (`status`),
                    KEY `meta_id` (`meta_id`),
                    KEY `users_id` (`users_id`),
                    KEY `uploads_id` (`uploads_id`),
                ')->setForeignKeys('
                    CONSTRAINT `fk_accounts_profile_images_meta_id` FOREIGN KEY (`meta_id`) REFERENCES `meta` (`id`) ON DELETE CASCADE,
                    CONSTRAINT `fk_accounts_profile_images_created_by` FOREIGN KEY (`created_by`) REFERENCES `accounts_users` (`id`) ON DELETE RESTRICT,
                    CONSTRAINT `fk_accounts_profile_images_users_id` FOREIGN KEY (`users_id`) REFERENCES `accounts_users` (`id`) ON DELETE RESTRICT,
                    CONSTRAINT `fk_accounts_profile_images_uploads_id` FOREIGN KEY (`uploads_id`) REFERENCES `web_uploads` (`id`) ON DELETE RESTRICT
                ')->create();

            sql()->getSchemaObject()->getTableObject('accounts_users')->alter()
                ->addColumn('`profile_images_id` bigint NULL DEFAULT NULL', 'AFTER `status`')
                ->addIndex('KEY `profile_images_id` (`profile_images_id`)')
                ->addForeignKey('CONSTRAINT `fk_accounts_users_profile_images_id` FOREIGN KEY (`profile_images_id`) REFERENCES `accounts_profile_images` (`id`) ON DELETE RESTRICT');

        })->addUpdate('0.4.1', function () {
            $table = sql()->getSchemaObject()->getTableObject('accounts_users');

            // Fix the mess with picture column may or may not exist as picture, or profile_image, or not at all?
            if ($table->columnExists('picture')) {
                $table->alter()->changeColumn('`picture`', '`profile_image` varchar(2048) CHARACTER SET latin1 DEFAULT NULL');

            } elseif ($table->columnExists('profile_image')) {
                $table->alter()->changeColumn('`profile_image`', '`profile_image` varchar(2048) CHARACTER SET latin1 DEFAULT NULL');

            } else {
                $table->alter()->addColumn('`profile_image` varchar(2048) CHARACTER SET latin1 DEFAULT NULL', 'AFTER `nickname`');
            }

        })->addUpdate('0.4.11', function () {
            $table = sql()->getSchemaObject()->getTableObject('accounts_authentication_failures');
            $alter = $table->alter();

            if (!$table->columnExists('matched_users_id')) {
                $alter->addColumn('`matched_users_id` bigint NULL DEFAULT NULL', 'AFTER `status`');
            }

            if (!$table->columnExists('account')) {
                $alter->addColumn('`account` varchar(128) NULL DEFAULT NULL', 'AFTER `status`');
            }

            if (!$table->indexExists('matched_users_id')) {
                $alter->addIndex('KEY `matched_users_id` (`matched_users_id`)');
            }

            if (!$table->indexExists('account')) {
                $alter->addIndex('KEY `account` (`account`)');
            }

            if (!$table->foreignKeyExists('fk_accounts_authentication_failures_matched_users_id')) {
                $alter->addForeignKey('CONSTRAINT `fk_accounts_authentication_failures_matched_users_id` FOREIGN KEY (`matched_users_id`) REFERENCES `accounts_users` (`id`) ON DELETE RESTRICT');
            }

        })->addUpdate('0.5.0', function () {
            // Upgrade the authentication registrations. All authentications will now be stored in
            // the table accounts_authentications
            sql()->getSchemaObject()->getTableObject('accounts_authentication_failures')->drop();

            $table = sql()->getSchemaObject()->getTableObject('accounts_authentications');

            if ($table->foreignKeyExists('fk_accounts_authentications_users_id')) {
                $table->alter()->dropForeignKey('`fk_accounts_authentications_users_id`');
            }

            if ($table->indexExists('users_id')) {
                $table->alter()->dropIndex('`users_id`');
            }

            if ($table->columnExists('users_id')) {
                $table->alter()->dropColumn('`users_id`');
            }

            if ($table->columnExists('ip')) {
                $table->alter()->dropColumn('`ip`');
            }

            if ($table->columnExists('username')) {
                $table->alter()->dropColumn('`username`');
            }

            if (!$table->columnExists('account')) {
                $table->alter()->addColumn('`account` varchar(128) COLLATE utf8mb4_general_ci NULL DEFAULT NULL,', 'AFTER `method`');
            }

            if (!$table->columnExists('platform')) {
                $table->alter()->addColumn('`platform` ENUM("html", "ajax", "api", "cli", "other") NOT NULL,', 'AFTER `account`');
            }

            if (!$table->columnExists('method')) {
                $table->alter()->addColumn('`method` enum("password", "magic", "sso", "google", "facebook", "other") CHARACTER SET latin1 COLLATE latin1_swedish_ci NOT NULL DEFAULT "password",', 'AFTER `platform`');
            }

            if (!$table->columnExists('ip_address')) {
                $table->alter()->addColumn('`ip_address` varchar(48) COLLATE utf8mb4_general_ci NULL DEFAULT NULL,', 'AFTER `method`');
            }

            if (!$table->columnExists('ip_address_binary')) {
                $table->alter()->addColumn('`ip_address_binary` binary(16) NULL DEFAULT NULL,', 'AFTER `ip_address`');
            }

            if (!$table->columnExists('net_len')) {
                $table->alter()->addColumn('`net_len` int NOT NULL DEFAULT 0,', 'AFTER `ip_address_binary`');
            }

            if (!$table->columnExists('user_agent')) {
                $table->alter()->addColumn('`user_agent` varchar(2040) COLLATE utf8mb4_general_ci NULL DEFAULT NULL,', 'AFTER `net_len`');
            }

            if (!$table->columnExists('latitude')) {
                $table->alter()->addColumn('`latitude` decimal(10,7) NULL DEFAULT NULL,', 'AFTER `user_agent`');
            }

            if (!$table->columnExists('longitude')) {
                $table->alter()->addColumn('`longitude` decimal(10,7) NULL DEFAULT NULL,', 'AFTER `latitude`');
            }

            if (!$table->columnExists('timezones_id')) {
                $table->alter()->addColumn('`timezones_id` bigint NULL DEFAULT NULL,', 'AFTER `longitude`');
            }

            if (!$table->columnExists('countries_id')) {
                $table->alter()->addColumn('`countries_id` bigint NULL DEFAULT NULL,', 'AFTER `timezones_id`');
            }

            if (!$table->columnExists('states_id')) {
                $table->alter()->addColumn('`states_id` bigint NULL DEFAULT NULL,', 'AFTER `countries_id`');
            }

            if (!$table->columnExists('cities_id')) {
                $table->alter()->addColumn('`cities_id` bigint NULL DEFAULT NULL,', 'AFTER `states_id`');
            }

            $table->alter()->changeColumn('`action`'       , '`action` enum("authentication", "signin", "signout", "startimpersonation", "stopimpersonation", "other") CHARACTER SET latin1 COLLATE latin1_swedish_ci NULL DEFAULT NULL,');
            $table->alter()->changeColumn('`method`'       , '`method` enum("password", "magic", "sso", "google", "facebook", "other") CHARACTER SET latin1 COLLATE latin1_swedish_ci NULL DEFAULT NULL,');
            $table->alter()->changeColumn('`failed_reason`', '`failed_reason` varchar(4090) COLLATE utf8mb4_general_ci NULL DEFAULT NULL,');

            if (!$table->indexExists('account')) {
                $table->alter()->addIndex('KEY `account` (`account`)');
            }

            if (!$table->indexExists('platform')) {
                $table->alter()->addIndex('KEY `platform` (`platform`)');
            }

            if (!$table->indexExists('method')) {
                $table->alter()->addIndex('KEY `method` (`method`)');
            }

            if (!$table->indexExists('user_agent')) {
                $table->alter()->addIndex('KEY `user_agent` (`user_agent` (32))');
            }

            if (!$table->indexExists('latitude')) {
                $table->alter()->addIndex('KEY `latitude` (`latitude`)');
            }

            if (!$table->indexExists('longitude')) {
                $table->alter()->addIndex('KEY `longitude` (`longitude`)');
            }

            if (!$table->indexExists('timezones_id')) {
                $table->alter()->addIndex('KEY `timezones_id` (`timezones_id`)');
            }

            if (!$table->indexExists('countries_id')) {
                $table->alter()->addIndex('KEY `countries_id` (`countries_id`)');
            }

            if (!$table->indexExists('states_id')) {
                $table->alter()->addIndex('KEY `states_id` (`states_id`)');
            }

            if (!$table->indexExists('cities_id')) {
                $table->alter()->addIndex('KEY `cities_id` (`cities_id`)');
            }

            if (!$table->foreignKeyExists('fk_accounts_authentications_timezones_id')) {
                $table->alter()->addForeignKey('CONSTRAINT `fk_accounts_authentications_timezones_id` FOREIGN KEY (`timezones_id`) REFERENCES `geo_timezones` (`id`) ON DELETE RESTRICT');
            }

            if (!$table->foreignKeyExists('fk_accounts_authentications_countries_id')) {
                $table->alter()->addForeignKey('CONSTRAINT `fk_accounts_authentications_countries_id` FOREIGN KEY (`countries_id`) REFERENCES `geo_countries` (`id`) ON DELETE RESTRICT');
            }

            if (!$table->foreignKeyExists('fk_accounts_authentications_states_id')) {
                $table->alter()->addForeignKey('CONSTRAINT `fk_accounts_authentications_states_id` FOREIGN KEY (`states_id`) REFERENCES `geo_states` (`id`) ON DELETE RESTRICT');
            }

            if (!$table->foreignKeyExists('fk_accounts_authentications_cities_id')) {
                $table->alter()->addForeignKey('CONSTRAINT `fk_accounts_authentications_cities_id` FOREIGN KEY (`cities_id`) REFERENCES `geo_cities` (`id`) ON DELETE RESTRICT');
            }

            if ($table->indexExists('ip_address_human')) {
                $table->alter()->dropIndex('`ip_address`')
                               ->dropIndex('`ip_address_human`');
            }

            if ($table->columnExists('ip_address_human')) {
                $table->alter()->changeColumn('`ip_address`'      , '`ip_address_binary` binary(16) NULL DEFAULT NULL,')
                               ->changeColumn('`ip_address_human`', '`ip_address`        varchar(48) NULL DEFAULT NULL,');
            }

            if (!$table->indexExists('ip_address')) {
                $table->alter()->addIndex('KEY `ip_address` (`ip_address`)');
            }

            if (!$table->indexExists('ip_address_binary')) {
                $table->alter()->addIndex('KEY `ip_address_binary` (`ip_address_binary`)');
            }

            sql()->getSchemaObject()->getTableObject('accounts_signins')->drop();

        })->addUpdate('0.5.1', function () {
            sql()->getSchemaObject()->getTableObject('accounts_authentications')->alter()->modifyColumn('`status`', 'varchar(32) CHARACTER SET latin1 NULL DEFAULT NULL,');
<<<<<<< HEAD
=======

        })->addUpdate('0.5.2', function () {
            // Fix nullable datetime column issues
            sql()->query('UPDATE `accounts_users` SET    `last_sign_in` = NULL WHERE `last_sign_in` = "0000-00-00 00:00:00"');
            sql()->query('UPDATE `accounts_users` SET    `locked_until` = NULL WHERE `locked_until` = "0000-00-00 00:00:00"');
            sql()->query('UPDATE `accounts_users` SET    `verified_on`  = NULL WHERE `verified_on`  = "0000-00-00 00:00:00"');
>>>>>>> 003a2db6
        });
    }
}<|MERGE_RESOLUTION|>--- conflicted
+++ resolved
@@ -33,11 +33,7 @@
      */
     public function version(): string
     {
-<<<<<<< HEAD
-        return '0.5.1';
-=======
         return '0.5.2';
->>>>>>> 003a2db6
     }
 
 
@@ -1154,15 +1150,12 @@
 
         })->addUpdate('0.5.1', function () {
             sql()->getSchemaObject()->getTableObject('accounts_authentications')->alter()->modifyColumn('`status`', 'varchar(32) CHARACTER SET latin1 NULL DEFAULT NULL,');
-<<<<<<< HEAD
-=======
 
         })->addUpdate('0.5.2', function () {
             // Fix nullable datetime column issues
             sql()->query('UPDATE `accounts_users` SET    `last_sign_in` = NULL WHERE `last_sign_in` = "0000-00-00 00:00:00"');
             sql()->query('UPDATE `accounts_users` SET    `locked_until` = NULL WHERE `locked_until` = "0000-00-00 00:00:00"');
             sql()->query('UPDATE `accounts_users` SET    `verified_on`  = NULL WHERE `verified_on`  = "0000-00-00 00:00:00"');
->>>>>>> 003a2db6
         });
     }
 }