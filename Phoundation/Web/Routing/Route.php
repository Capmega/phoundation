<?php

/**
 * Class Route
 *
 * Core routing class that will route URL request queries to PHP scripts in the DIRECTORY_WEB path
 *
 * @author    Sven Olaf Oostenbrink <so.oostenbrink@gmail.com>
 * @license   http://opensource.org/licenses/GPL-2.0 GNU Public License, Version 2
 * @copyright Copyright (c) 2024 Sven Olaf Oostenbrink <so.oostenbrink@gmail.com>
 * @package   Phoundation\Web
 */


declare(strict_types=1);

namespace Phoundation\Web\Routing;

use Exception;
use JetBrains\PhpStorm\NoReturn;
use Phoundation\Core\Core;
use Phoundation\Core\Log\Log;
use Phoundation\Core\Sessions\GetVariables;
use Phoundation\Core\Sessions\Session;
use Phoundation\Data\Iterator;
use Phoundation\Data\Validator\CookieValidator;
use Phoundation\Data\Validator\GetValidator;
use Phoundation\Data\Validator\PostValidator;
use Phoundation\Databases\Sql\Exception\SqlException;
use Phoundation\Date\DateTime;
use Phoundation\Developer\Debug;
use Phoundation\Exception\OutOfBoundsException;
use Phoundation\Exception\PhpException;
use Phoundation\Exception\RegexException;
use Phoundation\Exception\UnderConstructionException;
use Phoundation\Filesystem\FsFile;
use Phoundation\Filesystem\FsRestrictions;
use Phoundation\Notifications\Notification;
use Phoundation\Utils\Arrays;
use Phoundation\Utils\Config;
use Phoundation\Utils\Strings;
use Phoundation\Web\Exception\RouteException;
use Phoundation\Web\Html\Enums\EnumDisplayMode;
use Phoundation\Web\Http\Domains;
use Phoundation\Web\Http\Url;
use Phoundation\Web\Requests\Request;
use Phoundation\Web\Requests\Response;
use Phoundation\Web\Routing\Interfaces\MappingInterface;
use Throwable;


class Route
{
    /**
     * Singleton variable
     *
     * @var Route
     */
    protected static Route $instance;

    /**
     * Keeps track if the routing system has been initialized
     *
     * @var bool $init
     */
    protected static bool $init = false;

    /**
     * The temporary template to use while routing ONLY for the current try
     *
     * @var ?string $temp_template
     */
    protected static ?string $temp_template = null;

    /**
     * The request method
     *
     * @var string $method
     */
    protected static string $method;

    /**
     * The remote IP address that made this request
     *
     * @var string|mixed $ip
     */
    protected static string $ip;

    /**
     * The request URI
     *
     * @var string $url
     */
    protected static string $url;

    /**
     * The request query
     *
     * @var string $query
     */
    protected static string $query;

    /**
     * Routing parameters list to use for the try() requests
     *
     * @var RoutingParametersList $parameters
     */
    protected static RoutingParametersList $parameters;

    /**
     * If true, then the found page was matched dynamically (with a regex)
     *
     * @var bool $dynamic_pagematch
     */
    protected static bool $dynamic_pagematch = false;

    /**
     * URL mappings object
     *
     * @var MappingInterface $mapping
     */
    protected static MappingInterface $mapping;

    /**
     * Counts the routing rule number that has been processed
     *
     * @var int $rule_count
     */
    protected static int $rule_count = 1;

    /**
     * Tracks if GET variables should be passed to the web page
     *
     * @var array|bool $pass_get_variables
     */
    protected static array|bool $pass_get_variables = false;

    /**
     * The page detected by Route::try()
     *
     * @var string|null $page
     */
    protected static ?string $page = null;

    /**
     * Tracks if the current page contents should be sent back as an attachment
     *
     * @var bool $attachment
     */
    protected static bool $attachment = false;

    /**
     * Tracks if this request is blocked
     *
     * @var bool $block_request
     */
    protected static bool $block_request = false;

    /**
     * Tracks the flags for this request
     *
     * @var array $flags
     */
    protected static array $flags;

    /**
     * Tracks if static routing rules should be applied
     *
     * @var bool $apply_static_routes
     */
    protected static bool $apply_static_routes = true;

    /**
     * Tracks until when a static route should be applicable
     *
     * @var false|int $until
     */
    protected static false|int $until = false;

    /**
     * Tracks the route being tried
     *
     * @var string $route
     */
    protected static string $route;

    /**
     * Tracks the URL regex for the current route being tried
     *
     * @var string $url_regex
     */
    protected static string $url_regex;

    /**
     * Tracks if multilingual support has been disabled for this route
     *
     * @var bool $disable_language
     */
    protected static bool $disable_language = false;

    /**
     * Tracks the matches from the regex applied to the URL
     *
     * @var array|null $regex_matches
     */
    protected static ?array $regex_matches = null;


    /**
     * Route constructor
     */
    protected function __construct()
    {
        // Start the Core object
        try {
            if (Core::isState(null)) {
                Core::startup();
            }

        } catch (SqlException) {
            // Either we have no project or no system database
            static::$page = 'setup.php';
            static::execute();

        } catch (Throwable $e) {
            throw new RouteException('Failed to start Core library', $e);
        }


        // Cleanup the request URI by removing all GET requests and the leading slash, URIs cannot be longer than 255
        // characters
        //
        // Deny URI's larger than 255 characters. If these are specified, automatically 404 because this is a hard coded
        // limit. The reason for this is that the routes_static table columns currently only hold 255 characters and at
        // the moment I see no reason why anyone would want more than 255 characters in their URL.
        static::$method = $_SERVER['REQUEST_METHOD'];
        static::$ip     = Session::getIpAddress();
        static::$query  = Strings::from($_SERVER['REQUEST_URI'], '?');
        static::$url    = Strings::ensureStartsNotWith($_SERVER['REQUEST_URI'], '/');
        static::$url    = Strings::until(static::$url, '?');

        // Ensure the post-processing function is registered
        Log::information(tr('[:method] ":url" from client ":client"', [
            ':method' => static::$method,
            ':url'    => $_SERVER['REQUEST_SCHEME'] . '://' . $_SERVER['HTTP_HOST'] . $_SERVER['REQUEST_URI'],
            ':client' => Session::getIpAddress() . (empty($_SERVER['HTTP_X_REAL_IP']) ? '' : ' (Real IP: ' . $_SERVER['HTTP_X_REAL_IP'] . ')'),
        ]), 9);

        // Hide all request data, $_GET & $_POST, but NOT YET $_FILES!
        // Hiding $_FILES data requires the users_id and is done in Request::executeWebTarget()
        GetValidator::hideData();
        PostValidator::hideData();
    }


    /**
     * Execute the specified route
     *
     * @param bool   $system
     *
     * @return never
     */
    #[NoReturn] protected static function execute(bool $system = false): never
    {
        Core::removeShutdownCallback(404);

        // Get routing parameters and find the correct web page file for this route
        $parameters = static::getParametersObject()->select(static::$url);
        $route      = new FsFile(static::$page, FsRestrictions::newReadonly(DIRECTORY_WEB));

        // Setup the request object, send parameters, attachment configuration and if this is a system request
        Request::setRoutingParameters($parameters);
        Request::setAttachment(static::$attachment);
        Request::setSystem($system);

        // Target may NEVER be web/index.php because that will run the router into endless loops!
        if ($route->isPath('index.php')) {
            throw new RouteException(tr('Will not route to resolved file "index.php" as this would cause an endless loop'));
        }

        if ($route->hasExtension('php')) {
            // The route is a PHP file, so execute it. The Page object will take care of everything, even if it's an
            // attachment that the client will download instead of view in the browser.
            Request::execute($route);
        }

        // The file is NOT a PHP executable, send the resolved file contents to the client directly
        throw new UnderConstructionException(tr('Implement routing to files!'));
        //FileResponse::new()->$request)->send();
    }


    /**
     * Execute the specified system page
     *
     * @param int            $target An integer and valid HTTP code which will display the system page for that HTTP code
     * @param Throwable|null $e
     * @param string|null    $message
     *
     * @return never
     */
    #[NoReturn] protected static function executeSystem(int $target, ?Throwable $e = null, ?string $message = null): never
    {
        Core::removeShutdownCallback(404);

        // Get routing parameters and find the correct target page
        $parameters = static::getParametersObject()->select((String) $target, true);

        Request::setRoutingParameters($parameters, true);
        Request::executeSystem($target, $e, $message);
    }


    /**
     * Returns the routing parameters list
     *
     * @return RoutingParametersList
     */
    public static function getParametersObject(): RoutingParametersList
    {
        static::getInstance();

        if (!isset(static::$parameters)) {
            static::$parameters = new RoutingParametersList();
        }

        return static::$parameters;
    }


    /**
     * Singleton, ensure to always return the same Route object.
     *
     * @return static
     */
    public static function getInstance(): static
    {
        if (empty(static::$instance)) {
            static::$instance = new static();
        }

        // We should execute the initialization only once
        if (!static::$init) {
            // Only initialize when a parameter list has been set, since init may cause this list to be needed
            if (isset(static::$parameters)) {
                static::$init = true;
                static::init();
            }
        }

        return static::$instance;
    }


    /**
     * Will execute a few initial checks and apply URL mappings
     *
     * @return void
     */
    protected static function init(): void
    {
        Request::setRestrictions(FsRestrictions::newRoot());
        Response::initialize();

        if (Core::getMaintenanceMode()) {
            // We're running in maintenance mode, show the maintenance page
            Log::warning('WARNING: Not processing routes, system is in maintenance mode');
            static::executeSystem(503);
        }

        // Domain should NOT end with a .
        if (str_ends_with($_SERVER['HTTP_HOST'], '.')) {
            // Redirect to the same URL, but the host without .
            Response::redirect($_SERVER['REQUEST_SCHEME'] . '://' . substr($_SERVER['HTTP_HOST'], 0, -1) . $_SERVER['REQUEST_URI']);
        }

        // URI may not be more than 2048 bytes
        if (strlen(static::$url) > 2048) {
            Log::warning(tr('Requested URI ":uri" has ":count" characters, where 2048 is a hardcoded limit for compatibility (See Phoundation\Web\Route class). 400-ing the request', [
                ':uri'   => static::$url,
                ':count' => strlen(static::$url),
            ]));
            static::executeSystem(400);
        }

        // Check for double // anywhere in the URL, this is automatically rejected with a 404, not found
        // NOTE: This is checked on $_SERVER['REQUEST_URI'] and not static::$url because static::$url already has the
        // first slash(es) stripped during the __construct() phase
        if (str_contains($_SERVER['REQUEST_URI'], '//')) {
            Log::warning(tr('Requested URI ":uri" contains one or multiple double slashes, automatically rejecting this with a 404 page', [
                ':uri' => $_SERVER['REQUEST_URI'],
            ]));
            static::executeSystem(404);
        }

        if (str_ends_with($_SERVER['HTTP_HOST'], '.')) {
            // The specified domain ends with a "." like "phoundation.org." instead of "phoundation.org" so redirect
            Response::redirect($_SERVER['REQUEST_SCHEME'] . '://' . Strings::ensureEndsNotWith($_SERVER['HTTP_HOST'], '.') . $_SERVER['REQUEST_URI']);
        }

        // Apply mappings
        static::$url = static::applyMappings(static::$url);

        // Ensure a 404 is shown if route cannot execute anything
        Core::addShutdownCallback(404, function () {
            Request::setRoutingParameters(static::getParametersObject()->select('system/404', true), true);
            static::executeSystem(404);
        });
    }


    /**
     * Applies any configured URL mappings
     *
     * @param string $url
     *
     * @return string
     */
    protected static function applyMappings(string $url): string
    {
        return static::getMapping()->apply($url);
    }


    /**
     * Returns the mapping object
     *
     * @return MappingInterface
     */
    public static function getMapping(): MappingInterface
    {
        if (empty(static::$mapping)) {
            static::$mapping = new Mapping();
        }

        return static::$mapping;
    }


    /**
     * Returns the rule number that is being processed
     *
     * @return int
     */
    public static function getRuleCount(): int
    {
        return static::$rule_count;
    }


    /**
     * Returns true if ALL GET variables will be passed, FALSE if none will be passed, or a comma delimited string if
     * some will be passed
     *
     * @return array|bool
     */
    public static function getPassGetVariables(): array|bool
    {
        return static::$pass_get_variables;
    }


    /**
     * Returns the page detected by Route::try()
     *
     * @return string|null
     */
    public static function getPage(): ?string
    {
        return static::$page;
    }


    /**
     * Returns if the contents of the current page should be sent to the client as an attachment or not
     *
     * @return bool
     */
    public static function getAttachment(): bool
    {
        return static::$attachment;
    }


    /**
     * Returns if the current request will be blocked or not
     *
     * @return bool
     */
    public static function getBlockRequest(): bool
    {
        return static::$block_request;
    }


    /**
     * Returns the flags for the matched routing rule
     *
     * @return array
     */
    public static function getFlags(): array
    {
        return static::$flags;
    }


    /**
     * Returns if static routing rules should be applied
     *
     * @return bool
     */
    public static function getApplyStaticRoutes(): bool
    {
        return static::$apply_static_routes;
    }


    /**
     * Returns until when a static route should be applicable
     *
     * @return false|int
     */
    public static function getUntil(): false|int
    {
        return static::$until;
    }


    /**
     * Returns the route being tried
     *
     * @return string
     */
    public static function getRoute(): string
    {
        return static::$route;
    }


    /**
     * Returns the URL regex for the current route being tried
     *
     * @return string
     */
    public static function getUrlRegex(): string
    {
        return static::$url_regex;
    }


    /**
     * Returns if multilingual support has been disabled or not
     *
     * @return bool
     */
    public static function getDisableLanguage(): bool
    {
        return static::$disable_language;
    }


    /**
     * Tracks the matches from the regex applied to the URL
     *
     * @return array
     */
    public static function getRegexMatches(): array
    {
        return static::$regex_matches;
    }


    /**
     * Returns the original resource request
     *
     * @return string
     */
    public static function getRequest(): string
    {
        return (string) Url::getWww();
    }


    /**
     * Returns the original request method
     *
     * @return string
     */
    public static function getMethod(): string
    {
        return $_SERVER['REQUEST_METHOD'];
    }


    /**
     * Returns the request headers
     *
     * @return array
     */
    public static function getHeaders(): array
    {
        return getallheaders();
    }


    /**
     * Returns the cookies from the request
     *
     * @return array
     */
    public static function getCookies(): array
    {
        return CookieValidator::new()->getSource();
    }


    /**
     * Returns the POST data from the request
     *
     * @return array
     */
    public static function getPostData(): array
    {
        return PostValidator::new()->getSource();
    }


    /**
     * Returns the real remote IP address
     *
     * @return string
     */
    public static function getRemoteIp(): string
    {
        return static::$ip;
    }


    /**
     * Modify the incoming request with the specified regex, (optionally) only if the secondary regex matches
     *
     * @param string      $replace_regex
     * @param string      $replace_value
     * @param string|null $match_regex
     *
     * @return void
     */
    public static function modify(string $replace_regex, string $replace_value, ?string $match_regex = null): void
    {
        try {
            if ($match_regex) {
                try {
                    if (!preg_match($match_regex, static::$url)) {
                        return;
                    }

                } catch (PhpException $e) {
                    if ($e->messageMatches('preg_replace():')) {
                        throw new RegexException(tr('The Route::modify() match regular expression ":regex" failed with ":e"', [
                            ':e'     => trim(Strings::from($e->getMessage(), 'preg_replace():')),
                            ':regex' => $match_regex,
                        ]));
                    }
                    throw $e;
                }
            }
            static::$url = preg_replace($replace_regex, $replace_value, static::$url);

        } catch (PhpException $e) {
            if ($e->messageMatches('preg_replace():')) {
                throw new RegexException(tr('The Route::modify() replace regular expression ":regex" failed with ":e"', [
                    ':e'     => trim(Strings::from($e->getMessage(), 'preg_replace():')),
                    ':regex' => $replace_regex,
                ]));
            }
            throw $e;
        }
    }


    /**
     * Route the request uri from the client to the correct php file
     *
     * The Route::try() call requires 3 arguments; $regex, $route, and $flags.
     *
     * The first argument is the PERL compatible regular expression that will match the URL you wish to route to a
     * page.
     * Note that this must be a FULL regular expression with opening and closing tags. / is recommended for these tags,
     * but not required. See https://www.php.net/manual/en/function.preg-match.php for more information about PERL
     * compatible regular expressions. This regular expression may capture variables which then can be used in the
     * route as $1, $2 for the first and second variable respectitively. Regular expression flags like i (case
     * insensitive matches), u (unicode matches), etc. may be added after the trailing / of this variable
     *
     * The second argument is the page you wish to execute and the variables that should be sent to it. If your regular
     * expression captured variables, you may use these variables here. If the page name itself is a variable, then
     * Route::add() will try to find that page, and execute it if it exists
     *
     * The third argument is a list (CSV string or array) with flags. Current allowed flags are:
     * A                Process the route as an attachement (i.e. Send the file so that the browser client can
     * download
     *                  it)
     * B                Block. Return absolutely nothing
     * C                Use URL cloaking. A cloaked URL is basically a random string that the Route::add() function can
     *                  look up in the `cloak` table. domain() and its related functions will generate these URL's
     *                  automatically. See the "url" library, and domain() and related functions for more information
     * D                Add HTTP_HOST to the REQUEST_URI before applying the match
     * G                The request must be GET to match
     * H                If the routing rule matches, the router will add a *POSSIBLE HACK ATTEMPT DETECTED* log entry
     *                  for later processing
     * L                Disable language map requirements for this specific URL (Use this with non language URLs on a
     *                  multi lingual site)
     * P                The request must be POST to match
     * M                Add queries into the REQUEST_URI before applying the match, autmatically implies Q
     * N                Do not check for permanent routing rules
     * Q                Allow queries to pass through. If NOT specified, and the URL contains queries, the URL will NOT
     *                  match!
     * QKEY;KEY=ACTION  Is a ; separated string containing query keys that are allowed, and if specified, what action
     *                  must be taken when encountered
     * R301             Redirect to the specified page argument using HTTP 301
     * R302             Redirect to the specified page argument using HTTP 302
     * S$SECONDS$       Store the specified rule for this IP and apply it for $SECONDS$ number of seconds. $SECONDS$ is
     *                  optional, and defaults to 86400 seconds (1 day). This works well to auto 404 IP's that are
     *                  doing
     *                  naughty things for at least a day
     * T$TEMPLATE$      Use the specified template instead of the current template for this try
     * X$PATHS$         Restrict access to the specified dot-comma separated $PATHS$ list. $PATHS is optional and
     *                  defaults to DIRECTORY_WEB, DIRECTORY_DATA .'content/downloads'
     * Z$RIGHT$[$PAGE$] Requires that the current session user has the specified right, or $PAGE$ will be shown, with
     *                  $PAGE$ defaulting to system/403. Multiple Z flags may be specified
     *
     * The $Debug::enabled() and $Debug::enabled() variables here are to set the system in Debug::enabled() or
     * Debug::enabled() mode, but ONLY if the system runs in debug mode. The former will add extra log output in the
     * data/log files, the latter will add LOADS of extra log data in the data/log files, so please use with care and
     * only if you cannot resolve the problem
     *
     * Once all Route::add() calls have passed without result, the system will shut down. The shutdown() call will then
     * automatically execute Request::executeSystem() which will display the 404 page
     *
     * To use translation mapping, first set the language map using Route::map()
     *
     * @param string $url_regex
     * @param string $route
     * @param string $flags
     *
     * @return bool
     * @throws RouteException|\Throwable
     * @package Web
     * @see     Request::executeSystem()
     * @see     Request::executeSystem()
     * @see     Route::execute()
     * @see     domain()
     * @see     Route::map()
     * @see     Route::makeStatic()
     * @see     https://www.php.net/manual/en/function.preg-match.php
     * @see     https://regularexpressions.info/ NOTE: The site currently has broken SSL, but is one of the best
     *          resources out there to learn regular expressions
     * @table   : `routes_static`
     * @example
     * code
     * // This will take phoundation.org/ and execute the index page, but not allow queries.
     * Route::add('/\//'                                            , 'index.php'                            , '');
     *
     * // This will take phoundation.org/?test=1 and execute the index page, and allow the query.
     * Route::add('/\//'                                            , 'index.php'                            , 'Q');
     *
     * // This rule will take phoundation.org/en/page/users-1.html and execute en/users.php?page=1
     * Route::add('/^([a-z]{2})\/page\/([a-z-]+)?(?:-(\d+))?.html$/', '$1/$2.php?page=$3'                    , 'Q');
     *
     * // This rule will redirect phoundation.org/ to phoundation.org/en/
     * Route::add(''                                                , ':PROTOCOL:DOMAIN/:REQUESTED_LANGUAGE/', 'R301');
     * // This will HTTP 301 redirect the user to a page with the same protocol, same domain, but the language that
     * their browser requested. So for example, http://domain.com with HTTP header "accept-language:en" would HTTP 301
     * redirect to http://domain.com/en/
     *
     * // These are some examples for blocking hacking attempts
     * Route::add('/\/\.well-known\//i'  , 'en/system/404.php', 'B,H,L,S');   // If you request this, you will be
     * 404-ing for a good while Route::add('/\/acme-challenge\//i', 'en/system/404.php', 'B,H,L,S');   // If you
     * request this, you will be 404-ing for a good while Route::add('/C=S;O=A/i'           , 'en/system/404.php',
     * 'B,H,L,M,S'); // If you request this query, you will be 404-ing for a good while Route::add('/wp-admin/i'
     *   , 'en/system/404.php', 'B,H,L,S');   // If you request this, you will be 404-ing for a good while
     *   Route::add('/libs\//i'            , 'en/system/404.php', 'B,H,L,S');   // If you request this, you will be
     *   404-ing for a good while Route::add('/scripts\//i'         , 'en/system/404.php', 'B,H,L,S');   // If you
     *   request this, you will be 404-ing for a good while Route::add('/config\//i'          , 'en/system/404.php',
     *   'B,H,L,S');   // If you request this, you will be 404-ing for a good while Route::add('/init\//i'            ,
     *   'en/system/404.php', 'B,H,L,S');   // If you request this, you will be 404-ing for a good while
     *   Route::add('/www\//i'             , 'en/system/404.php', 'B,H,L,S');   // If you request this, you will be
     *   404-ing for a good while Route::add('/data\//i'            , 'en/system/404.php', 'B,H,L,S');   // If you
     *   request this, you will be 404-ing for a good while Route::add('/public\//i'          , 'en/system/404.php',
     *   'B,H,L,S');   // If you request this, you will be 404-ing for a good while
     * /code
     *
     * The following example code will set a language route map where the matched word "from" would be translated to
     * "to" and "for" to "bar" for the language "es"
     *
     * code
     * Route::map(array('language' => 2,
     *                  'es'       => array('servicios'    => 'services',
     *                                      'portafolio'   => 'portfolio'),
     *                  'nl'       => array('diensten'     => 'services',
     *                                      'portefeuille' => 'portfolio')));
     * Route::add('/\//', 'index')
     * /code
     *
     * @example Setup URL translations map. In this example, URL's with /es/ with the word "conferencias" would map to
     *          the word "conferences", etc.
     * code
     * Route::map('es', [
     *     'conferencias' => 'conferences',
     *     'portafolio'   => 'portfolio',
     *     'servicios'    => 'services',
     *     'nosotros'     => 'about'
     * ]);
     *
     * Route::map('nl', [
     *     'conferenties' => 'conferences',
     *     'portefeuille' => 'portfolio',
     *     'diensten'     => 'services',
     *     'over-ons'     => 'about'
     *  ]);
     * /code
     */
    public static function try(string $url_regex, string $route, string $flags = ''): bool
    {
        static::getInstance();
        static::validateHost();

        try {
            if (!static::tryRegex($url_regex, $route, $flags)) {
                return false;
            }

            // The supplied regex with flags matched, execute it!
            static::execute();

        } catch (Exception $e) {
            if (str_starts_with($e->getMessage(), 'PHP ERROR [2] "preg_match_all():')) {
                // A user defined regex failed, give pretty error
                throw new RouteException(tr('Failed to process route pattern ":count" ":regex" with error ":e"', [
                    ':count' => static::$rule_count,
                    ':regex' => $url_regex,
                    ':e'     => trim(Strings::cut($e->getMessage(), 'preg_match_all():', '" in')),
                ]));
            }

            if (str_starts_with($e->getMessage(), 'PHP ERROR [2] "preg_match():')) {
                // A user defined regex failed, give pretty error
                throw new RouteException(tr('Failed to process route pattern ":count" ":regex" with error ":e"', [
                    ':count' => static::$rule_count,
                    ':regex' => $url_regex,
                    ':e'     => trim(Strings::cut($e->getMessage(), 'preg_match():', '" in')),
                ]));
            }

            throw $e;
        }
    }


    /**
     * Tries to apply the specified regex on the current request. If it applies, will execute the page
     *
     * @param string $url_regex
     * @param string $route
     * @param string $flags
     *
     * @return bool
     * @throws Throwable
     */
    protected static function tryRegex(string $url_regex, string $route, string $flags = ''): bool
    {
        if (!$url_regex) {
            // Match an empty string
            $url_regex = '/^$/';
        }

        // Set route and regex
        // Apply pre-matching flags. Depending on individual flags we may do different things
        static::$route     = $route;
        static::$url_regex = $url_regex;
        static::$flags     = explode(',', $flags);

        // Pre-apply flags and static routes
        static::preApplyFlags();
        static::applyStaticRoutes();

        // Check if this route regex matches
        if (!static::match()) {
            // The route regex did not match, match cancelled this try
            static::$rule_count++;
            return false;
        }

        // Apply constants replacements, route variables replacements, get variables replacements
        static::applyConstantsReplacements();
        static::applyRouteVariablesReplacements();
        static::applyGetVariableReplacements();

        // Apply flags
        if (!static::applyFlags()) {
            // Flags cancelled this try
            return false;
        }

        if (!static::processGetQueries()) {
            // Query processing cancelled this try
            return false;
        }

        static::translateRoute();
        static::processRouteGetVariables();
        static::processStaticRequests();

        if (static::$block_request) {
            // Block the request by dying
            exit();
        }

        // This is the one!
        return true;
    }


    /**
     * Processes static request requirements
     *
     * @return void
     * @throws Throwable
     */
    protected static function processStaticRequests(): void
    {
        if (static::$until) {
            // Store the request as a rule until it expires. Apply semi-permanent routing for this IP
            // Remove the "S" flag since we don't want to store the rule again in subsequent loads
            // Remove the "H" flag since subsequent requests may not be a hack attempt. Since we are going to act as
            // if the rule AND URI apply, we don't know really, avoid unneeded red flags
            foreach (static::$flags as $id => $flag) {
                switch ($flag[0]) {
                    case 'H':
                        // no break

                    case 'S':
                        unset(static::$flags[$id]);
                        break;
                }
            }

            Route::makeStatic([
                'expiredon' => static::$until,
                'route'     => $route,
                'regex'     => static::$url_regex,
                'flags'     => static::$flags,
                'url'       => static::$url,
                'ip'        => static::$ip,
            ]);
        }
    }


    /**
     * Tries to pass URL GET variables to the GetValidator
     *
     * @return void
     */
    protected static function processRouteGetVariables(): void
    {
        // Split the route into the page name and GET requests
        static::$page  = Strings::until(static::$route, '?');
        $get_variables = Strings::from(static::$route , '?', needle_required: true);

        if (!static::$block_request and $get_variables) {
            // If we have GET parameters in the route, add them to the $_GET array
            $get_variables = explode('&', $get_variables);

            foreach ($get_variables as $entry) {
                GetValidator::new()->add(Strings::from($entry, '=', needle_required: true), Strings::until($entry, '='));
            }
        }
    }


    /**
     * Will translate the current route for the current language
     *
     * @return void
     */
    protected static function translateRoute(): void
    {
        // Translate the route?
        if (isset($core->register['Route::map']) and empty(static::$disable_language)) {
            // Found mapping configuration.
            // Find language match.
            // Assume that "static::$regex_matches[1]" contains the language,
            // unless specified otherwise
            if (isset($core->register['Route::map']['language'])) {
                $language = isset_get(static::$regex_matches[$core->register['Route::map']['language']][0]);

            } else {
                $language = isset_get(static::$regex_matches[1][0]);
            }

            if ($language !== 'en') {
                // The requested page is in a non-English language. This means that the entire URL MUST be in that
                // language. Translate the URL to its English counterpart
                $translated = false;

                // Check if the route map has the requested language
                if (empty($core->register['Route::map'][$language])) {
                    Log::warning(tr('Requested language ":language" does not have a language map available', [
                        ':language' => $language,
                    ]));

                    // TODO Check if this should be 404 or maybe some other HTTP code?
                    static::executeSystem(404);

                } else {
                    // Found a map for the requested language
                    Log::notice(tr('Attempting to remap for language ":language"', [':language' => $language]));

                    foreach ($core->register['Route::map'][$language] as $unknown => $remap) {
                        if (str_contains(static::$route, $unknown)) {
                            $translated    = true;
                            static::$route = str_replace($unknown, $remap, static::$route);
                        }
                    }

                    if (!file_exists(static::$route)) {
                        Log::warning(tr('Language remapped route ":route" does not exist', [
                            ':route' => static::$route
                        ]));

                        static::executeSystem(404);
                    }

                    Log::success(tr('Found remapped route ":route"', [':route' => static::$route]));
                }

                if (!$translated) {
                    // Page was not translated, ie it's still the original, and no translation was found.
                    Log::warning(tr('Requested language ":language" does not have a translation available in the language map for route ":route"', [
                        ':language' => $language,
                        ':route'    => static::$route,
                    ]));

                    static::executeSystem(404);
                }
            }
        }
    }


    /**
     * Processes GET request queries, adding, removing, or modifying variables depending on static::$pass_get_variables
     *
     * @return bool
     */
    protected static function processGetQueries(): bool
    {
        // Do we allow any $_GET queries from the REQUEST_URI?
        if (!static::$pass_get_variables) {
            if (!GetValidator::new()->isEmpty()) {
                // Client specified variables on a URL that does not allow queries, cancel the match
                Log::warning(tr('Matched route ":route" does not allow query variables while client specified them, cancelling match', [
                    ':route' => static::$route,
                ]));

                static::$rule_count++;
                return false;
            }

            return true;
        }

        if (static::$pass_get_variables !== true) {
            // The variable $pass_get_variables contains a list of keys to pass and information on how to pass them.
            foreach (static::$pass_get_variables as $key => $value) {
                if (str_contains('=', $key)) {
                    // Regenerate the key as a $key => $value instead of $key=$value => null
                    static::$pass_get_variables[Strings::until($key, '=')] = Strings::from($key, '=');
                    unset(static::$pass_get_variables[$key]);

                } else {
                    static::$pass_get_variables[$key] = true;
                }
            }

            // Go over all $_GET variables and ensure they're allowed
            foreach (GetValidator::new() as $key => $action) {
                // This key must be allowed, or we're done
                if (empty(static::$pass_get_variables[$key])) {
                    Log::warning(tr('Matched route ":route" contains GET key ":key" which is not specifically allowed by the pass_get_variables list, cancelling match', [
                        ':route' => static::$route,
                        ':key'   => $key,
                    ]));

                    static::$rule_count++;
                    return false;
                }

                // Okay, the key is allowed, yay! What action are we going to take?
                switch ($action) {
                    case null:
                        // Allow this query variable
                        break;

                    case 301:
                        // TODO What is going on here? Redirects to URL, but only domain is used? Wut?
                        throw new UnderConstructionException(tr('GET Query redirect rules are under construction'));
                        // Redirect to URL without query
                        $domain = Url::getDomain()->getThis();
                        $domain = Strings::until($domain, '?');

                        Log::warning(tr('Matched route ":route" allows GET key ":key" as redirect to URL without query', [
                            ':route' => static::$route,
                            ':key'   => $key,
                        ]));

                        Request::setRoutingParameters(static::getParametersObject()->select(static::$url));
                        Response::redirect($domain);
                }
            }
        }

        return true;
    }


    /**
     * Replaces variables in the route with GET variables
     */
    protected static function applyGetVariableReplacements(): void
    {
        // Apply regex GET variables replacements
        if (preg_match_all('/\$(\w+)\$/', static::$route, $replacements)) {
            foreach ($replacements[1] as $replacement) {
                try {
                    if (!$replacement) {
                        throw new RouteException(tr('Invalid empty regex replacement specified in route ":route"', [
                            ':route' => static::$route,
                        ]));
                    }

                    if (!GetValidator::new()->sourceKeyExists($replacement)) {
                        throw new RouteException(tr('Regex replacement ":replacement" specified in route ":route" does not exist in the $_GET array', [
                            ':replacement' => '$' . $replacement . '$',
                            ':route'       => static::$route,
                        ]));
                    }

                    static::$route = str_replace('$' . $replacement . '$', GetValidator::new()->get($replacement), static::$route);

                } catch (Throwable $e) {
                    Log::warning(tr('Ignoring route ":route" because regex ":regex" has the error ":e"', [
                        ':regex' => static::$url_regex,
                        ':route' => static::$route,
                        ':e'     => $e->getMessage(),
                    ]));
                }
            }

            if (str_contains('$', static::$route)) {
                // There are regex variables left that were not replaced. Replace them with nothing
                static::$route = preg_replace('/\$\w+\$/', '', static::$route);
            }
        }
    }


    /**
     * Substitutes variables specified in the route
     *
     * @return void
     */
    protected static function applyConstantsReplacements(): void
    {
        // Regex matched. Do variable substitution on the route.
        if (preg_match_all('/:([A-Z_]+)/', static::$route, $variables)) {
            array_shift($variables);

            foreach (array_shift($variables) as $variable) {
                switch ($variable) {
                    case 'PROTOCOL':
                        // The protocol used in the current request
                        static::$route = str_replace(':PROTOCOL', $_SERVER['REQUEST_SCHEME'] . '://', static::$route);
                        break;

                    case 'DOMAIN':
                        // The domain used in the current request
                        static::$route = str_replace(':DOMAIN', $_SERVER['HTTP_HOST'], static::$route);
                        break;

                    case 'LANGUAGE':
                        // The language specified in the current request
                        static::$route = str_replace(':LANGUAGE', LANGUAGE, static::$route);
                        break;

                    case 'REQUESTED_LANGUAGE':
                        // The language requested in the current request
                        // TODO This should be coming from Http class
                        // TODO Implement
//                            $requested = Arrays::firstValue(Arrays::force(Core::readRegister('http', 'accepts_languages')));
//                            static::$route     = str_replace(':REQUESTED_LANGUAGE', $requested['language'], static::$route);
                        static::$route = str_replace(':REQUESTED_LANGUAGE', 'en', static::$route);
                        break;

                    case 'PORT':
                        // no break

                    case 'SERVER_PORT':
                        // The port used in the current request
                        static::$route = str_replace(':PORT', $_SERVER['SERVER_PORT'], static::$route);
                        break;

                    case 'REMOTE_PORT':
                        // The port used by the client
                        static::$route = str_replace(':REMOTE_PORT', $_SERVER['REMOTE_PORT'], static::$route);
                        break;

                    default:
                        throw new OutOfBoundsException(tr('Unknown variable ":variable" found in route ":route"', [
                            ':variable' => ':' . $variable,
                            ':route'    => ':' . static::$route,
                        ]));
                }
            }
        }
    }


    /**
     * Tries to find and apply static routes
     *
     * @return void
     */
    protected static function applyStaticRoutes(): void
    {
        if ((static::$rule_count === 1) and Config::get('web.route.static', false)) {
            if (static::$apply_static_routes) {
                // Check if remote IP is registered for special routing
                $exists = sql()->get('SELECT   `id`, `url`, `regex`, `route`, `flags`
                                      FROM     `routes_static` 
                                      WHERE    `ip` = :ip 
                                        AND    `status` IS NULL 
                                        AND    `expiredon` >= NOW() 
                                      ORDER BY `created_on` DESC 
                                      LIMIT 1', [':ip' => static::$ip]);

                if ($exists) {
                    // Apply semi-permanent routing for this IP
                    Log::warning(tr('Found active routing for IP ":ip", continuing routing as if request is URI ":url" with regex ":regex", route ":route", and flags ":flags" instead', [
                        ':ip'     => static::$ip,
                        ':url'    => $exists['url'],
                        ':regex'  => $exists['regex'],
                        ':route'  => $exists['route'],
                        ':flags'  => $exists['flags'],
                    ]));

                    static::$url       = $exists['url'];
                    static::$url_regex = $exists['regex'];
                    static::$route     = $exists['route'];
                    static::$flags     = explode(',', $exists['flags']);

                    sql()->query('UPDATE `routes_static` SET `applied` = `applied` + 1 WHERE `id` = :id', [':id' => $exists['id']]);
                    unset($exists);
                }

            } else {
                Log::warning(tr('Not checking for routes per N flag'));
            }
        }
    }


    /**
     * Tries to match the URL regex on the specified URL and returns true if successful
     *
     * @return bool
     */
    protected static function match(): bool
    {
        // Match the specified regex. If there is no match, there is nothing else to do for us here
        Log::action(tr('Testing rule ":count" ":regex" on ":type" ":url"', [
            ':count' => static::$rule_count,
            ':regex' => static::$url_regex,
            ':type'  => static::$method,
            ':url'   => static::$url,
        ]), 4);

        try {
            $match = preg_match_all(static::$url_regex, static::$url, static::$regex_matches);

        } catch (Exception $e) {
            throw new RouteException(tr('Failed to parse route ":route" with ":message"', [
                ':route'   => static::$url_regex,
                ':message' => Strings::until(Strings::from($e->getMessage(), 'preg_match_all(): '), ' in '),
            ]));
        }

        if (!$match) {
            // No match, stop this try
            return false;
        }

        if (Debug::isEnabled()) {
            Log::success(tr('Regex ":count" ":regex" matched with matches ":matches" and flags ":flags"', [
                ':count'   => static::$rule_count,
                ':regex'   => static::$url_regex,
                ':matches' => Strings::force(static::$regex_matches, ', '),
                ':flags'   => Strings::force(static::$flags        , ', '),
            ]), 5);
        }

        return true;
    }


    /**
     * Applies a specific set of flags early on in the route matching process
     *
     * @return void
     */
    protected static function preApplyFlags(): void
    {
        foreach (static::$flags as $flag) {
            if (!$flag) {
                continue;
            }

            switch ($flag[0]) {
                case 'D':
                    // Include domain in match
                    static::$url = $_SERVER['HTTP_HOST'] . static::$url;
                    Log::notice(tr('Adding complete HTTP_HOST in match for URI ":url"', [':url' => static::$url]));
                    break;

                case 'M':
                    static::$url .= '?' . static::$query;
                    Log::notice(tr('Adding query to URI ":url"', [':url' => static::$url]));

                    if (!array_search('Q', static::$flags)) {
                        // Auto imply Q
                        static::$flags[] = 'Q';
                    }

                    break;

                case 'N':
                    static::$apply_static_routes = false;
            }
        }
    }


    /**
     * Applies routing flags
     *
     * @return bool
     */
    protected static function applyFlags(): bool
    {
        // Apply specified post matching flags. Depending on individual flags we may do different things
        foreach (static::$flags as $flags_id => $flag) {
            if (!$flag) {
                // Completely ignore empty flags
                continue;
            }

            switch ($flag[0]) {
                case 'A':
                    // Send the file as a downloadable attachment
                    static::$attachment = true;
                    break;

                case 'B':
                    // Block this request, send nothing
                    Log::warning(tr('Blocking request as per B flag'));
                    static::$block_request = true;
                    break;

                case 'C':
                    // URL cloaking will execute the resolved URL directly, so if it returns here at all it didn't match
                    static::applyFlagCloak($flags_id);
                    return false;

                case 'G':
                    if (!static::applyFlagGet()) {
                        return false;
                    }

                    break;

                case 'H':
                    static::applyFlagHack();
                    break;

                case 'L':
                    // Disable language support
                    static::$disable_language = true;
                    break;

                case 'P':
                    if (!static::applyFlagPost()) {
                        return false;
                    }

                    break;

                case 'Q':
                    static::applyFlagPassQueries($flag);
                    break;

                case 'R':
                    static::applyFlagRedirect($flag);

                case 'S':
                    static::applyFlagStoreRule($flag);
                    break;

                case 'T':
                    static::$temp_template = substr($flag, 1);
                    break;

                case 'X':
                    // TODO Where do these restrictions apply? This seems to not be used anywhere!
                    // Restrict access to the specified path list
                    $restrictions = substr($flag, 1);
                    $restrictions = str_replace(';', ',', $restrictions);
                    break;

                case 'Y':
                    static::applyFlagExecuteSystem();

                case 'Z':
                    static::applyFlagRestrictAccess($flag);
            }
        }

        return true;
    }


    /**
     * Processes the restrict access flag
     *
     * @param string $flag
     *
     * @return void
     */
    protected static function applyFlagRestrictAccess(string $flag): void
    {
        // Restrict access to users with the specified right, or execute the specified page instead
        // (defaults to 403). Format is Z$RIGHT$[$PAGE$] and multiple Z rules may be specified
        if (!preg_match_all('/^Z(.+?)(?:\[(.+?)])?$/iu', $flag, static::$regex_matches)) {
            Log::warning(tr('Invalid "Z" (requires right) rule ":flag" encountered, denying access by default for security', [
                ':flag' => $flag,
            ]));

            static::executeSystem(403);
        }

        $right        = get_null(isset_get(static::$regex_matches[1][0]));
        static::$page = get_null(isset_get(static::$regex_matches[2][0]));

        if (Session::getUserObject()->isGuest()) {
            Log::warning(tr('Denied guest user access to resource because signed in user is required'));
            static::executeSystem(401);
        }

        if (!Session::getUserObject()->hasAllRights($right)) {
            Log::warning(tr('Denied user ":user" access to resource because of missing right ":right"', [
                ':user'  => Session::getUserObject()->getLogId(),
                ':right' => $right,
            ]));

            static::executeSystem(403);
        }
    }


    /**
     * Processes the execute as system request flag
     *
     * @return never
     */
    #[NoReturn] protected static function applyFlagExecuteSystem(): never
    {
        // Execute the resolved page as a system page
        if (!is_numeric_integer(static::$route)) {
            throw new OutOfBoundsException(tr('Cannot execute ":route" from route ":url_regex" as a system page, it should be an integer HTTP compatible number', [
                ':url_regex' => static::$url_regex,
                ':route'     => static::$route
            ]));
        }

        static::executeSystem((int) static::$route);
    }


    /**
     * Processes the store rule flag
     *
     * @param string $flag
     *
     * @return never
     */
    protected static function applyFlagStoreRule(string $flag): void
    {
        $until = substr($flag, 1);

        if ($until and !is_natural($until)) {
            $until = null;

            Log::warning(tr('Specified S flag value ":value" is invalid, natural number expected. Falling back to default value of 86400', [
                ':value' => $until,
            ]));
        }

        if (!$until) {
            static::$until = 86400;
        }

    }


    /**
     * Processes the redirect flag
     *
     * @param string $flag
     *
     * @return never
     */
    #[NoReturn] protected static function applyFlagRedirect(string $flag): never
    {
        // Validate the HTTP code to use, then redirect to the specified route
        $http_code = substr($flag, 1);
        switch ($http_code) {
            case '':
                $http_code = 301;
                break;

            case '301':
                // no break

            case '302':
                break;

            default:
                throw new RouteException(tr('Invalid R flag HTTP CODE ":code" specified for route ":route"', [
                    ':code'  => ':' . $http_code,
                    ':route' => ':' . static::$route,
                ]));
        }

        Core::removeShutdownCallback(404);

        Request::setRoutingParameters(static::getParametersObject()->select(static::$url));
        Response::redirect(Url::getWww(static::$route)->addQueries($_GET), (int) $http_code);
    }


    /**
     * Processes the pass queries flag
     *
     * @param string $flag
     *
     * @return void
     */
    protected static function applyFlagPassQueries(string $flag): void
    {
        // Let GET request queries pass through
        if (strlen($flag) === 1) {
            static::$pass_get_variables = true;
            return;
        }

        static::$pass_get_variables = explode('|', substr($flag, 1));
        static::$pass_get_variables = array_flip(static::$pass_get_variables);
    }


    /**
     * Processes the URL get flag, requiring the request to be a GET request
     *
     * @return bool
     */
    protected static function applyFlagGet(): bool
    {
        // MUST be a GET request, NO POST data allowed!
        if (!empty($_POST)) {
            Log::notice(tr('Matched route ":route" allows only GET requests, cancelling match', [
                ':route' => static::$route
            ]));

            static::$rule_count++;
            return false;
        }

        return true;
    }


    /**
     * Processes the URL post flag, requiring the request to be a POST request
     *
     * @return bool
     */
    protected static function applyFlagPost(): bool
    {
        // MUST be a POST request, NO EMPTY POST data allowed!
        if (empty($_POST)) {
            Log::notice(tr('Matched route ":route" allows only POST requests, cancelling match', [
                ':route' => static::$route
            ]));

            static::$rule_count++;
            return false;
        }

        return true;
    }


    /**
     * Processes the URL hacked flag
     *
     * @return void
     */
    protected static function applyFlagHack(): void
    {
        Log::notice(tr('*POSSIBLE HACK ATTEMPT DETECTED*'));
        Notification::new()
<<<<<<< HEAD
            ->setUrl('security/incidents.html')
=======
            ->setUrl(Url::getWww('security/incidents.html'))
>>>>>>> 003a2db6
            ->setMode(EnumDisplayMode::exception)
            ->setCode('hack')
            ->setRoles('security')
            ->setTitle(tr('*Possible hack attempt detected*'))
            ->setMessage(tr('The IP address ":ip" made the request ":request" which was matched by regex ":regex" with flags ":flags" and caused this notification', [
                ':ip'      => static::$ip,
                ':request' => static::$url,
                ':regex'   => static::$url_regex,
                ':flags'   => implode(',', static::$flags),
            ]))
            ->send();
    }


    /**
     * Processes the URL cloaking flag
     *
     * @param int $flags_id
     *
     * @return bool
     */
    protected static function applyFlagCloak(int $flags_id): bool
    {
        // URL cloaking was used. See if we have a real URL behind the specified cloak
        $url = Url::getWww(static::$route)->decloak();

        if (!$url) {
            Log::warning(tr('Specified cloaked URL ":cloak" does not exist, cancelling match', [
                ':cloak' => static::$route
            ]));

            static::$rule_count++;
            return false;
        }

        $url = Strings::from($url, '://');
        $url = Strings::from($url, '/');

        Log::notice(tr('Redirecting cloaked URL ":cloak" internally to ":url"', [
            ':cloak' => static::$route,
            ':url'   => $_SERVER['REQUEST_URI'],
        ]));

        throw new UnderConstructionException(tr('URL cloacking support in Route is broken and under construction'));
        $_SERVER['REQUEST_URI'] = $url;
        static::$rule_count = 1;
        unset(static::$flags[$flags_id]);
        static::execute();
    }


    /**
     * Replaces route variables with their replacements
     *
     * @return void
     */
    protected static function applyRouteVariablesReplacements(): void
    {
        if (preg_match_all('/\$(\d+)/', static::$route, $replacements)) {
            if (preg_match('/\$\d+\.php/', static::$route)) {
                static::$dynamic_pagematch = true;
            }

            // Split the route into URL and query
            $url     = Strings::until(static::$route, '?');
            $queries = Strings::from(static::$route , '?', needle_required: true);
            $queries = explode('&', $queries);

            // Replace parts, remove queries with empty values
            foreach ($replacements[1] as $replacement) {
                try {
                    static::applyVariableReplacement($url, $queries, $replacement);

                } catch (Exception $e) {
                    Log::warning(tr('Ignoring route ":route" because regex ":regex" has the error ":e"', [
                        ':regex' => static::$url_regex,
                        ':route' => static::$route,
                        ':e'     => $e->getMessage(),
                    ]));
                }
            }

            static::rebuildRouteFromParts($url, $queries);
        }
    }


    /**
     * Replaces a single route variable with its replacement
     *
     * @param string $url
     * @param array  $queries
     * @param string $replacement
     *
     * @return void
     */
    protected static function applyVariableReplacement(string &$url, array &$queries, string $replacement): void
    {
        if (!$replacement or empty(static::$regex_matches[$replacement])) {
            throw new RouteException(tr('Non existing regex replacement ":replacement" specified in route ":route"', [
                ':replacement' => '$' . $replacement,
                ':route'       => static::$route,
            ]));
        }

        // Replace URL variables
        $url = str_replace('$' . $replacement, static::$regex_matches[$replacement][0], $url);

        // Replace query variables, removing queries that have empty variables
        foreach ($queries as $location => $query) {
            if (str_contains($query, '$' . $replacement)) {
                if (empty(static::$regex_matches[$replacement][0])) {
                    // This query has an empty variable, remove it
                    unset($queries[$location]);

                } else {
                    // This query has a variable with data, replace it
                    $queries[$location] = str_replace('$' . $replacement, static::$regex_matches[$replacement][0], $query);
                }
            }
        }
    }


    /**
     * Rebuilds and returns the route variable from the specified url and queries parts
     *
     * @param string $url
     * @param array  $queries
     *
     * @return void
     */
    protected static function rebuildRouteFromParts(string $url, array $queries): void
    {
        if (str_contains('$', $url)) {
            // There are regex variables left that were not replaced. Replace them with nothing
            $url = preg_replace('/\$\d/', '', $url);
        }

        foreach ($queries as $location => $query) {
            if (str_contains('$', $query)) {
                // There are regex variables left that were not replaced. Remove these queries
                unset($queries[$location]);
            }
        }

        // Put the route back together from URL and query
        static::$route = $url;

        if ($queries) {
            static::$route .= '?' . implode('&', $queries);
        }
    }


    /**
     * Ensure that the requested host name is valid
     *
     * @return void
     * @todo implement
     */
    protected static function validateHost(): void
    {
        // Check only once
        static $validated = false;

        return;
        if (!$validated) {
            $validated = true;
            // Check that the domain doesn't start or end with a dot (.) if it does, redirect to the domain without the .
            // In principle, this should already cause a shitload of other issues, like SSL certs not working, etc. but
            // still, just to be sure
            if (empty($_SERVER['HTTP_HOST'])) {
                // No host name WTF? Redirect to the main site
                Request::setRoutingParameters(static::getParametersObject()
                                                    ->select(Url::getRootDomainRootUrl()));
                Response::redirect(Url::getRootDomainRootUrl());
            }
            if (str_starts_with($_SERVER['HTTP_HOST'], '.') or str_ends_with($_SERVER['HTTP_HOST'], '.')) {
                Log::warning(tr('Encountered invalid HTTP HOST ":host", it starts or ends with a dot. Redirecting to clean hostname', [
                    ':host' => $_SERVER['HTTP_HOST'],
                ]));
                // Remove dots, whitespaces, etc.
                $domain = trim(trim($_SERVER['HTTP_HOST'], '.'));
                if (Domains::isConfigured($domain)) {
                    Log::warning(tr('HTTP HOST ":host" is not configured, redirecting to main site main page', [
                        ':host' => $_SERVER['HTTP_HOST'],
                    ]));
                    Request::setRoutingParameters(static::getParametersObject()
                                                        ->select(Url::getRootDomainRootUrl()));
                    Response::redirect(Url::getRootDomainRootUrl());
                }
                // Redirect to correct page
                Request::setRoutingParameters(static::getParametersObject()
                                                    ->select(Url::getRootDomainUrl()));
                Response::redirect(Url::getRootDomainUrl());
            }
        }
    }


    /**
     * Create a static route for the specified IP
     *
     * @param string $ip
     *
     * @return StaticRoute
     *
     * @throws Throwable
     * @package Web
     * @see     Route::map()
     * @see     Date:convert() Used to convert the sitemap entry dates
     * @table   : `template`
     * @note    : This is a note
     * @version 2.5.38: Added function and documentation
     * @example This example configures a language map for spanish (es) and dutch (nl)
     * code
     * route('map', array('es' => array('portafolio'   => 'portfolio',
     *                                  'servicios'    => 'services',
     *                                  'contacto'     => 'contact',
     *                                  'nosotros'     => 'about',
     *                                  'index'        => 'index'),
     *
     *                    'nl' => array('portefeuille' => 'portfolio',
     *                                  'diensten'     => 'services',
     *                                  'contact'      => 'contact',
     *                                  'over-ons'     => 'about',
     *                                  'index'        => 'index')));
     *
     * /code
     *
     */
    protected static function makeStatic(string $ip): StaticRoute
    {
        Log::notice(tr('Creating static route ":route" for IP ":ip"', [
            ':route' => static::$route,
            ':ip'    => $ip,
        ]));

        // TODO Implement
        return StaticRoute::new();
    }


    /**
     * Specify a language routing map for multi-lingual websites
     *
     * The translation map helps route() to detect URL's where the language is native. For example;
     * http://phoundation.org/about.html and http://phoundation.org/nosotros.html should both route to about.php, and
     * maybe you wish to add multiple languages for this. The routing table basically says what words should be
     * translated to their native language counterparts. The domain() function uses this table as well when generating
     * URL's. See domain() for more information
     *
     * The translation mapping table should have the following format:
     *
     * [
     *   FIRST_LANGUAGE_CODE => [
     *     ENGLISH_WORD => [
     *       FIRST_LANGUAGE_CODE_WORD,
     *       ENGLISH_WORD => FIRST_LANGUAGE_CODE_WORD,
     *       ENGLISH_WORD => FIRST_LANGUAGE_CODE_WORD,
     *       ENGLISH_WORD => ...
     *     ]
     *   ],
     *   SECOND_LANGUAGE_CODE => [
     *     ENGLISH_WORD => [
     *       SECOND_LANGUAGE_CODE_WORD,
     *       ENGLISH_WORD => SECOND_LANGUAGE_CODE_WORD,
     *       ENGLISH_WORD => SECOND_LANGUAGE_CODE_WORD,
     *       ENGLISH_WORD => ...
     *     ]
     *   ]
     * ]
     *
     * @param string $language
     * @param array  $map
     *
     * @return void
     * @version                         2.8.19: Can now use pre-configured language maps
     * @example                         This example configures a language map for spanish (es) and dutch (nl)
     *                                  code
     *                                  route('map', array('es' => array('portafolio'   => 'portfolio',
     *                                  'servicios'    => 'services',
     *                                  'contacto'     => 'contact',
     *                                  'nosotros'     => 'about',
     *                                  'index'        => 'index'),
     *
     *                    'nl' => array('portefeuille' => 'portfolio',
     *                                  'diensten'     => 'services',
     *                                  'contact'      => 'contact',
     *                                  'over-ons'     => 'about',
     *                                  'index'        => 'index')));
     *
     * /code
     *
     * @package                         Web
     * @see                             route()
     * @version                         2.8.4: Added function and documentation
     */
    public static function mapUrl(string $language, array $map): void
    {
        // Set specific language map
        Log::notice(tr('Setting specified URL map'));
        Core::register($map, 'route', 'map');
    }


    /**
     * Block the specified IP
     *
     * @param string $ip
     * @param string $reason
     *
     * @return void
     */
    protected static function block(string $ip, string $reason): void
    {
        if (!static::$until) {

        }

        Log::notice(tr('Blocking IP ":ip" until ":until" because ":reason"', [
            ':until' => DateTime::new(static::$until),
            ':ip'    => $ip,
        ]));
//        $route FirewallEntry = Firewall::block($ip);
//        // TODO Implement
//
//        return FirewallEntry;
//        return $route;
    }
}<|MERGE_RESOLUTION|>--- conflicted
+++ resolved
@@ -1628,11 +1628,7 @@
     {
         Log::notice(tr('*POSSIBLE HACK ATTEMPT DETECTED*'));
         Notification::new()
-<<<<<<< HEAD
-            ->setUrl('security/incidents.html')
-=======
             ->setUrl(Url::getWww('security/incidents.html'))
->>>>>>> 003a2db6
             ->setMode(EnumDisplayMode::exception)
             ->setCode('hack')
             ->setRoles('security')
