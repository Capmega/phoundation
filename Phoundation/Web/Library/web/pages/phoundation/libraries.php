--- conflicted
+++ resolved
@@ -20,20 +20,15 @@
 use Phoundation\Web\Requests\Response;
 
 
-// Build the page content
-echo Card::new()
-<<<<<<< HEAD
-         ->setContent(Libraries::new()->getHtmlDataTableObject()->render())
-=======
-         ->setContent(Libraries::new()->getHtmlDataTableObject()))
->>>>>>> 003a2db6
-         ->render();
-
-
 // Set page meta data
 Response::setHeaderTitle(tr('Libraries'));
 Response::setBreadCrumbs(BreadCrumbs::new()->setSource([
-                                                           '/'            => tr('Home'),
-                                                           '/phoundation' => tr('Phoundation'),
-                                                           ''             => tr('Libraries'),
-                                                       ]));+    '/'            => tr('Home'),
+    '/phoundation' => tr('Phoundation'),
+    ''             => tr('Libraries'),
+]));
+
+
+// Build the page content
+return Card::new()
+    ->setContent(Libraries::new()->getHtmlDataTableObject());