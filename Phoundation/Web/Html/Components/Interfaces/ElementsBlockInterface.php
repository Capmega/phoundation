<?php

declare(strict_types=1);

namespace Phoundation\Web\Html\Components\Interfaces;

use Phoundation\Data\Interfaces\IteratorInterface;

<<<<<<< HEAD
use Phoundation\Data\DataEntry\Definitions\Interfaces\DefinitionInterface;
use Phoundation\Web\Html\Components\Input\Interfaces\RenderInterface;
=======
>>>>>>> 1915ea6d

/**
 * interface ElementsBlockInterface
 *
 *
 *
 * @author Sven Olaf Oostenbrink <so.oostenbrink@gmail.com>
 * @license http://opensource.org/licenses/GPL-2.0 GNU Public License, Version 2
 * @copyright Copyright (c) 2024 Sven Olaf Oostenbrink <so.oostenbrink@gmail.com>
 * @package Phoundation\Web
 */
<<<<<<< HEAD
interface ElementsBlockInterface extends RenderInterface
=======
interface ElementsBlockInterface extends IteratorInterface
>>>>>>> 1915ea6d
{
    /**
     * Sets the content of the element to display
     *
     * @param bool $use_form
     * @return static
     */
    public function useForm(bool $use_form): static;

    /**
     * Returns the form of this objects block
     *
     * @return FormInterface|null
     */
    public function getForm(): ?FormInterface;

    /**
     * Returns the form of this objects block
     *
     * @param FormInterface|null $form
     * @return static
     */
    public function setForm(?FormInterface $form): static;

    /**
     * If set true, when this element renders it will only return the contents
     *
     * @param bool $enable
     * @return $this
     */
    public function setRenderContentsOnly(bool $enable): static;

    /**
     * Returns if this element renders it will only return the contents
     *
     * @return bool
     */
    public function getRenderContentsOnly(): bool;

    /**
     * Returns if this FlashMessages object has rendered HTML or not
     *
     * @return bool
     */
    public function hasRendered(): bool;

    /**
     * Returns the definition
     *
     * @return DefinitionInterface|null
     */
    public function getDefinition(): ?DefinitionInterface;

    /**
     * Sets the definition
     *
     * @param DefinitionInterface|null $definition
     * @return static
     */
    public function setDefinition(DefinitionInterface|null $definition): static;
}<|MERGE_RESOLUTION|>--- conflicted
+++ resolved
@@ -5,12 +5,9 @@
 namespace Phoundation\Web\Html\Components\Interfaces;
 
 use Phoundation\Data\Interfaces\IteratorInterface;
-
-<<<<<<< HEAD
 use Phoundation\Data\DataEntry\Definitions\Interfaces\DefinitionInterface;
 use Phoundation\Web\Html\Components\Input\Interfaces\RenderInterface;
-=======
->>>>>>> 1915ea6d
+
 
 /**
  * interface ElementsBlockInterface
@@ -22,11 +19,7 @@
  * @copyright Copyright (c) 2024 Sven Olaf Oostenbrink <so.oostenbrink@gmail.com>
  * @package Phoundation\Web
  */
-<<<<<<< HEAD
-interface ElementsBlockInterface extends RenderInterface
-=======
-interface ElementsBlockInterface extends IteratorInterface
->>>>>>> 1915ea6d
+interface ElementsBlockInterface extends RenderInterface, IteratorInterface
 {
     /**
      * Sets the content of the element to display
