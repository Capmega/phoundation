--- conflicted
+++ resolved
@@ -131,9 +131,6 @@
             $return['delay']    = $message->getAutoClose();
         }
 
-<<<<<<< HEAD
-        return Json::encode($return);
-=======
         return $return;
     }
 
@@ -146,6 +143,5 @@
     public function renderJson(): ?string
     {
         return Json::encode($this->renderArray());
->>>>>>> 003a2db6
     }
 }