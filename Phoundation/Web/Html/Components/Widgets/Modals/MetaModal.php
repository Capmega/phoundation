--- conflicted
+++ resolved
@@ -52,14 +52,6 @@
         $layout = Grid::new()
                       ->addGridRow(GridRow::new()
                                       ->addGridColumn(GridColumn::new()
-<<<<<<< HEAD
-                                                            ->setSize(EnumDisplaySize::three))
-                                      ->addGridColumn(GridColumn::new()
-                                                            ->setSize(EnumDisplaySize::six)
-                                                            ->setContent($form))
-                                      ->addGridColumn(GridColumn::new()
-                                                            ->setSize(EnumDisplaySize::three)));
-=======
                                                                 ->setSize(EnumDisplaySize::three))
                                       ->addGridColumn(GridColumn::new()
                                                                 ->setSize(EnumDisplaySize::six)
@@ -67,7 +59,6 @@
                                       ->addGridColumn(GridColumn::new()
                                                                 ->setSize(EnumDisplaySize::three)));
 
->>>>>>> 003a2db6
         // Set defaults
         $this->setId('MetaModal')
              ->setSize('lg')
