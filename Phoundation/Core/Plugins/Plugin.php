<?php

/**
 * Class Plugin
 *
 *
 *
 * @see       DataEntry
 * @author    Sven Olaf Oostenbrink <so.oostenbrink@gmail.com>
 * @license   http://opensource.org/licenses/GPL-2.0 GNU Public License, Version 2
 * @copyright Copyright (c) 2024 Sven Olaf Oostenbrink <so.oostenbrink@gmail.com>
 * @package   Phoundation\Core
 */


declare(strict_types=1);

namespace Phoundation\Core\Plugins;

use Phoundation\Core\Exception\CoreException;
use Phoundation\Core\Libraries\Library;
use Phoundation\Core\Log\Log;
use Phoundation\Core\Plugins\Exception\PluginsException;
use Phoundation\Core\Plugins\Interfaces\PluginInterface;
use Phoundation\Data\DataEntry\DataEntry;
use Phoundation\Data\DataEntry\Definitions\Definition;
use Phoundation\Data\DataEntry\Definitions\DefinitionFactory;
use Phoundation\Data\DataEntry\Definitions\Interfaces\DefinitionsInterface;
use Phoundation\Data\DataEntry\Interfaces\DataEntryInterface;
use Phoundation\Data\DataEntry\Traits\TraitDataEntryDirectory;
use Phoundation\Data\DataEntry\Traits\TraitDataEntryNameDescription;
use Phoundation\Data\DataEntry\Traits\TraitDataEntryPriority;
use Phoundation\Data\Validator\Interfaces\ValidatorInterface;
use Phoundation\Exception\OutOfBoundsException;
use Phoundation\Filesystem\FsDirectory;
use Phoundation\Filesystem\FsRestrictions;
use Phoundation\Filesystem\Interfaces\FsDirectoryInterface;
use Phoundation\Filesystem\Interfaces\FsRestrictionsInterface;
use Phoundation\Utils\Strings;
use Phoundation\Web\Html\Enums\EnumInputType;


class Plugin extends DataEntry implements PluginInterface
{
    use TraitDataEntryNameDescription;
    use TraitDataEntryDirectory {
        setDirectory as protected __setDirectory;
    }
    use TraitDataEntryPriority {
        setPriority as protected __setPriority;
    }

    /**
     * Returns the table name used by this object
     *
     * @return string|null
     */
    public static function getTable(): ?string
    {
        return 'core_plugins';
    }


    /**
     * Returns the name of this DataEntry class
     *
     * @return string
     */
    public static function getDataEntryName(): string
    {
        return tr('Plugin');
    }


    /**
     * Returns the field that is unique for this object
     *
     * @return string|null
     */
    public static function getUniqueColumn(): ?string
    {
        return 'name';
    }


    /**
     * Execute the required code to start the plugin
     *
     * @return void
     */
    // TODO Use hooks after startup!
    public static function start(): void {}


    /**
     * Returns a DataEntry object matching the specified identifier that MUST exist in the database
     *
     * This method also accepts DataEntry objects of the same class, in which case it will simply return the specified
     * object, as long as it exists in the database.
     *
     * If the DataEntry does not exist in the database, then this method will check if perhaps it exists as a
     * configuration entry. This requires DataEntry::$config_path to be set. DataEntries from configuration will be in
     * readonly mode automatically as they cannot be stored in the database.
     *
     * DataEntries from the database will also have their status checked. If the status is "deleted", then a
     * DataEntryDeletedException will be thrown
     *
     * @note The test to see if a DataEntry object exists in the database can be either DataEntry::isNew() or
     *       DataEntry::getId(), which should return a valid database id
     *
     * @note IMPORTANT DETAIL: This Plugins::get() method overrides the DataEntry::get() method. It works the same, but
     *       will return the correct class for the plugin. If, for example, the Phoundation plugin was requested, the
     *       returned class will be Plugins\Phoundation\Phoundation\Library\Plugin, instead of
     *       Phoundation\Core\Plugins\Plugin
     *
     * @param array|DataEntryInterface|string|int|null $identifier
     * @param bool                                     $meta_enabled
     * @param bool                                     $ignore_deleted
     *
     * @return static
     */
    public static function load(array|DataEntryInterface|string|int|null $identifier, bool $meta_enabled = false, bool $ignore_deleted = false): static
    {
        $plugin = parent::load($identifier, $meta_enabled, $ignore_deleted);
        $file   = DIRECTORY_ROOT . $plugin->getDirectory() . 'Library/Plugin.php';
        $class  = Library::getClassPath($file);
        $class  = Library::includeClassFile($class);

        return $class::newFromSource($plugin->getSource());
    }


    /**
     * Returns the plugin directory for this plugin
     *
     * @return FsDirectoryInterface
     */
    public function getDirectory(): FsDirectoryInterface
    {
        $directory = $this->getTypesafe(FsDirectoryInterface::class, 'directory');

        if (!$directory) {
            // Path hasn't been set yet? It should always be set UNLESS it's new.
            if (!$this->isNew()) {
                throw new PluginsException(tr('Plugin ":plugin" from vendor ":vendor" does not have a class directory set', [
                    ':vendor' => get_class($this),
                    ':plugin' => get_class($this),
                ]));
            }

            // New object, detect the directory automatically
            $directory = dirname(Strings::from(dirname(Library::getClassFile($this)) . '/', DIRECTORY_ROOT));
        }

        return new FsDirectory($directory, FsRestrictions::newReadonly(DIRECTORY_ROOT . 'Plugins'));
    }


    /**
     * Returns if this plugin is disabled or not
     *
     * @return bool
     */
    public function getDisabled(): bool
    {
        return !$this->getEnabled();
    }


    /**
     * Returns if this plugin is enabled or not
     *
     * @return bool
     */
    public function getEnabled(): bool
    {
        if ($this->getName() === 'Phoundation') {
            return true;
        }

        return $this->getTypesafe('string', 'status') === null;
    }


    /**
     * Returns the plugin name
     *
     * @return string
     */
    public function getName(): string
    {
        return basename(dirname(dirname(Library::getClassFile($this))));
    }


    /**
     * Sets if this plugin is disabled or not
     *
     * @param int|bool|null $disabled
     *
     * @return static
     */
    public function setDisabled(int|bool|null $disabled): static
    {
        return $this->setEnabled(!$disabled);
    }


    /**
     * Sets if this plugin is enabled or not
     *
     * @param int|bool|null $enabled
     *
     * @return static
     */
    public function setEnabled(int|bool|null $enabled): static
    {
        if ($this->getName() === 'Phoundation') {
            if (!$enabled) {
                throw new CoreException(tr('Cannot disable the "Phoundation" plugin, it is always enabled'));
            }
        }

        return $this->set($enabled ? null : 'disabled', 'status');
    }


    /**
     * Returns the menu_enabled for this object
     *
     * @return bool|null
     */
    public function getMenuEnabled(): ?bool
    {
        return $this->getTypesafe('int', 'menu_enabled', 50);
    }


    /**
     * Sets the menu_enabled for this object
     *
     * @param int|bool|null $menu_enabled
     *
     * @return static
     */
    public function setMenuEnabled(int|bool|null $menu_enabled): static
    {
        return $this->set((bool) $menu_enabled, 'menu_enabled');
    }


    /**
     * Returns the menu_priority for this object
     *
     * @return int|null
     */
    public function getMenuPriority(): ?int
    {
        return $this->getTypesafe('int', 'menu_priority', 50);
    }


    /**
     * Sets the menu_priority for this object
     *
     * @param int|null $menu_priority
     *
     * @return static
     */
    public function setMenuPriority(?int $menu_priority): static
    {
        if (is_numeric($menu_priority) and (($menu_priority < 0) or ($menu_priority > 100))) {
            throw new OutOfBoundsException(tr('Specified menu_priority ":menu_priority" is invalid, it should be a number from 0 to 100', [
                ':menu_priority' => $menu_priority,
            ]));
        }

        return $this->set($menu_priority, 'menu_priority');
    }


    /**
     * Uninstalls this plugin
     *
     * @return void
     */
    public function uninstall(): void
    {
        static::disable();
    }


    /**
     * Disable this plugin
     *
     * @param string|null $comments
     *
     * @return void
     */
    public function disable(?string $comments = null): void
    {
        $this->setStatus('disabled', $comments);
    }


    /**
     * Enable this plugin
     *
     * @param string|null $comments
     *
     * @return void
     */
    public function enable(?string $comments = null): void
    {
        $this->setStatus(null, $comments);
    }


    /**
     * Register this plugin in the database
     *
     * @return void
     */
    public function register(): void
    {
        if (!$this->isNew()) {
            Log::warning(tr('Not registering plugin ":vendor/:plugin", it is already registered', [
                ':vendor' => $this->getVendor(),
                ':plugin' => $this->getName(),
            ]), 3);
        }

        if (static::exists(['name' => $this->getName()])) {
            // This plugin is already registered
            Log::warning(tr('Not registering plugin ":vendor/:plugin", it is already registered', [
                ':vendor' => $this->getVendor(),
                ':plugin' => $this->getName(),
            ]), 3);

            return;
        }

        // Only the Phoundation plugin is ALWAYS enabled
        $enabled = ($this->getName() === 'Phoundation');

        Log::action(tr('Registering new plugin ":vendor/:plugin"', [
            ':vendor' => $this->getVendor(),
            ':plugin' => $this->getName(),
        ]));

        // Register the plugin
        $this->setDirectory($this->getDirectory())
             ->setVendor($this->getVendor())
             ->setClass($this->getClass())
             ->setEnabled($enabled)
             ->setPriority($this->getPriority())
             ->setDescription($this->getDescription())
             ->save();
    }


    /**
     * Returns the vendor name for this plugin
     *
     * @return string|null
     */
    public function getVendor(): ?string
    {
        $vendor = $this->getTypesafe('string', 'vendor');

        if ($vendor === null) {
            $directory = $this->getDirectory();

            if ($directory) {
                return Strings::cut($directory, 'Plugins/', '/');
            }

            return null;
        }

        return $vendor;
    }


    /**
     * Sets the priority for this plugin
     *
     * @param int|null $priority
     *
     * @return static
     */
    public function setPriority(?int $priority): static
    {
        if ($this->getName() === 'Phoundation') {
            $priority = 0;

        } else {
            if (!$priority) {
                // Default to mid level
                $priority = 50;

            } elseif (($priority < 0) or ($priority > 100)) {
                throw new OutOfBoundsException(tr('Specified priority ":priority" is invalid, it should be between 0 - 100', [
                    ':priority' => $priority,
                ]));
            }
        }

        return $this->__setPriority($priority);
    }


    /**
     * Sets the main class for this plugin
     *
     * @param string|null $class
     *
     * @return static
     */
    public function setClass(?string $class): static
    {
        return $this->set($class, 'class');
    }


    /**
     * Sets the main vendor for this plugin
     *
     * @param string|null $vendor
     *
     * @return static
     */
    public function setVendor(?string $vendor): static
    {
        return $this->set($vendor, 'vendor');
    }


    /**
     * Returns the class path for this plugin
     *
     * @return string|null
     */
    public function getClass(): ?string
    {
        $directory = $this->getDirectory();

        if ($directory) {
            return Library::getClassPath(DIRECTORY_ROOT . $directory . 'Library/Plugin.php');
        }

        return null;
    }


    /**
     * Returns if the commands of this plugin are enabled or not
     *
     * @return bool
     */
    public function getCommandsEnabled(): bool
    {
        return $this->getTypesafe('bool', 'commands_enabled', false);
    }


    /**
     * Sets if the commands of this plugin are enabled or not
     *
     * @param int|bool|null $commands_enabled
     *
     * @return static
     */
    public function setCommandsEnabled(int|bool|null $commands_enabled): static
    {
        return $this->set((bool) $commands_enabled, 'commands_enabled');
    }


    /**
     * Returns if the web pages of this plugin are enabled or not
     *
     * @return bool
     */
    public function getWebEnabled(): bool
    {
        return $this->getTypesafe('bool', 'web_enabled', false);
    }


    /**
     * Sets if the web pages of this plugin are enabled or not
     *
     * @param int|bool|null $web_enabled
     *
     * @return static
     */
    public function setWebEnabled(int|bool|null $web_enabled): static
    {
        return $this->set((bool) $web_enabled, 'web_enabled');
    }


    /**
     * Returns if the plugin can startup automatically or not
     *
     * @return bool
     */
    public function getCanStart(): bool
    {
        return $this->getTypesafe('bool', 'can_start', false);
    }


    /**
     * Sets if the plugin can startup automatically or not
     *
     * @param int|bool|null $can_start
     *
     * @return static
     */
    public function setCanStart(int|bool|null $can_start): static
    {
        return $this->set((bool) $can_start, 'can_start');
    }


    /**
     * Delete the plugin from the plugin registry
     *
     * @param string|null $comments
     *
     * @return void
     */
    public function unregister(?string $comments = null): void
    {
        static::unlinkScripts();
        sql()->delete('core_plugins', [':seo_name' => $this->getName()], $comments);
    }


    /**
     * Sets the path for this object
     *
     * @param FsDirectoryInterface|string|null $directory
     * @param FsRestrictionsInterface|null     $restrictions
     *
     * @return static
     */
    public function setDirectory(FsDirectoryInterface|string|null $directory, ?FsRestrictionsInterface $restrictions = null): static
    {
        $restrictions = $restrictions ?? FsRestrictions::newReadonly(DIRECTORY_ROOT . 'Plugins');

        return $this->set(is_string($directory) ? new FsDirectory($directory, $restrictions) : $directory, 'directory');
    }


    /**
     * Sets the available data keys for the User class
     *
     * @param DefinitionsInterface $definitions
     */
    protected function setDefinitions(DefinitionsInterface $definitions): void
    {
        $definitions->add(Definition::new($this, 'disabled')
                                    ->setInputType(EnumInputType::boolean)
                                    ->setOptional(true)
                                    ->setVirtual(true)
                                    ->setRender(false)
                                    ->setCliColumn('-d,--disable'))

                    ->add(Definition::new($this, 'vendor')
                                    ->setLabel(tr('Vendor'))
                                    ->setInputType(EnumInputType::text)
                                    ->setMaxlength(128)
                                    ->setSize(6)
                                    ->setReadonly(true)
                                    ->setHelpText(tr('The vendor that manages this plugin')))

                    ->add(DefinitionFactory::newName($this, 'seo_name')
                                           ->setRender(false))

                    ->add(DefinitionFactory::newName($this)
                                           ->setSize(6)
                                           ->setReadonly(true)
                                           ->setHelpText(tr('The name of this plugin')))

                    ->add(Definition::new($this, 'directory')
                                    ->setLabel(tr('Directory'))
                                    ->setInDirectories(new FsDirectory(DIRECTORY_ROOT . 'Plugins', FsRestrictions::newReadonly(DIRECTORY_ROOT . 'Plugins')))
                                    ->setInputType(EnumInputType::path)
                                    ->setMaxlength(128)
                                    ->setReadonly(true)
                                    ->setSize(5)
                                    ->setHelpText(tr('The filesystem directory where this plugin is located')))

                    ->add(Definition::new($this, 'class')
                                    ->setLabel(tr('Class'))
                                    ->setInputType(EnumInputType::text)
                                    ->setMaxlength(255)
                                    ->setSize(5)
                                    ->setReadonly(true)
                                    ->setHelpText(tr('The base class path of this plugin'))
                                    ->addValidationFunction(function (ValidatorInterface $validator) {
                                        $validator->hasMaxCharacters(1024)
                                                  ->matchesRegex('/Plugins\\\[\\\A-Za-z0-9]+\\\Plugin/');
                                    }))

<<<<<<< HEAD
                    ->add(DefinitionFactory::getBoolean($this, 'can_start')
=======
                    ->add(DefinitionFactory::newBoolean($this, 'can_start')
>>>>>>> 003a2db6
                                    ->setLabel(tr('Can start'))
                                    ->setSize(2)
                                    ->setReadonly(true)
                                    ->setHelpText(tr('Indicates if this plugin can start automatically when the page loads, or is just a collection of components')))

<<<<<<< HEAD
                    ->add(DefinitionFactory::getDescription($this)
                                           ->setReadonly(true))

                    ->add(DefinitionFactory::getDivider($this))
=======
                    ->add(DefinitionFactory::newDescription($this)
                                           ->setReadonly(true))

                    ->add(DefinitionFactory::newDivider($this))
>>>>>>> 003a2db6

                    ->add(Definition::new($this, 'priority')
                                    ->setOptional(true)
                                    ->setInputType(EnumInputType::number)
                                    ->setNullDefault(50)
                                    ->setSize(3)
                                    ->setCliColumn('--priority')
                                    ->setCliAutoComplete(true)
                                    ->setLabel(tr('Priority'))
                                    ->setMin(0)
                                    ->setMax(100)
                                    ->setHelpText(tr('The priority for loading this plugin, between 0 and 100. A lower value will load the plugin before others'))
                                    ->addValidationFunction(function (ValidatorInterface $validator) {
                                        $validator->isInteger();
                                    }))

                    ->add(Definition::new($this, 'menu_priority')
                                    ->setOptional(true)
                                    ->setInputType(EnumInputType::number)
                                    ->setNullDefault(50)
                                    ->setSize(3)
                                    ->setCliColumn('--menu-priority')
                                    ->setCliAutoComplete(true)
                                    ->setLabel(tr('Menu priority'))
                                    ->setMin(0)
                                    ->setMax(100)
                                    ->setHelpText(tr('The priority for where to display the menu of this plugin, between 0 and 100. A lower value will display the menu before others'))
                                    ->addValidationFunction(function (ValidatorInterface $validator) {
                                        $validator->isInteger();
                                    }))

                    ->add(Definition::new($this, 'menu_enabled')
                                    ->setOptional(true)
                                    ->setInputType(EnumInputType::checkbox)
                                    ->setNullDefault(true)
                                    ->setSize(2)
                                    ->setCliColumn('--menu-enabled')
                                    ->setCliAutoComplete(true)
                                    ->setLabel(tr('Menu enabled'))
                                    ->setHelpText(tr('Sets if the menu of this plugin will be available and visible, or not')))

                    ->add(Definition::new($this, 'commands_enabled')
                                    ->setOptional(true)
                                    ->setInputType(EnumInputType::checkbox)
                                    ->setNullDefault(true)
                                    ->setSize(2)
                                    ->setCliColumn('--commands-enabled')
                                    ->setCliAutoComplete(true)
                                    ->setLabel(tr('Commands enabled'))
                                    ->setHelpText(tr('Sets if the command line commands of this plugin will be available, or not')))

                    ->add(Definition::new($this, 'web_enabled')
                                    ->setOptional(true)
                                    ->setInputType(EnumInputType::checkbox)
                                    ->setSize(2)
                                    ->setCliColumn('-w,--web-enabled')
                                    ->setLabel(tr('Web enabled'))
                                    ->setDefault(true)
                                    ->setHelpText(tr('If enabled, this plugin will automatically start upon each page load or command execution'))
                                    ->addValidationFunction(function (ValidatorInterface $validator) {
                                        $validator->isBoolean();
                                    }));
    }
}<|MERGE_RESOLUTION|>--- conflicted
+++ resolved
@@ -606,27 +606,16 @@
                                                   ->matchesRegex('/Plugins\\\[\\\A-Za-z0-9]+\\\Plugin/');
                                     }))
 
-<<<<<<< HEAD
-                    ->add(DefinitionFactory::getBoolean($this, 'can_start')
-=======
                     ->add(DefinitionFactory::newBoolean($this, 'can_start')
->>>>>>> 003a2db6
                                     ->setLabel(tr('Can start'))
                                     ->setSize(2)
                                     ->setReadonly(true)
                                     ->setHelpText(tr('Indicates if this plugin can start automatically when the page loads, or is just a collection of components')))
 
-<<<<<<< HEAD
-                    ->add(DefinitionFactory::getDescription($this)
-                                           ->setReadonly(true))
-
-                    ->add(DefinitionFactory::getDivider($this))
-=======
                     ->add(DefinitionFactory::newDescription($this)
                                            ->setReadonly(true))
 
                     ->add(DefinitionFactory::newDivider($this))
->>>>>>> 003a2db6
 
                     ->add(Definition::new($this, 'priority')
                                     ->setOptional(true)
