--- conflicted
+++ resolved
@@ -1868,13 +1868,8 @@
         // Ensure the exception is a Phoundation exception and register it
         $e = Exception::ensurePhoundationException($e);
 
-<<<<<<< HEAD
         if (Core::isProductionEnvironment()) {
             // In debug mode we can assume the developer is looking at the system
-=======
-        if (!Debug::getEnabled()) {
-            // In debug mode, we can assume the developer is looking at the system
->>>>>>> a5baf82b
             try {
                 $e->registerDeveloperIncident();
 
