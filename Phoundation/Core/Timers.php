<?php

/**
 * Class Timers
 *
 * This class keeps track of all running Timer classes
 *
 * @author    Sven Olaf Oostenbrink <so.oostenbrink@gmail.com>
 * @license   http://opensource.org/licenses/GPL-2.0 GNU Public License, Version 2
 * @copyright Copyright (c) 2024 Sven Olaf Oostenbrink <so.oostenbrink@gmail.com>
 * @package   Phoundation\Core
 * @see       Timer
 */


declare(strict_types=1);

namespace Phoundation\Core;

use Phoundation\Core\Exception\TimerException;
use Phoundation\Core\Interfaces\TimerInterface;
use Phoundation\Core\Interfaces\TimersInterface;
use Phoundation\Exception\OutOfBoundsException;


class Timers implements TimersInterface
{
    /**
     * All running timer objects are stored here
     *
     * @var array $timers
     */
    protected static array $timers = [];


    /**
     * Add the specified timer object to the timer register
     *
     * @param string         $group
     * @param TimerInterface $timer
     *
     * @return TimerInterface
     */
    public static function add(string $group, TimerInterface $timer): TimerInterface
    {
        static::ensureGroup($group);
        static::$timers[$group][] = $timer;

        return $timer;
    }


    /**
     * Ensures that the specified timers group exists
     *
     * @param string $group
     *
     * @return void
     */
    protected static function ensureGroup(string $group): void
    {
        if (!array_key_exists($group, static::$timers)) {
            static::$timers[$group] = [];
        }
    }


    /**
     * Returns a new timer
     *
     * @param string $group
     * @param string $label
     * @param bool   $start
     *
     * @return TimerInterface
     */
    public static function new(string $group, string $label = '', bool $start = true): TimerInterface
    {
        static::ensureGroup($group);

        return static::$timers[$group][] = Timer::new($label, $start);
    }


    /**
     * Returns the number of timer groups
     *
     * @param string|null $group
     *
     * @return int
     */
    public static function getCount(?string $group = null): int
    {
<<<<<<< HEAD
        if ($group) {
            return count(static::$timers[$group]);
        }

        return count(static::$timers);
=======
        if (static::exists($group)) {
            if ($group) {
                return count(static::$timers[$group]);
            }

            return count(static::$timers);
        }

        return 0;
>>>>>>> 003a2db6
    }


    /**
     * Returns true if the specified timer group exists, false otherwise
     *
     * @param string $group
     *
     * @return bool
     */
    public static function exists(string $group): bool
    {
        return array_key_exists($group, static::$timers);
    }


    /**
     * Sort all internal timers from high to low
     *
     * @param string $group
     * @param bool   $exception
     *
     * @return void
     */
    public static function sortHighLow(string $group, bool $exception = true): void
    {
        if (array_key_exists($group, static::$timers)) {
            if ($exception) {
                throw new OutOfBoundsException(tr('Cannot sort specified timers group ":group", it does not exist', [
                    ':group' => $group,
                ]));
            }
        }

<<<<<<< HEAD
        uasort(static::$timers[$group], function (Timer $a, Timer $b): int {
=======
        uasort(static::$timers[$group], function (TimerInterface $a, TimerInterface $b): int {
>>>>>>> 003a2db6
            if ($a->getTotal() < $b->getTotal()) {
                return 1;
            }
            if ($a->getTotal() > $b->getTotal()) {
                return -1;
            }

            return 0;
        });
    }


    /**
     * Returns the total for all the timers
     *
     * @param string|null $group
     *
     * @return float
     */
    public static function getTotal(?string $group = null): float
    {
        $total = 0;

<<<<<<< HEAD
        if ($group) {
            $group = static::$timers[$group];

            foreach ($group as $timer) {
                $total += $timer->getTotal();
            }

            return $total;
        }

        foreach (static::$timers as $group) {
            foreach ($group as $timer) {
                $total += $timer->getTotal();
=======
        if (static::exists($group)) {
            if ($group) {
                $group = static::$timers[$group];

                foreach ($group as $timer) {
                    $total += $timer->getTotal();
                }

                return $total;
            }

            foreach (static::$timers as $group) {
                foreach ($group as $timer) {
                    $total += $timer->getTotal();
                }
>>>>>>> 003a2db6
            }
        }

        return $total;
    }


    /**
     * Returns all the timers for the specified group and removes them all from the Timers object
     *
     * @param string $group
     * @param bool   $exception
     *
     * @return array
     */
    public static function pop(string $group, bool $exception = true): array
    {
        $timer = static::get($group, $exception);
        unset(static::$timers[$group]);

        return $timer;
    }


    /**
     * Returns all the timers under the specified group
     *
     * @param string $group
     * @param bool   $exception
     *
     * @return array
     */
    public static function get(string $group, bool $exception = true): array
    {
        if (array_key_exists($group, static::$timers)) {
            // Return the timers array
            return static::$timers[$group];
        }

        if ($exception) {
            throw new TimerException(tr('Timers for the group ":group" do not exist', [
                ':group' => $group,
            ]));
        }

        return [];
    }


    /**
     * Returns the specified timer group
     *
     * @param string $group
     *
     * @return array
     */
    public static function delete(string $group): array
    {
        $timers = static::get($group);
        // Remove the timer from the timers list, then return it
        unset(static::$timers[$group]);

        return $timers;
    }


    /**
     * Returns all internal timers
     *
     * @return array
     */
    public static function getAll(): array
    {
        return static::$timers;
    }


    /**
     * Returns the total for all the timer with the specified group
     *
     * @param string $group
     *
     * @return float
     */
    public static function getGroupTotal(string $group): float
    {
        $total = 0;
        if (array_key_exists($group, static::$timers)) {
            foreach (static::$timers[$group] as $timer) {
                $total += $timer->getTotal();
            }

            return $total;
        }
        throw new TimerException(tr('Cannot return total for timer group ":group", the group does not exist', [
            ':group' => $group,
        ]));
    }


    /**
     * Stop all timers
     *
     * @param bool $force
     *
     * @return void
     */
    public static function stop(bool $force = false): void
    {
        foreach (static::$timers as $group) {
            foreach ($group as $timer) {
                $timer->stop($force);
            }
        }
    }
}<|MERGE_RESOLUTION|>--- conflicted
+++ resolved
@@ -91,13 +91,6 @@
      */
     public static function getCount(?string $group = null): int
     {
-<<<<<<< HEAD
-        if ($group) {
-            return count(static::$timers[$group]);
-        }
-
-        return count(static::$timers);
-=======
         if (static::exists($group)) {
             if ($group) {
                 return count(static::$timers[$group]);
@@ -107,7 +100,6 @@
         }
 
         return 0;
->>>>>>> 003a2db6
     }
 
 
@@ -142,11 +134,7 @@
             }
         }
 
-<<<<<<< HEAD
-        uasort(static::$timers[$group], function (Timer $a, Timer $b): int {
-=======
         uasort(static::$timers[$group], function (TimerInterface $a, TimerInterface $b): int {
->>>>>>> 003a2db6
             if ($a->getTotal() < $b->getTotal()) {
                 return 1;
             }
@@ -170,21 +158,6 @@
     {
         $total = 0;
 
-<<<<<<< HEAD
-        if ($group) {
-            $group = static::$timers[$group];
-
-            foreach ($group as $timer) {
-                $total += $timer->getTotal();
-            }
-
-            return $total;
-        }
-
-        foreach (static::$timers as $group) {
-            foreach ($group as $timer) {
-                $total += $timer->getTotal();
-=======
         if (static::exists($group)) {
             if ($group) {
                 $group = static::$timers[$group];
@@ -200,7 +173,6 @@
                 foreach ($group as $timer) {
                     $total += $timer->getTotal();
                 }
->>>>>>> 003a2db6
             }
         }
 
