<?php

/**
 * Command plugins enable
 *
 * This script allows you to enable registered plugins
 *
 * @author    Sven Olaf Oostenbrink <so.oostenbrink@gmail.com>
 * @license   http://opensource.org/licenses/GPL-2.0 GNU Public License, Version 2
 * @copyright Copyright (c) 2022 Sven Olaf Oostenbrink <so.oostenbrink@gmail.com>
 * @package   Phoundation\Core
 */


declare(strict_types=1);

use Phoundation\Cli\CliDocumentation;
use Phoundation\Core\Log\Log;
use Phoundation\Core\Plugins\Plugin;
use Phoundation\Core\Plugins\Plugins;
use Phoundation\Data\Validator\ArgvValidator;
use Phoundation\Databases\Sql\Limit;
use Phoundation\Utils\Strings;


CliDocumentation::setAutoComplete([
    'positions' => [
        0 => [
            'word'   => 'SELECT `name` FROM `core_plugins` WHERE `name` LIKE :word AND `status` IS NULL LIMIT ' . Limit::shellAutoCompletion(),
            'noword' => 'SELECT `name` FROM `core_plugins` WHERE `status` IS NULL LIMIT ' . Limit::shellAutoCompletion(),
        ],
    ],
]);

CliDocumentation::setUsage('./pho plugins enable PLUGIN [PLUGIN, PLUGIN, ...]
./pho system plugins disable -a');

CliDocumentation::setHelp('This command allows you to enable plugins


ARGUMENTS


[PLUGIN[, PLUGIN, PLUGIN, ...]]         The name of the plugin you wish to enable

[-A, --all]                             If specified, instead of a plugin name, will enable all plugins');


// Get command line arguments
$argv = ArgvValidator::new()
                     ->selectAll('plugins')->isOptional()->xorArgument('all', ALL)->sanitizeForceArray()->eachField()->isName()
                     ->validate();


if (ALL) {
    // Get all plugins
<<<<<<< HEAD
    $plugin = Plugins::new()->load()->eachField(function ($plugin) {
=======
    $plugin = Plugins::new()->load()->eachField(function ($plugin, $plugin_name) {
>>>>>>> 003a2db6
        // Enable plugin
        Plugin::load($plugin_name)->enable();
    });

    // Done!
    Log::success(tr('All plugins have been enabled'));

} else {
    // Get specified plugins
    foreach ($argv['plugins'] as $plugin) {
        // Enable plugin
        Plugin::load($plugin)->enable();
    }

    // Done!
    Log::success(tr('Plugins ":plugins" have been enabled', [
        ':plugins' => Strings::force($argv['plugins'], ', '),
    ]));
}<|MERGE_RESOLUTION|>--- conflicted
+++ resolved
@@ -54,11 +54,7 @@
 
 if (ALL) {
     // Get all plugins
-<<<<<<< HEAD
-    $plugin = Plugins::new()->load()->eachField(function ($plugin) {
-=======
     $plugin = Plugins::new()->load()->eachField(function ($plugin, $plugin_name) {
->>>>>>> 003a2db6
         // Enable plugin
         Plugin::load($plugin_name)->enable();
     });
