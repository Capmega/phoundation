<?php

/**
 * Class Incident
 *
 *
 *
 * @see       DataEntry
 * @author    Sven Olaf Oostenbrink <so.oostenbrink@gmail.com>
 * @license   http://opensource.org/licenses/GPL-2.0 GNU Public License, Version 2
 * @copyright Copyright (c) 2024 Sven Olaf Oostenbrink <so.oostenbrink@gmail.com>
 * @package   Phoundation\Security
 * @todo      Incidents should be able to throw exceptions depending on type. AuthenticationFailureExceptions, for
 *            example, should be thrown from here so that it is no longer required for the developer to both register
 *            the incident AND throw the exception
 */


declare(strict_types=1);

namespace Phoundation\Security\Incidents;

use JetBrains\PhpStorm\NoReturn;
use Phoundation\Cli\CliCommand;
use Phoundation\Core\Core;
use Phoundation\Core\Log\Log;
use Phoundation\Core\Sessions\Session;
use Phoundation\Data\DataEntry\DataEntry;
use Phoundation\Data\DataEntry\Definitions\Definition;
use Phoundation\Data\DataEntry\Definitions\DefinitionFactory;
use Phoundation\Data\DataEntry\Definitions\Interfaces\DefinitionsInterface;
use Phoundation\Data\DataEntry\Interfaces\DataEntryInterface;
use Phoundation\Data\DataEntry\Traits\TraitDataEntryBody;
use Phoundation\Data\DataEntry\Traits\TraitDataEntryData;
use Phoundation\Data\DataEntry\Traits\TraitDataEntryDetails;
use Phoundation\Data\DataEntry\Traits\TraitDataEntryException;
use Phoundation\Data\DataEntry\Traits\TraitDataEntrySetCreatedBy;
use Phoundation\Data\DataEntry\Traits\TraitDataEntryTitle;
use Phoundation\Data\DataEntry\Traits\TraitDataEntryType;
use Phoundation\Data\DataEntry\Traits\TraitDataEntryUrl;
use Phoundation\Data\Interfaces\IteratorInterface;
use Phoundation\Data\Iterator;
use Phoundation\Data\Validator\ArgvValidator;
use Phoundation\Data\Validator\GetValidator;
use Phoundation\Data\Validator\Interfaces\ValidatorInterface;
use Phoundation\Data\Validator\PostValidator;
use Phoundation\Exception\Exception;
use Phoundation\Exception\OutOfBoundsException;
use Phoundation\Notifications\Notification;
use Phoundation\Security\Incidents\Exception\IncidentsException;
use Phoundation\Security\Incidents\Interfaces\IncidentInterface;
use Phoundation\Utils\Arrays;
use Phoundation\Utils\Exception\JsonException;
use Phoundation\Utils\Json;
use Phoundation\Utils\Strings;
use Phoundation\Web\Html\Enums\EnumDisplayMode;
use Phoundation\Web\Html\Enums\EnumElement;
use Phoundation\Web\Http\Url;
use Phoundation\Web\Routing\Route;
use Phoundation\Web\Uploads\UploadHandlers;
use Throwable;


class Incident extends DataEntry implements IncidentInterface
{
    use TraitDataEntryBody;
    use TraitDataEntryData;
    use TraitDataEntryDetails;
    use TraitDataEntryException {
        setException as protected __setException;
    }
    use TraitDataEntrySetCreatedBy;
    use TraitDataEntryTitle;
    use TraitDataEntryType;
    use TraitDataEntryUrl;


    /**
     * Sets if this incident is logged in the text log
     *
     * @var bool
     */
    protected bool $log = true;


    /**
     * Sets if this incident causes a notification to the specified groups
     *
     * @var IteratorInterface $notify_roles
     */
    protected IteratorInterface $notify_roles;


    /**
     * Incident class constructor
     *
     * @param array|int|string|DataEntryInterface|null $identifier
     * @param bool|null                                $meta_enabled
     * @param bool                                     $init
     */
    public function __construct(array|int|string|DataEntryInterface|null $identifier = null, ?bool $meta_enabled = null, bool $init = true)
    {
        if (!isset($this->meta_columns)) {
            // By default, the Notification object has created_by NOT meta so that it can set it manually
            $this->meta_columns = [
                'id',
                'created_on',
                'meta_id',
                'status',
                'meta_state',
            ];
        }

        parent::__construct($identifier, $meta_enabled, $init);

        if ($this->isNew()) {
            // By default, the object is created by the current user
            $this->setCreatedBy(Session::getUserObject()->getId());
        }
    }


    /**
     * Returns the table name used by this object
     *
     * @return string|null
     */
    public static function getTable(): ?string
    {
        return 'security_incidents';
    }


    /**
     * Returns the name of this DataEntry class
     *
     * @return string
     */
    public static function getDataEntryName(): string
    {
        return 'security incident';
    }


    /**
     * Returns the field that is unique for this object
     *
     * @return string|null
     */
    public static function getUniqueColumn(): ?string
    {
        return null;
    }


    /**
     * Returns if this incident is logged in the text log
     *
     * @return bool
     */
    public function getLog(): bool
    {
        return $this->log;
    }


    /**
     * Sets if this incident is logged in the text log
     *
     * @param bool $log
     *
     * @return static
     */
    public function setLog(bool $log): static
    {
        $this->log = $log;

        return $this;
    }


    /**
     * Sets the exception for this incident
     *
     * @param Throwable|string|null $e
     *
     * @return static
     */
    public function setException(Throwable|string|null $e): static
    {
        if ($e) {
            if (is_string($e)) {
                // This is (presumably) a JSON encoded exception data source. Import it into a new exception
                $e = Exception::newFromImport($e);
            }

            if ($e instanceof Exception) {
                $this->setTitle(tr('Encountered exception: :e', [':e' => $e->getMessage()]))
                     ->setType('exception')
                     ->setUrl(PLATFORM_WEB ? Route::getRequest() : CliCommand::getRequest())
                     ->setSeverity($e->isWarning() ? EnumSeverity::medium : EnumSeverity::high)
<<<<<<< HEAD
                     ->setBody(implode(PHP_EOL, $e->getMessages()))
=======
                     ->setBody(get_null(implode(PHP_EOL, $e->getMessages())) ?? $e->getMessage())
>>>>>>> 003a2db6
                     ->setDetails([
                         'exception' => $e->exportToArray(),
                         'data'      => $e->getData(),
                         'details'   => Core::getProcessDetails()
                     ]);

            } else {
                $this->setTitle(tr('Encountered exception: :e', [':e' => $e->getMessage()]))
                     ->setType('exception')
                     ->setUrl(PLATFORM_WEB ? Route::getRequest() : CliCommand::getRequest())
                     ->setSeverity(EnumSeverity::medium)
                     ->setBody($e->getMessage())
                     ->setDetails([
                         'exception' => [
                             'message'   => $e->getMessage(),
                             'backtrace' => $e->getTrace(),
                         ],
                         'data'      => $e->getData(),
                         'details'   => Core::getProcessDetails()
                     ]);
            }
        }

        return $this->__setException($e);
    }


    /**
     * Sets who will be notified about this incident directly without accessing the roles object
     *
     * @param IteratorInterface|array|string|null $roles
     *
     * @return Incident
     */
    public function notifyRoles(IteratorInterface|array|string|null $roles): static
    {
        if (is_string($roles)) {
            // Ensure the source is not a string, at least an array
            $roles = Arrays::force($roles);
        }

        $this->getNotifyRoles()->addSource($roles);

        return $this;
    }


    /**
     * Returns the roles iterator containing who will be notified about this incident
     *
     * @return IteratorInterface
     */
    public function getNotifyRoles(): IteratorInterface
    {
        if (empty($this->notify_roles)) {
            $this->notify_roles = new Iterator();
        }

        return $this->notify_roles;
    }


    /**
     * Sets the roles iterator containing who will be notified about this incident
     *
     * @param IteratorInterface|array $notify_roles
     *
     * @return static
     */
    public function setNotifyRoles(IteratorInterface|array $notify_roles): static
    {
        $this->notify_roles = $notify_roles;

        return $this;
    }


    /**
     * Sets the severity for this object
     *
     * @param EnumSeverity|string $severity
     *
     * @return static
     */
    public function setSeverity(EnumSeverity|string $severity): static
    {
        if (is_string($severity)) {
            $severity = EnumSeverity::from($severity);
        }

        return $this->set($severity->value, 'severity');
    }


    /**
     * Saves the incident to the database
     *
     * @param bool        $force
     * @param bool        $skip_validation
     * @param string|null $comments
     *
     * @return static
     */
    public function save(bool $force = false, bool $skip_validation = false, ?string $comments = null): static
    {
        // Save the incident
        $severity = strtolower($this->getSeverity());
        $incident = parent::save($force, $skip_validation, $comments);
        $details  = $this->getDetails();

        // Default details added to security incidents medium or higher
        if ($this->severityIsEqualOrHigherThan(EnumSeverity::medium)) {
            $this->addDetails([
                'process' => Core::getProcessDetails()
            ]);
        }

        if ($this->log) {
            switch ($severity) {
                case 'notice':
                    // no break

                case 'low':
                    Log::notice(tr('Security notice (:id): :message', [
                        ':id'      => $this->getId(),
                        ':message' => $this->getTitle(),
                    ]));
                    break;

                case 'high':
                    // no break

                case 'severe':
                    Log::error(tr('Security incident (:id / :severity): :message', [
                        ':id'       => $this->getId(),
                        ':severity' => $severity,
                        ':message'  => $this->getTitle(),
                    ]));
                    Log::error(print_r($details, true));
                    break;

                default:
                    Log::warning(tr('Security incident (:id / :severity): :message', [
                        ':id'       => $this->getId(),
                        ':severity' => $severity,
                        ':message'  => $this->getTitle(),
                    ]));
                    Log::warning(print_r($details, true), clean: false);
            }
        }

        // Notify anybody?
        if (isset($this->notify_roles)) {
            // Notify the specified roles
            $notification = Notification::new();

            switch ($severity) {
                case 'notice':
                    $notification->setMode(EnumDisplayMode::information);
                    break;

                case 'low':
                    $notification->setMode(EnumDisplayMode::notice);
                    break;

                case 'medium':
                    $notification->setMode(EnumDisplayMode::warning);
                    break;

                default:
                    $notification->setMode(EnumDisplayMode::danger);
                    break;
            }

            $notification->setUrl(Url::getWww('security/incident+' . $this->getId() . '.html'))
                         ->setRoles($this->notify_roles)
                         ->setTitle($this->getType())
                         ->setMessage($this->getTitle())
                         ->setDetails($details)
                         ->send();
        }

        return $incident;
    }


    /**
     * Returns the severity for this object
     *
     * @return string
     */
    public function getSeverity(): string
    {
        return $this->getTypesafe('string', 'severity', EnumSeverity::unknown->value);
    }


    /**
     * Returns true if the current severity is higher than the specified severity
     *
     * @param EnumSeverity $severity
     *
     * @return bool
     */
    public function severityIsEqualOrHigherThan(EnumSeverity $severity): bool
    {
        switch ($severity) {
            case EnumSeverity::severe:
                if ($this->getSeverity() === EnumSeverity::severe->value) {
                    return true;
                }

                return false;

            case EnumSeverity::high:
                return match ($this->getSeverity()) {
                    EnumSeverity::severe->value,
                    EnumSeverity::high->value => true,
                    default => false,
                };

            case EnumSeverity::medium:
                return match ($this->getSeverity()) {
                    EnumSeverity::low->value,
                    EnumSeverity::notice->value => false,
                    default => true,
                };

            case EnumSeverity::low:
                if ($this->getSeverity() === EnumSeverity::notice->value) {
                    return false;
                }

                return true;

            case EnumSeverity::notice:
                if ($this->getSeverity() === EnumSeverity::notice->value) {
                    return true;
                }

                return false;


            case EnumSeverity::unknown:
                // Don't know, assume its severe?
                return true;
        }

        throw new OutOfBoundsException(tr('Unknown severity ":severity" specified', [
            ':severity' => $severity
        ]));
    }


    /**
     * Throw an incident exception
     *
     * @param string|null $exception
     *
     * @return never
     */
    #[NoReturn] public function throw(?string $exception = null): never
    {
        if (empty($exception)) {
            $exception = IncidentsException::class;
        }

        throw $exception::new($this->getTitle())
                        ->addData(['details' => $this->getDetails()]);
    }


    /**
     * Sets the available data keys for this entry
     *
     * @param DefinitionsInterface $definitions
     */
    protected function setDefinitions(DefinitionsInterface $definitions): void
    {
<<<<<<< HEAD
        $definitions->add(DefinitionFactory::getCreatedBy($this))
=======
        $definitions->add(DefinitionFactory::newCreatedBy($this))
>>>>>>> 003a2db6

                    ->add(Definition::new($this, 'type')
                                    ->setLabel(tr('Incident type'))
                                    ->setReadonly(true)
                                    ->setDefault(tr('Unknown'))
                                    ->setSize(6)
                                    ->setMaxlength(64))

                    ->add(Definition::new($this, 'severity')
                                    ->setElement(EnumElement::select)
                                    ->setLabel(tr('Severity'))
                                    ->setReadonly(true)
                                    ->setSize(6)
                                    ->setMaxlength(6)
                                    ->setDataSource([
                                        EnumSeverity::notice->value => tr('Notice'),
                                        EnumSeverity::low->value    => tr('Low'),
                                        EnumSeverity::medium->value => tr('Medium'),
                                        EnumSeverity::high->value   => tr('High'),
                                        EnumSeverity::severe->value => tr('Severe'),
                                    ]))

                    ->add(Definition::new($this, 'title')
                                    ->setLabel(tr('Title'))
                                    ->setReadonly(true)
                                    ->setSize(12)
                                    ->setMinlength(4)
                                    ->setMaxlength(255))

                    ->add(Definition::new($this, 'body')
                                    ->setElement(EnumElement::textarea)
                                    ->setLabel(tr('Body'))
                                    ->setReadonly(true)
                                    ->setOptional(true)
                                    ->setSize(12)
                                    ->setRows(10)
                                    ->setMaxlength(65_535))

                    ->add(Definition::new($this, 'details')
                                    ->setElement(EnumElement::textarea)
                                    ->setLabel(tr('Details'))
                                    ->setReadonly(true)
                                    ->setSize(12)
                                    ->setRows(15)
                                    ->setMaxlength(65_535)
                                    ->setDisplayCallback(function (mixed $details, array $source) {
                                        // Since the details almost always have an array encoded in JSON, decode it and
                                        // display it using print_r
                                        if (!$details) {
                                            return null;
                                        }

                                        try {
                                            if (is_string($details)) {
                                                // Details are JSON encoded, decode here
                                                $details = Json::decode($details);
                                            }

                                            $return  = '';
                                            $lines   = [];
<<<<<<< HEAD
                                            $details = Json::decode($value);
=======
>>>>>>> 003a2db6
                                            $largest = Arrays::getLongestKeyLength($details);

                                            // Reformat the details into a human readable table string
                                            foreach ($details as $key => $value) {
                                                if (!is_data_scalar($value)) {
                                                    $value = Strings::log($value);
                                                }

                                                $lines[] .= Strings::size($key, $largest) . ' : ' . $value;
                                            }

                                            return $return . implode(PHP_EOL, $lines);

                                        } catch (JsonException $e) {
                                            // We couldn't decode it! Why? Let's move on, it's not THAT important... yet
                                            Log::warning($e);

                                            return $value;
                                        }
                                    }))

                    ->add(Definition::new($this, 'url')
                                    ->setOptional(true)
                                    ->setReadonly(true)
                                    ->setLabel('URL')
                                    ->setSize(12)
                                    ->setMaxlength(2048))

                    ->add(Definition::new($this, 'exception')
                                    ->setElement(EnumElement::textarea)
                                    ->setOptional(true)
                                    ->setReadonly(true)
                                    ->setLabel('Exception')
                                    ->setSize(12)
                                    ->setRows(15)
                                    ->setMaxlength(16_777_200)
                                    ->addValidationFunction(function (ValidatorInterface $validator) {
                                        $validator->isPrintable();
                                    }))

                    ->add(Definition::new($this, 'data')
                                    ->setOptional(true)
                                    ->setReadonly(true)
                                    ->setElement(EnumElement::textarea)
                                    ->setLabel('Data')
                                    ->setSize(12)
                                    ->setRows(15)
                                    ->setMaxlength(16_777_200));
    }
}<|MERGE_RESOLUTION|>--- conflicted
+++ resolved
@@ -199,11 +199,7 @@
                      ->setType('exception')
                      ->setUrl(PLATFORM_WEB ? Route::getRequest() : CliCommand::getRequest())
                      ->setSeverity($e->isWarning() ? EnumSeverity::medium : EnumSeverity::high)
-<<<<<<< HEAD
-                     ->setBody(implode(PHP_EOL, $e->getMessages()))
-=======
                      ->setBody(get_null(implode(PHP_EOL, $e->getMessages())) ?? $e->getMessage())
->>>>>>> 003a2db6
                      ->setDetails([
                          'exception' => $e->exportToArray(),
                          'data'      => $e->getData(),
@@ -483,11 +479,7 @@
      */
     protected function setDefinitions(DefinitionsInterface $definitions): void
     {
-<<<<<<< HEAD
-        $definitions->add(DefinitionFactory::getCreatedBy($this))
-=======
         $definitions->add(DefinitionFactory::newCreatedBy($this))
->>>>>>> 003a2db6
 
                     ->add(Definition::new($this, 'type')
                                     ->setLabel(tr('Incident type'))
@@ -548,10 +540,6 @@
 
                                             $return  = '';
                                             $lines   = [];
-<<<<<<< HEAD
-                                            $details = Json::decode($value);
-=======
->>>>>>> 003a2db6
                                             $largest = Arrays::getLongestKeyLength($details);
 
                                             // Reformat the details into a human readable table string
