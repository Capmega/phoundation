<?php

/**
 * Page security/incident
 *
 *
 *
 * @author    Sven Olaf Oostenbrink <so.oostenbrink@gmail.com>
 * @license   http://opensource.org/licenses/GPL-2.0 GNU Public License, Version 2
 * @copyright Copyright (c) 2024 Sven Olaf Oostenbrink <so.oostenbrink@gmail.com>
 * @package   Phoundation\Security
 */


declare(strict_types=1);

use Phoundation\Data\Validator\GetValidator;
use Phoundation\Security\Incidents\Incident;
use Phoundation\Web\Html\Components\Widgets\BreadCrumbs;
use Phoundation\Web\Html\Components\Input\Buttons\Buttons;
use Phoundation\Web\Html\Components\Widgets\Cards\Card;
use Phoundation\Web\Html\Enums\EnumDisplayMode;
use Phoundation\Web\Html\Enums\EnumDisplaySize;
use Phoundation\Web\Html\Layouts\Grid;
use Phoundation\Web\Http\Url;
use Phoundation\Web\Requests\Response;


// Validate
$get = GetValidator::new()
                   ->select('id')->isDbId()
                   ->select('date_range')->isOptional()->isDateRange()
                   ->validate();


// Build the page content
$incident = Incident::load($get['id']);
$form     = $incident->getHtmlDataEntryFormObject();
$card     = Card::new()
                ->setTitle($incident->getTitle())
                ->setMaximizeSwitch(true)
<<<<<<< HEAD
                ->setContent($form->render())
=======
                ->setContent($form)
>>>>>>> 003a2db6
                ->setButtons(Buttons::new()->addButton(
                    tr('Back'), EnumDisplayMode::secondary,
                    Url::getPrevious('/security/incidents.html')->addQueries(
                        $get['date_range'] ? 'date_range=' . $get['date_range'] : ''
                    ),
                    true));


// Build relevant links
$relevant = Card::new()
                ->setMode(EnumDisplayMode::info)
                ->setTitle(tr('Relevant links'))
                ->setContent('<a href="' . Url::getWww('/accounts/users.html') . '">' . tr('Users management') . '</a><br>
                              <a href="' . Url::getWww('/accounts/rights.html') . '">' . tr('Rights management') . '</a>');


// Build documentation
$documentation = Card::new()
                     ->setMode(EnumDisplayMode::info)
                     ->setTitle(tr('Documentation'))
                     ->setContent('This page shows the details of a single specific incident. The information on this page cannot be modified');


// Set page meta data
$url = Url::getWww('/security/incidents.html')->addQueries(
    $get['date_range'] ? 'date_range=' . $get['date_range'] : ''
)->getSource();

Response::setHeaderTitle(tr('Incident'));
Response::setHeaderSubTitle($incident->getId());
Response::setBreadCrumbs(BreadCrumbs::new()->setSource([
    '/'              => tr('Home'),
    '/security.html' => tr('Security'),
    $url             => tr('Incidents management'),
    ''               => $incident->getId(),
]));


// Render and return the page grid
return Grid::new()
           ->addGridColumn($card, EnumDisplaySize::nine)
           ->addGridColumn($relevant->render() . $documentation->render(), EnumDisplaySize::three);<|MERGE_RESOLUTION|>--- conflicted
+++ resolved
@@ -39,11 +39,7 @@
 $card     = Card::new()
                 ->setTitle($incident->getTitle())
                 ->setMaximizeSwitch(true)
-<<<<<<< HEAD
-                ->setContent($form->render())
-=======
                 ->setContent($form)
->>>>>>> 003a2db6
                 ->setButtons(Buttons::new()->addButton(
                     tr('Back'), EnumDisplayMode::secondary,
                     Url::getPrevious('/security/incidents.html')->addQueries(
