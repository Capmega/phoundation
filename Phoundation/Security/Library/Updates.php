--- conflicted
+++ resolved
@@ -28,11 +28,7 @@
      */
     public function version(): string
     {
-<<<<<<< HEAD
-        return '0.1.0';
-=======
         return '0.1.1';
->>>>>>> 003a2db6
     }
 
 
@@ -118,14 +114,11 @@
             if (!$table->columnExists('data')) {
                 $table->alter()->addColumn('`data` mediumtext COLLATE utf8mb4_general_ci NULL DEFAULT NULL,', 'AFTER `exception`');
             }
-<<<<<<< HEAD
-=======
 
         })->addUpdate('0.1.1', function () {
             sql()->getSchemaObject()->getTableObject('security_incidents')->alter()
                  ->modifyColumn('`body`'   , 'text COLLATE utf8mb4_general_ci NULL DEFAULT NULL,')
                  ->modifyColumn('`details`', 'text COLLATE utf8mb4_general_ci NULL DEFAULT NULL,');
->>>>>>> 003a2db6
         });
     }
 }