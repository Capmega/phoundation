--- conflicted
+++ resolved
@@ -268,17 +268,10 @@
 :_get
 
 POST variables:
-<<<<<<< HEAD
-:POST
-
-FILES variables:
-:FILES
-=======
 :_post
 
 FILES variables:
 :_files
->>>>>>> 003a2db6
 </pre>
 </body>
 </html>', [
@@ -298,21 +291,12 @@
                  ':environment'      =>  $details['environment'],
                  ':platform'         =>  $details['platform'],
                  ':user'             =>  $details['user'],
-<<<<<<< HEAD
-                 ':SESSION'          =>  $details['session'],
-                 ':ENV'              => ($details['environment_variables'] ? print_r($details['environment_variables'], true) : '-'),
-                 ':ARGV'             =>  $details['argv']  ? Strings::force($details['argv'], ' ') : '-',
-                 ':GET'              =>  $details['get']   ? print_r($details['get'], true)        : '-',
-                 ':POST'             =>  $details['post']  ? print_r($details['post'], true)       : '-',
-                 ':FILES'            =>  $details['files'] ? print_r($details['files'], true)      : '-',
-=======
                  ':_session'         =>  Json::encode($details['session']),
                  ':_env'             => ($details['environment_variables'] ? print_r($details['environment_variables'], true) : '-'),
                  ':_argv'            =>  $details['argv']  ? Strings::force($details['argv'], ' ') : '-',
                  ':_get'             =>  $details['get']   ? Json::encode($details['get'])         : '-',
                  ':_post'            =>  $details['post']  ? Json::encode($details['post'])        : '-',
                  ':_files'           =>  $details['files'] ? Json::encode($details['files'])       : '-',
->>>>>>> 003a2db6
              ], clean: false))->e = $e;
 
         return $this;
@@ -704,19 +688,15 @@
      */
     protected function setDefinitions(DefinitionsInterface $definitions): void
     {
-<<<<<<< HEAD
-        $definitions->add(DefinitionFactory::getCreatedBy($this))
-=======
         $definitions->add(DefinitionFactory::newCreatedBy($this))
->>>>>>> 003a2db6
 
                     ->add(Definition::new($this, 'users_id')
                                     ->setRender(false)
                                     ->setInputType(EnumInputType::dbid)
                                     ->addValidationFunction(function (ValidatorInterface $validator) {
                                         $validator->isDbId()
-                                                  ->isQueryResult('SELECT `id` 
-                                                                   FROM   `accounts_users` 
+                                                  ->isQueryResult('SELECT `id`
+                                                                   FROM   `accounts_users`
                                                                    WHERE  `id` = :id', [':id' => '$users_id']);
                                     }))
 
