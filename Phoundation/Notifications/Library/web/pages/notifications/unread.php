--- conflicted
+++ resolved
@@ -51,20 +51,12 @@
 }
 
 
-<<<<<<< HEAD
-// Build incidents filter card
-=======
 // Build "incidents filter" card
->>>>>>> 003a2db6
 $filters      = FilterForm::new();
 $filters_card = Card::new()
                     ->setCollapseSwitch(true)
                     ->setTitle('Notifications filters')
-<<<<<<< HEAD
-                    ->setContent($filters->render())
-=======
                     ->setContent($filters)
->>>>>>> 003a2db6
                     ->useForm(true);
 
 
@@ -109,10 +101,5 @@
 
 // Render and return the page grid
 return Grid::new()
-<<<<<<< HEAD
-           ->addGridColumn($filters_card->render() . $notifications_card->render(), EnumDisplaySize::nine)
-           ->addGridColumn($relevant_card->render() . $documentation_card->render(), EnumDisplaySize::three);
-=======
-           ->addGridColumn($filters_card . $notifications_card, EnumDisplaySize::nine)
-           ->addGridColumn($relevant_card . $documentation_card, EnumDisplaySize::three);
->>>>>>> 003a2db6
+           ->addGridColumn($filters_card  . $notifications_card, EnumDisplaySize::nine)
+           ->addGridColumn($relevant_card . $documentation_card, EnumDisplaySize::three);