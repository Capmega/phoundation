<?php

/**
 * Page all
 *
 * This page displays all notifications
 *
 * @author    Sven Olaf Oostenbrink <so.oostenbrink@gmail.com>
 * @license http://opensource.org/licenses/GPL-2.0 GNU Public License, Version 2
 * @copyright Copyright (c) 2024 Sven Olaf Oostenbrink <so.oostenbrink@gmail.com>
 * @package Phoundation\Web
 */


declare(strict_types=1);

use Phoundation\Core\Sessions\Session;
use Phoundation\Data\Validator\PostValidator;
use Phoundation\Notifications\FilterForm;
use Phoundation\Notifications\Notifications;
use Phoundation\Web\Html\Components\Input\Buttons\Buttons;
use Phoundation\Web\Html\Components\Widgets\BreadCrumbs;
use Phoundation\Web\Html\Components\Widgets\Cards\Card;
use Phoundation\Web\Html\Enums\EnumDisplayMode;
use Phoundation\Web\Html\Enums\EnumDisplaySize;
use Phoundation\Web\Html\Enums\EnumHttpRequestMethod;
use Phoundation\Web\Html\Layouts\Grid;
use Phoundation\Web\Http\Url;
use Phoundation\Web\Requests\Request;
use Phoundation\Web\Requests\Response;


<<<<<<< HEAD
// Build incidents filter card
$filters      = FilterForm::new();
$filters_card = Card::new()
    ->setCollapseSwitch(true)
    ->setTitle('Notifications filters')
    ->setContent($filters->render())
    ->useForm(true);


=======
// Build incidents "filter" card
$filters      = FilterForm::new();
$filters_card = Card::new()
                    ->setCollapseSwitch(true)
                    ->setTitle('Notifications filters')
                    ->setContent($filters)
                    ->useForm(true);


>>>>>>> 003a2db6
// Get a new "notifications" object
$notifications = Notifications::new()->markSeverityColumn();
$builder       = $notifications->getQueryBuilder();

$builder->addSelect('`id`, `title`, `status`, `mode` AS `severity`, `priority`, `created_on`')
        ->addWhere('`users_id` = :users_id', [':users_id' => Session::getUserObject()->getId()])
        ->addOrderBy('`created_by` ASC');


// Process POST requests
if (Request::isPostRequestMethod()) {
    if (PostValidator::new()->getSubmitButton() === tr('Mark all as read')) {
//        $notifications->setStatus('READ');

        sql()->query('UPDATE `notifications` 
                      SET    `status` = "READ" 
                      WHERE  `users_id` = :users_id', [
                          ':users_id' => Session::getUserObject()->getId()
        ]);

        Response::getFlashMessagesObject()->addSuccess(tr('All your notifications have been marked as read'));
        Response::redirect();
    }
}


// Build "notifications" table
$table = $notifications->getHtmlDataTableObject()->setRowUrl('/notifications/notification+:ROW.html')
                                                 ->setAnchorClasses('notification open-modal');

$table->getAnchorDataAttributes()->add(':ROW', 'id');



// Build "notifications" card
$notifications_card = Card::new()
                     ->setTitle('Active notifications')
                     ->setSwitches('reload')
                     ->setContent($table)
                     ->useForm(true)
                     ->setButtons(Buttons::new()
                                         ->addButton(tr('Mark all as read')));

$notifications_card->getForm()
                   ->setAction(Url::getCurrent())
                   ->setRequestMethod(EnumHttpRequestMethod::post);


// Build relevant links
$relevant_card = Card::new()
                     ->setMode(EnumDisplayMode::info)
                     ->setTitle(tr('Relevant links'))
                     ->setContent('<a href="' . Url::getWww('/notifications/unread.html') . '">' . tr('Unread notifications') . '</a><br>
                                   <a href="' . Url::getWww('/notifications/test.html') . '">' . tr('Send me a test notification') . '</a>');


// Build documentation
$documentation_card = Card::new()
                          ->setMode(EnumDisplayMode::info)
                          ->setTitle(tr('Documentation'))
                          ->setContent('Lorem ipsum dolor sit amet, consectetur adipiscing elit, sed do eiusmod tempor incididunt ut labore et dolore magna aliqua. Ut enim ad minim veniam, quis nostrud exercitation ullamco laboris nisi ut aliquip ex ea commodo consequat. Duis aute irure dolor in reprehenderit in voluptate velit esse cillum dolore eu fugiat nulla pariatur. Excepteur sint occaecat cupidatat non proident, sunt in culpa qui officia deserunt mollit anim id est laborum.');


// Render and return the page grid
$grid = Grid::new()
<<<<<<< HEAD
    ->addGridColumn($filters_card->render() . $notifications_card->render(), EnumDisplaySize::nine)
    ->addGridColumn($relevant_card->render() . $documentation_card->render(), EnumDisplaySize::three);
=======
    ->addGridColumn($filters_card . $notifications_card, EnumDisplaySize::nine)
    ->addGridColumn($relevant_card . $documentation_card, EnumDisplaySize::three);
>>>>>>> 003a2db6

echo $grid->render();


// Set page meta data
Response::setHeaderTitle(tr('Notifications'));
Response::setBreadCrumbs(BreadCrumbs::new()->setSource([
    '/' => tr('Home'),
    ''  => tr('Notifications')
]));<|MERGE_RESOLUTION|>--- conflicted
+++ resolved
@@ -30,17 +30,6 @@
 use Phoundation\Web\Requests\Response;
 
 
-<<<<<<< HEAD
-// Build incidents filter card
-$filters      = FilterForm::new();
-$filters_card = Card::new()
-    ->setCollapseSwitch(true)
-    ->setTitle('Notifications filters')
-    ->setContent($filters->render())
-    ->useForm(true);
-
-
-=======
 // Build incidents "filter" card
 $filters      = FilterForm::new();
 $filters_card = Card::new()
@@ -50,7 +39,6 @@
                     ->useForm(true);
 
 
->>>>>>> 003a2db6
 // Get a new "notifications" object
 $notifications = Notifications::new()->markSeverityColumn();
 $builder       = $notifications->getQueryBuilder();
@@ -114,22 +102,15 @@
                           ->setContent('Lorem ipsum dolor sit amet, consectetur adipiscing elit, sed do eiusmod tempor incididunt ut labore et dolore magna aliqua. Ut enim ad minim veniam, quis nostrud exercitation ullamco laboris nisi ut aliquip ex ea commodo consequat. Duis aute irure dolor in reprehenderit in voluptate velit esse cillum dolore eu fugiat nulla pariatur. Excepteur sint occaecat cupidatat non proident, sunt in culpa qui officia deserunt mollit anim id est laborum.');
 
 
-// Render and return the page grid
-$grid = Grid::new()
-<<<<<<< HEAD
-    ->addGridColumn($filters_card->render() . $notifications_card->render(), EnumDisplaySize::nine)
-    ->addGridColumn($relevant_card->render() . $documentation_card->render(), EnumDisplaySize::three);
-=======
-    ->addGridColumn($filters_card . $notifications_card, EnumDisplaySize::nine)
-    ->addGridColumn($relevant_card . $documentation_card, EnumDisplaySize::three);
->>>>>>> 003a2db6
-
-echo $grid->render();
-
-
 // Set page meta data
 Response::setHeaderTitle(tr('Notifications'));
 Response::setBreadCrumbs(BreadCrumbs::new()->setSource([
     '/' => tr('Home'),
     ''  => tr('Notifications')
-]));+]));
+
+
+// Render and return the page grid
+return Grid::new()
+    ->addGridColumn($filters_card  . $notifications_card, EnumDisplaySize::nine)
+    ->addGridColumn($relevant_card . $documentation_card, EnumDisplaySize::three);