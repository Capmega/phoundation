--- conflicted
+++ resolved
@@ -31,20 +31,12 @@
 use Phoundation\Web\Requests\Response;
 
 
-<<<<<<< HEAD
-// Build the filters card
-=======
 // Build the "filters" card
->>>>>>> 003a2db6
 $filters      = FilterForm::new();
 $filters_card = Card::new()
                     ->setCollapseSwitch(true)
                     ->setTitle('Filters')
-<<<<<<< HEAD
-                    ->setContent($filters->render());
-=======
                     ->setContent($filters);
->>>>>>> 003a2db6
 
 
 // Button clicked?
@@ -129,29 +121,17 @@
 
 
 // Build relevant links
-$relevant = Card::new()
+$relevant_card = Card::new()
     ->setMode(EnumDisplayMode::info)
     ->setTitle(tr('Relevant links'))
     ->setContent('<a href="' . Url::getWww('/phoundation/file-system/roles.html') . '">' . tr('Filesystem connectors management') . '</a><br>');
 
 
 // Build documentation
-$documentation = Card::new()
+$documentation_card = Card::new()
     ->setMode(EnumDisplayMode::info)
     ->setTitle(tr('Documentation'))
     ->setContent('Lorem ipsum dolor sit amet, consectetur adipiscing elit, sed do eiusmod tempor incididunt ut labore et dolore magna aliqua. Ut enim ad minim veniam, quis nostrud exercitation ullamco laboris nisi ut aliquip ex ea commodo consequat. Duis aute irure dolor in reprehenderit in voluptate velit esse cillum dolore eu fugiat nulla pariatur. Excepteur sint occaecat cupidatat non proident, sunt in culpa qui officia deserunt mollit anim id est laborum.');
-
-
-// Render and return the page grid
-$grid = Grid::new()
-<<<<<<< HEAD
-    ->addGridColumn($filters_card->render() . $mounts_card->render(), EnumDisplaySize::nine)
-=======
-    ->addGridColumn($filters_card . $mounts_card, EnumDisplaySize::nine)
->>>>>>> 003a2db6
-    ->addGridColumn($relevant->render() . $documentation->render(), EnumDisplaySize::three);
-
-echo $grid->render();
 
 
 // Set page meta data
@@ -161,4 +141,10 @@
     '/system-administration.html' => tr('System administration'),
     '/filesystem.html'            => tr('Filesystem'),
     ''                            => tr('FsMounts')
-]));+]));
+
+
+// Render and return the page grid
+return Grid::new()
+    ->addGridColumn($filters_card  . $mounts_card  , EnumDisplaySize::nine)
+    ->addGridColumn($relevant_card . $documentation, EnumDisplaySize::three);