<?php

/**
 * Page file-system/requirements/requirements.php
 *
 *
 *
 * @author    Sven Olaf Oostenbrink <so.oostenbrink@gmail.com>
 * @license http://opensource.org/licenses/GPL-2.0 GNU Public License, Version 2
 * @copyright Copyright (c) 2024 Sven Olaf Oostenbrink <so.oostenbrink@gmail.com>
 * @package Phoundation\Filesystem
 */


declare(strict_types=1);

use Phoundation\Data\Validator\Exception\ValidationFailedException;
use Phoundation\Data\Validator\PostValidator;
use Phoundation\Filesystem\Requirements\FilterForm;
use Phoundation\Filesystem\Requirements\Requirements;
use Phoundation\Web\Html\Components\Input\Buttons\Buttons;
use Phoundation\Web\Html\Components\Widgets\BreadCrumbs;
use Phoundation\Web\Html\Components\Widgets\Cards\Card;
use Phoundation\Web\Html\Enums\EnumButtonType;
use Phoundation\Web\Html\Enums\EnumDisplayMode;
use Phoundation\Web\Html\Enums\EnumDisplaySize;
use Phoundation\Web\Html\Enums\EnumHttpRequestMethod;
use Phoundation\Web\Html\Layouts\Grid;
use Phoundation\Web\Http\Url;
use Phoundation\Web\Requests\Request;
use Phoundation\Web\Requests\Response;


<<<<<<< HEAD
// Build the filters card
=======
// Build the "filters" card
>>>>>>> 003a2db6
$filters      = FilterForm::new();
$filters_card = Card::new()
                    ->setCollapseSwitch(true)
                    ->setTitle('Filters')
<<<<<<< HEAD
                    ->setContent($filters->render());
=======
                    ->setContent($filters);
>>>>>>> 003a2db6


// Button clicked?
if (Request::isPostRequestMethod()) {
    // Validate POST
    $post = PostValidator::new()
        ->select('filesystem_requirements_length')->isOptional()->isNumeric()    // This is paging length, ignore
        ->select('submit')->isOptional()->isVariable()
        ->select('id')->isOptional()->isArray()->eachField()->isDbId()
        ->validate();

    try {
        // Process buttons
        switch ($post['submit']) {
            case tr('Delete'):
                // Delete selected requirements
                $count = Requirements::directOperations()->deleteKeys($post['id']);

                Response::getFlashMessagesObject()->addSuccess(tr('Deleted ":count" requirements', [
                    ':count' => $count
                ]));
                Response::redirect('this');

            case tr('Undelete'):
                // Undelete selected requirements
                $count = Requirements::directOperations()->undeleteKeys($post['id']);

                Response::getFlashMessagesObject()->addSuccess(tr('Undeleted ":count" requirements', [
                    ':count' => $count
                ]));
                Response::redirect('this');
        }

    } catch (ValidationFailedException $e) {
        // Oops! Show validation errors and remain on page
        Response::getFlashMessagesObject()->addMessage($e);
    }
}


// Get the requirements list and apply filters
$requirements   = Requirements::new();
$builder = $requirements->getQueryBuilder()
    ->addSelect('`filesystem_requirements`.`id`, 
                 `filesystem_requirements`.`name`, 
                 `filesystem_requirements`.`path`, 
                 `filesystem_requirements`.`filesystem`, 
                 `filesystem_requirements`.`file_type`, 
                 `filesystem_requirements`.`status`, 
                 `filesystem_requirements`.`created_on`');

switch ($filters->get('status')) {
    case '__all':
        break;

    case null:
        $builder->addWhere('`filesystem_requirements`.`status` IS NULL');
        break;

    default:
        $builder->addWhere('`filesystem_requirements`.`status` = :status', [':status' => $filters->get('status')]);
}

// Build SQL requirements table
$buttons = Buttons::new()
                  ->addButton(tr('Create'), EnumDisplayMode::primary, '/phoundation/file-system/requirements/requirement.html')
                  ->addButton(tr('Delete'), EnumDisplayMode::warning, EnumButtonType::submit, true, true);

// TODO Automatically re-select items if possible
//    ->select($post['id']);

$requirements_card = Card::new()
    ->setTitle('Available requirements')
    ->setSwitches('reload')
    ->setContent($requirements
        ->load()
        ->getHtmlDataTableObject()
            ->setRowUrl('/phoundation/file-system/requirements/requirement+:ROW.html')
            ->setOrder([1 => 'asc']))
    ->useForm(true)
    ->setButtons($buttons);

$requirements_card->getForm()
                  ->setAction(Url::getCurrent())
                  ->setRequestMethod(EnumHttpRequestMethod::post);


// Build relevant links
$relevant = Card::new()
    ->setMode(EnumDisplayMode::info)
    ->setTitle(tr('Relevant links'))
    ->setContent('<a href="' . Url::getWww('/phoundation/file-system/roles.html') . '">' . tr('Filesystem connectors management') . '</a><br>');


// Build documentation
$documentation = Card::new()
    ->setMode(EnumDisplayMode::info)
    ->setTitle(tr('Documentation'))
    ->setContent('Lorem ipsum dolor sit amet, consectetur adipiscing elit, sed do eiusmod tempor incididunt ut labore et dolore magna aliqua. Ut enim ad minim veniam, quis nostrud exercitation ullamco laboris nisi ut aliquip ex ea commodo consequat. Duis aute irure dolor in reprehenderit in voluptate velit esse cillum dolore eu fugiat nulla pariatur. Excepteur sint occaecat cupidatat non proident, sunt in culpa qui officia deserunt mollit anim id est laborum.');


// Render and return the page grid
$grid = Grid::new()
<<<<<<< HEAD
    ->addGridColumn($filters_card->render() . $requirements_card->render(), EnumDisplaySize::nine)
=======
    ->addGridColumn($filters_card . $requirements_card, EnumDisplaySize::nine)
>>>>>>> 003a2db6
    ->addGridColumn($relevant->render() . $documentation->render(), EnumDisplaySize::three);

echo $grid->render();


// Set page meta data
Response::setHeaderTitle(tr('Filesystem requirements'));
Response::setBreadCrumbs(BreadCrumbs::new()->setSource([
    '/'                           => tr('Home'),
    '/system-administration.html' => tr('System administration'),
    '/filesystem.html'            => tr('Filesystem'),
    ''                            => tr('Requirements')
]));<|MERGE_RESOLUTION|>--- conflicted
+++ resolved
@@ -31,20 +31,12 @@
 use Phoundation\Web\Requests\Response;
 
 
-<<<<<<< HEAD
-// Build the filters card
-=======
 // Build the "filters" card
->>>>>>> 003a2db6
 $filters      = FilterForm::new();
 $filters_card = Card::new()
                     ->setCollapseSwitch(true)
                     ->setTitle('Filters')
-<<<<<<< HEAD
-                    ->setContent($filters->render());
-=======
                     ->setContent($filters);
->>>>>>> 003a2db6
 
 
 // Button clicked?
@@ -86,8 +78,8 @@
 
 
 // Get the requirements list and apply filters
-$requirements   = Requirements::new();
-$builder = $requirements->getQueryBuilder()
+$requirements = Requirements::new();
+$builder      = $requirements->getQueryBuilder()
     ->addSelect('`filesystem_requirements`.`id`, 
                  `filesystem_requirements`.`name`, 
                  `filesystem_requirements`.`path`, 
@@ -128,34 +120,22 @@
     ->setButtons($buttons);
 
 $requirements_card->getForm()
-                  ->setAction(Url::getCurrent())
-                  ->setRequestMethod(EnumHttpRequestMethod::post);
+    ->setAction(Url::getCurrent())
+    ->setRequestMethod(EnumHttpRequestMethod::post);
 
 
 // Build relevant links
-$relevant = Card::new()
+$relevant_card = Card::new()
     ->setMode(EnumDisplayMode::info)
     ->setTitle(tr('Relevant links'))
     ->setContent('<a href="' . Url::getWww('/phoundation/file-system/roles.html') . '">' . tr('Filesystem connectors management') . '</a><br>');
 
 
 // Build documentation
-$documentation = Card::new()
+$documentation_card = Card::new()
     ->setMode(EnumDisplayMode::info)
     ->setTitle(tr('Documentation'))
     ->setContent('Lorem ipsum dolor sit amet, consectetur adipiscing elit, sed do eiusmod tempor incididunt ut labore et dolore magna aliqua. Ut enim ad minim veniam, quis nostrud exercitation ullamco laboris nisi ut aliquip ex ea commodo consequat. Duis aute irure dolor in reprehenderit in voluptate velit esse cillum dolore eu fugiat nulla pariatur. Excepteur sint occaecat cupidatat non proident, sunt in culpa qui officia deserunt mollit anim id est laborum.');
-
-
-// Render and return the page grid
-$grid = Grid::new()
-<<<<<<< HEAD
-    ->addGridColumn($filters_card->render() . $requirements_card->render(), EnumDisplaySize::nine)
-=======
-    ->addGridColumn($filters_card . $requirements_card, EnumDisplaySize::nine)
->>>>>>> 003a2db6
-    ->addGridColumn($relevant->render() . $documentation->render(), EnumDisplaySize::three);
-
-echo $grid->render();
 
 
 // Set page meta data
@@ -165,4 +145,10 @@
     '/system-administration.html' => tr('System administration'),
     '/filesystem.html'            => tr('Filesystem'),
     ''                            => tr('Requirements')
-]));+]));
+
+
+// Render and return the page grid
+return Grid::new()
+    ->addGridColumn($filters_card  . $requirements_card , EnumDisplaySize::nine)
+    ->addGridColumn($relevant_card . $documentation_card, EnumDisplaySize::three);