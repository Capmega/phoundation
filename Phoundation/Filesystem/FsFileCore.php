<?php

/**
 * Class FsFileCore
 *
 * This library contains various filesystem file-related functions
 *
 * @author    Sven Olaf Oostenbrink <so.oostenbrink@gmail.com>
 * @license   http://opensource.org/licenses/GPL-2.0 GNU Public License, Version 2
 * @copyright Copyright (c) 2024 Sven Olaf Oostenbrink <so.oostenbrink@gmail.com>
 * @package   Phoundation\Filesystem
 */


declare(strict_types=1);

namespace Phoundation\Filesystem;

use Exception;
use Phoundation\Core\Log\Log;
use Phoundation\Exception\OutOfBoundsException;
use Phoundation\Exception\UnderConstructionException;
use Phoundation\Filesystem\Enums\EnumFileOpenMode;
use Phoundation\Filesystem\Exception\FileExistsException;
use Phoundation\Filesystem\Exception\FileOpenException;
use Phoundation\Filesystem\Exception\FilesystemException;
use Phoundation\Filesystem\Exception\FileTypeNotSupportedException;
use Phoundation\Filesystem\Exception\NotEnoughStorageSpaceAvailableException;
use Phoundation\Filesystem\Exception\Sha256MismatchException;
use Phoundation\Filesystem\Interfaces\FsDirectoryInterface;
use Phoundation\Filesystem\Interfaces\FsFileInterface;
use Phoundation\Filesystem\Interfaces\FsPathInterface;
use Phoundation\Filesystem\Interfaces\FsRestrictionsInterface;
use Phoundation\Os\Processes\Commands\Gzip;
use Phoundation\Os\Processes\Commands\Sha256;
use Phoundation\Os\Processes\Commands\Tar;
use Phoundation\Os\Processes\Commands\Zip;
use Phoundation\Os\Processes\Process;
use Phoundation\Utils\Arrays;
use Phoundation\Utils\Config;
use Phoundation\Utils\Numbers;
use Phoundation\Utils\Strings;
use Stringable;
use Throwable;


class FsFileCore extends FsPathCore implements FsFileInterface
{
    /**
     * Create the specified file
     *
     * @param bool $force
     *
     * @return static
     */
    public function create(bool $force = false): static
    {
        if ($this->exists()) {
            if (!$force) {
                throw new FileExistsException(tr('Cannot create file ":file", it already exists', [
                    ':file' => $this->source,
                ]));
            }
        }

        if ($this->isOpen()) {
            // Yeah, so it exists anyway because we have it open. Perhaps the file was removed while open, so the inode
            // is still there?
            if (!$force) {
                throw new FileExistsException(tr('Cannot create file ":file", it does not exist, but is open. Perhaps the file was deleted but the open inode is still there?', [
                    ':file' => $this->source,
                ]));
            }

            $this->close();
        }

        return $this->ensureParentDirectory()->touch();
    }


//    /**
//     * Move uploaded image to correct target
//     *
//     * @param array|string $source The source file to process
//     *
//     * @return string The new file directory
//     * @throws CoreException
//     */
//    public function getUploaded(array|string $source): string
//    {
//        throw new UnderConstructionException();
//
//        $destination = DIRECTORY_ROOT . 'data/uploads/';
//        $this->restrictions->check($source, true);
//        $this->restrictions->check($destination, true);
//
//        if (is_array($source)) {
//            // Assume this is a PHP file upload array entry
//            if (empty($source['tmp_name'])) {
//                throw new FilesystemException(tr('Invalid source specified, must either be a string containing an absolute file directory or a PHP $_FILES entry'));
//            }
//            $real   = $source['name'];
//            $source = $source['tmp_name'];
//        } else {
//            $real = basename($source);
//        }
//        is_file($source);
//        FsDirectory::new($destination)
//                 ->ensure();
//        // Ensure we're not overwriting anything!
//        if (file_exists($destination . $real)) {
//            $real = Strings::untilReverse($real, '.') . '_' . substr(uniqid(), -8, 8) . '.' . Strings::fromReverse($real, '.');
//        }
//        if (!move_uploaded_file($source, $destination . $real)) {
//            throw new FilesystemException(tr('Failed to move file ":source" to destination ":destination"', [
//                ':source'      => $source,
//                ':destination' => $destination,
//            ]));
//        }
//
//        // Return destination file
//        return $destination . $real;
//    }


    /**
     * Ensure that the object file exists and is not a directory
     *
     * @note    Will log to the console in case the file was created
     *
     * @param null $mode         If the specified $this->file does not exist, it will be created with this file mode.
     *                           Defaults to $_CONFIG[fs][file_mode]
     * @param null $pattern_mode If parts of the directory for the file do not exist, these will be created as well
     *                           with this directory mode. Defaults to $_CONFIG[fs][dir_mode]
     *
     * @return void
     * @version 2.4.16: Added documentation, improved log output
     *
     */
    public function ensureFile($mode = null, $pattern_mode = null): void
    {
        // Check filesystem restrictions
        $directory = dirname($this->source);
        $mode      = Config::get('filesystem.modes.defaults.file', 0640, $mode);

        $this->restrictions->check($directory, true);

        FsDirectory::new(dirname($this->source), $this->restrictions)->ensure($pattern_mode);

        if (!file_exists($this->source)) {
            // Create the file
            FsDirectory::new(dirname($this->source), $this->restrictions)
                     ->execute()
                     ->setMode(0770)
                     ->onDirectoryOnly(function () use ($mode) {
                        Log::warning(tr('File ":file" did not exist and was created empty to ensure system stability, but information may be missing', [
                            ':file' => $this->source,
                        ]));

                        touch($this->source);

                        if ($mode) {
                            $this->chmod($mode);
                        }
                     });
        }
    }


    /**
     * Return true if the specified mimetype is for a compressed file, false if not
     *
     * This function will check the primary and secondary sections of the mimetype and depending on their values,
     * determine if the file format is compressed or not
     *
     * @return boolean True if the specified mimetype is for a compressed file, false if not
     */
    public function isCompressed(): bool
    {
// :TODO: IMPROVE THIS! Loads of files that may be mis detected
        $this->primarySecondaryMimeType($primary, $secondary);

        switch ($primary) {
            case 'zip':
            case 'x-7z-compressed':
            case 'rar':
            case 'gzip':
            case 'x-bzip':
            case 'x-bzip2':
            case 'audio':
            case 'image':
            case 'video':
                // These are all compressed
                return true;
        };

        switch ($secondary) {
            case 'jpeg':
            case 'mpeg':
            case 'ogg':
                return true;
        }

        // Check the mimetype data
        if (str_contains($secondary, 'compressed')) {
            // This file is already compressed
            return true;
        }

        if (str_contains($secondary, 'zip')) {
            // This file is already compressed
            return true;
        }

        return false;
    }


    /**
     * Copy a file with progress notification
     *
     * @todo Remove the second "restrictions" parameter, those should be included in the $target, which should be just FsPathInterface
     *
     * @param Stringable|string            $target
     * @param FsRestrictionsInterface|null $restrictions
     * @param callable|null                $callback
     * @param mixed|null                   $context
     *
     * @return static
     *
     * @example:
     * FsFile::new($source)->copy($target, $restrictions, function ($notification_code, $severity, $message,
     * $message_code, $bytes_transferred, $bytes_max) { if ($notification_code == STREAM_Notification_PROGRESS) {
     *          // save $bytes_transferred and $bytes_max to file or database
     *      }
     *  });
     */
    public function copy(Stringable|string $target, ?FsRestrictionsInterface $restrictions = null, ?callable $callback = null, mixed $context = null): static
    {
        $context      = $context ?? stream_context_create();
        $restrictions = $this->ensureRestrictions($restrictions);

        // Check these restrictions and the new file restrictions
        $this->restrictions->check($this->source, true);
        $restrictions->check($target, false);

        stream_context_set_params($context, [
            'notification' => $callback,
        ]);

        copy($this->source, $target, $context);

        return new static($target, $restrictions);
    }


    /**
     * Check if the object file exists and is readable. If not both, an exception will be thrown
     *
     * On various occasions, this method could be used AFTER a file read action failed and is used to explain WHY the
     * read action failed. Because of this, the method optionally accepts $previous_e which would be the exception that
     * is the reason for this check in the first place. If specified, and the method cannot file reasons why the file
     * would not be readable (ie, the file exists, and can be read accessed), it will throw an exception with the
     * previous exception attached to it
     *
     * @param string|null    $type          This is the label that will be added in the exception indicating what type
     *                                      of file it is
     * @param Throwable|null $previous_e    If the file is okay, but this exception was specified, this exception will
     *                                      be thrown
     *
     * @return static
     */
    public function checkReadable(?string $type = null, ?Throwable $previous_e = null): static
    {
        parent::checkReadable($type, $previous_e);

        if (is_dir($this->source)) {
            throw new FilesystemException(tr('The:type file ":file" cannot be read because it is a directory', [
                ':type' => ($type ? '' : ' ' . $type),
                ':file' => $this->source,
            ]), $previous_e);
        }

        if ($previous_e) {
            throw $previous_e;
        }

        return $this;
    }


    /**
     * Check if the object file exists and is writable. If not both, an exception will be thrown
     *
     * On various occasions, this method could be used AFTER a file read action failed and is used to explain WHY the
     * read action failed. Because of this, the method optionally accepts $previous_e which would be the exception that
     * is the reason for this check in the first place. If specified, and the method cannot file reasons why the file
     * would not be readable (ie, the file exists, and can be read accessed), it will throw an exception with the
     * previous exception attached to it
     *
     * @param string|null    $type       This is the label that will be added in the exception indicating what type of
     *                                   file it is
     * @param Throwable|null $previous_e If the file is okay, but this exception was specified, this exception will be
     *                                   thrown
     *
     * @return static
     */
    public function checkWritable(?string $type = null, ?Throwable $previous_e = null): static
    {
        parent::checkWritable($type, $previous_e);

        if (is_dir($this->source)) {
            throw new FilesystemException(tr('The:type file ":file" cannot be written because it is a directory', [
                ':type' => ($type ? '' : ' ' . $type),
                ':file' => $this->source,
            ]), $previous_e);
        }

        if ($previous_e) {
            throw $previous_e;
        }

        return $this;
    }


    /**
     * Throws an exception if the file is not a text file
     *
     * @throws FileOpenException
     */
    protected function checkText(string $method): static
    {
        if ($this->isText()) {
            throw new FileTypeNotSupportedException(tr('Cannot execute method ":method()" on file ":file", it is not a text file', [
                ':file'   => $this->source,
                ':method' => $method,
            ]));
        }

        return $this;
    }


    /**
     * Return word frequency for the specified text file
     *
     * @param string|null $characters
     * @param int         $buffer
     *
     * @return array
     */
    public function getWordFrequency(?string $characters = null, int $buffer = 1048576): array
    {
        return array_count_values($this->getWordCount(1, $characters, $buffer));
    }


    /**
     * Return line count for the specified text file
     *
     * @note files < $buffer (default 1MB) will be loaded completely in memory, anything bigger than that will read
     *       line by line
     *
     * @param string $source
     * @param int    $buffer
     *
     * @return int
     */
    public function getLineCount(string $source, int $buffer = 1048576): int
    {
        $this->checkClosed('getLineCount')
             ->checkText('getLineCount');

        if ($this->getSize() < $buffer) {
            return count($this->getContentsAsArray()) - 1;
        }

        $count = 0;
        $this->open(EnumFileOpenMode::readOnly);

        while ($this->readLine()) {
            $count++;
        }

        $this->close();

        return $count;
    }


    /**
     * Return word count for this (text) file
     *
     * @note requires this file to be a text file
     *
     * @note files < $buffer (default 1MB) will be loaded completely in memory, anything bigger than that will read
     *        line by line
     *
     * @param int         $format
     * @param string|null $characters
     * @param int         $buffer
     *
     * @return array|int
     */
    public function getWordCount(int $format = 0, ?string $characters = null, int $buffer = 1048576): array|int
    {
        $this->checkClosed('getWordCount')
             ->checkText('getWordCount');

        $count = 0;

        if ($this->getSize() < $buffer) {
            foreach ($this->getContentsAsArray() as $line) {
                $count += str_word_count($line, $format, $characters);
            }

        } else {
            $this->open(EnumFileOpenMode::readOnly);

            while ($line = $this->readLine()) {
                $count += str_word_count($line, $format, $characters);
            }

            $this->close();
        }

        return $count;
    }


    /**
     * Returns true if any part of the object file directory is a symlink
     *
     * @param string|null $prefix
     *
     * @return boolean True if the specified $pattern (optionally prefixed by $prefix) contains a symlink, false if not
     */
    public function pathContainsSymlink(?string $prefix = null): bool
    {
        // Check filesystem restrictions and if file exists
        $this->restrictions->check($this->source, true);

        // Build up the directory
        if (str_starts_with($this->source, '/')) {
            if ($prefix) {
                throw new FilesystemException(tr('The specified file ":file" is absolute, which requires $prefix to be null, but it is ":prefix"', [
                    ':file'   => $this->source,
                    ':prefix' => $prefix,
                ]));
            }

            $location = '/';
        } else {
            // Specified $pattern is relative, so prefix it with $prefix
            if (!str_starts_with($prefix, '/')) {
                throw new FilesystemException(tr('The specified file ":file" is relative, which requires an absolute $prefix but it is ":prefix"', [
                    ':file'   => $this->source,
                    ':prefix' => $prefix,
                ]));
            }

            $location = Strings::ensureEndsWith($prefix, '/');
        }

        $this->source = Strings::ensureEndsNotWith(Strings::ensureStartsNotWith($this->source, '/'), '/');

        // Check filesystem restrictions
        $this->restrictions->check($this->source, false);

        foreach (explode('/', $this->source) as $section) {
            $location .= $section;

            if (!file_exists($location)) {
                throw new FilesystemException(tr('The specified directory ":directory" with prefix ":prefix" leads to ":location" which does not exist', [
                    ':directory' => $this->source,
                    ':prefix'    => $prefix,
                    ':location'  => $location,
                ]));
            }

            if (is_link($location)) {
                return true;
            }

            $location .= '/';
        }

        return false;
    }


    /**
     * ???
     *
     * @see https://secure.php.net/manual/en/migration56.openssl.php
     * @see https://secure.php.net/manual/en/function.stream-context-create.php
     * @see https://secure.php.net/manual/en/wrappers.php
     * @see https://secure.php.net/manual/en/context.php
     *
     * @param array $context
     *
     * @return resource|null
     */
    public function createStreamContext(array $context)
    {
        if (!$context) {
            return null;
        }

        return stream_context_create($context);
    }


    /**
     * Filter out the lines that contain the specified filters
     *
     * @note Only supports line of up to 8KB which should be WAY more than enough, but still important to know
     *
     * @param string|array $filters
     * @param int|null     $until_line
     *
     * @return array
     */
    public function grep(string|array $filters, ?int $until_line = null): array
    {
        // Validate filters
        foreach (Arrays::force($filters, null) as $filter) {
            if (!is_scalar($filter)) {
                throw new OutOfBoundsException(tr('The filter ":filter" is invalid, only string filters are allowed', [
                    ':filter' => $filter,
                ]));
            }
        }

        // Open the file and start scanning each line
        $this->checkClosed('grep')
             ->open(EnumFileOpenMode::readOnly);

        $count  = 0;
        $return = [];

        while (($line = $this->readLine()) !== false) {
            foreach ($filters as $filter) {
                if (str_contains($line, $filter)) {
                    $return[$filter][] = $line;
                }
            }

            if ($until_line and (++$count >= $until_line)) {
                // We're done, get out
                break;
            }
        }

        $this->close();

        return $return;
    }


//    /**
//     * Copy object file, see file_move_to_target for implementation
//     *
//     * @param string $directory
//     * @param bool   $extension
//     * @param bool   $singledir
//     * @param int    $length
//     *
//     * @return string
//     * @throws Exception
//     */
//    public function copyToTarget(string $directory, bool $extension = false, bool $singledir = false, int $length = 4): string
//    {
//        return $this->moveToTarget($directory, $extension, $singledir, $length, true);
//    }


//    /**
//     * Move object file (must be either file string or PHP uploaded file array) to a target and returns the target name
//     *
//     * IMPORTANT! Extension here is just "the rest of the filename", which may be _small.jpg, or just the extension,
//     * .jpg If only an extension is desired, it is VERY important that its specified as ".jpg" and not "jpg"!!
//     *
//     * $pattern sets the base directory for where the file should be stored
//     * If $extension is false, the files original extension will be retained. If set to a value, the extension will be
//     * that value If $singledir is set to false, the resulting file will be in a/b/c/d/e/, if its set to true, it will
//     * be in abcde
//     * $length specifies howmany characters the subdir should have (4 will make a/b/c/d/ or abcd/)
//     *
//     * @param string $directory
//     * @param bool   $extension
//     * @param bool   $singledir
//     * @param int    $length
//     * @param bool   $copy
//     * @param string $context
//     *
//     * @return string The target file
//     * @throws Exception
//     */
//    public function moveToTarget(string $directory, bool $extension = false, bool $singledir = false, int $length = 4, bool $copy = false, mixed $context = null): string
//    {
//        throw new UnderConstructionException();
//        $this->restrictions->check($this->source, false);
//        $this->restrictions->check($directory, true);
//        if (is_array($this->source)) {
//            // Assume this is a PHP $_FILES array entry
//            $upload     = $this->source;
//            $this->source = $this->source['name'];
//        }
//        if (isset($upload) and $copy) {
//            throw new FilesystemException(tr('Copy option has been set, but object file ":file" is an uploaded file, and uploaded files cannot be copied, only moved', [':file' => $this->source]));
//        }
//        $directory      = FsDirectory::new($directory, $this->restrictions)
//                                     ->ensure();
//        $this->filename = basename($this->source);
//        if (!$this->filename) {
//            // We always MUST have a filename
//            $this->filename = bin2hex(random_bytes(32));
//        }
//        // Ensure we have a local copy of the file to work with
//        if ($this->source) {
//            $this->source = FileResponse::new($this->restrictions)
//                                      ->download($is_downloaded, $context);
//        }
//        if (!$extension) {
//            $extension = $this->getExtension();
//        }
//        if ($length) {
//            $targetdirectory = Strings::slash(file_create_target_directory($directory, $singledir, $length));
//        } else {
//            $targetdirectory = Strings::slash($directory);
//        }
//        $target = $targetdirectory . strtolower(Strings::convertAccents(Strings::untilReverse($this->filename, '.'), '-'));
//        // Check if there is a "point" already in the extension not obligatory at the start of the string
//        if ($extension) {
//            if (!str_contains($extension, '.')) {
//                $target .= '.' . $extension;
//            } else {
//                $target .= $extension;
//            }
//        }
//        // Only move file is target does not yet exist
//        if (file_exists($target)) {
//            if (isset($upload)) {
//                // File was specified as an upload array
//                return $this->moveToTarget($upload, $directory, $extension, $singledir, $length, $copy);
//            }
//
//            return $this->moveToTarget($directory, $extension, $singledir, $length, $copy);
//        }
//        // Only move if file was specified. If no file specified, then we will only return the available directory
//        if ($this->source) {
//            if (isset($upload)) {
//                // This is an uploaded file
//                $this->moveToTarget($upload['tmp_name'], $target);
//
//            } else {
//                // This is a normal file
//                if ($copy and !$is_downloaded) {
//                    copy($this->source, $target);
//
//                } else {
//                    rename($target);
//
//                    FsDirectory::new(dirname($this->source))->clearDirectory();
//                }
//            }
//        }
//
//        return Strings::from($target, $directory);
//    }


    /**
     * Copy an entire tree with replace option
     *
     * Extensions (may be string or array with strings) sets which file extensions will have search / replace. If set to
     * false all files will have search / replace applied.
     *
     * If either search or replace are not specified, both will be
     * set to null, and no replacements will be done
     *
     * Mode has 3 settings: (boolean) true, null, and some 0000 mode.
     * true will keep the copied file mode for the target, 0000 will
     * set the target file mode to the specified value, and null will
     * set $mode to the default value, specified in $_CONFIG, and then
     * do the same as 0000
     */
    public function copyTree(string $destination, array $search = null, array $replace = null, string|array $extensions = null, mixed $mode = true, bool $novalidate = false): string
    {
        throw new UnderConstructionException('$this->copyTree() is under construction');
        // Check filesystem restrictions
        $this->restrictions->check($source, false);
        $this->restrictions->check($destination, true);
        // Choose between copy filemode (mode is null), set filemode ($mode is a string or octal number) or preset
        // filemode (take from config, TRUE)
        if (!is_bool($mode) and !is_null($mode)) {
            if (is_string($mode)) {
                $mode = intval($mode, 8);
            }
            $this->filemode = $mode;
        }
        if (substr($destination, 0, 1) != '/') {
            // This is not an absolute directory
            $destination = PWD . $destination;
        }
        // Validations
        if (!$novalidate) {
            // Prepare search / replace
            if (!$search) {
                // We can only replace if we search
                $search     = null;
                $replace    = null;
                $extensions = null;
            } else {
                if (!is_array($extensions)) {
                    $extensions = [$extensions];
                }
                if (!is_array($search)) {
                    $search = explode(',', $search);
                }
                if (!is_array($replace)) {
                    $replace = explode(',', $replace);
                }
                if (count($search) != count($replace)) {
                    throw new FilesystemException(tr('The search parameters count ":search" and replace parameters count ":replace" do not match', [
                        ':search'  => count($search),
                        ':replace' => count($replace),
                    ]));
                }
            }
            if (!file_exists($source)) {
                throw new FilesystemException(tr('Specified source ":source" does not exist', [
                    ':source' => $source,
                ]));
            }
            $destination = Strings::unslash($destination);
            if (!file_exists($destination)) {
// :TODO: Check if dirname($this->file) here is correct? It somehow does not make sense
                if (!file_exists(dirname($destination))) {
                    throw new FilesystemException(tr('Specified destination ":destination" does not exist', [
                        ':destination' => dirname($destination),
                    ]));
                }
                if (!is_dir(dirname($destination))) {
                    throw new FilesystemException(tr('Specified destination ":destination" is not a directory', [
                        ':destination' => dirname($destination),
                    ]));
                }
                if (is_dir($source)) {
                    // We are copying a directory, destination dir does not yet exist
                    mkdir($destination);
                } else {
                    // We are copying just one file
                }
            } else {
                // Destination already exists,
                if (is_dir($source)) {
                    if (!is_dir($destination)) {
                        throw new FilesystemException(tr('Cannot copy source directory ":source" into destination file ":destination"', [
                            ':source'      => $source,
                            ':destination' => $destination,
                        ]));
                    }
                } else {
                    // Source is a file
                    if (!is_dir($destination)) {
                        // Remove destination file since it would be overwritten
                        file_delete($destination, $restrictions);
                    }
                }
            }
        }
        if (is_dir($source)) {
            $source      = Strings::slash($source);
            $destination = Strings::slash($destination);
            foreach (scandir($source) as $this->source) {
                if (($this->source == '.') or ($this->source == '..')) {
                    // Only replacing down
                    continue;
                }
                if (is_null($mode)) {
                    $this->filemode = Config::get('filesystem.modes.defaults.directories', 0640, $mode);
                } elseif (is_link($source . $this->source)) {
                    // No file permissions for symlinks
                    $this->filemode = false;
                } else {
                    $this->filemode = fileperms($source . $this->source);
                }
                if (is_dir($source . $this->source)) {
                    // Recurse
                    if (file_exists($destination . $this->source)) {
                        // Destination directory already exists. This -by the way- means that the destination tree was not
                        // clean
                        if (!is_dir($destination . $this->source)) {
                            // Were overwriting here!
                            file_delete($destination . $this->source, $this->restrictions);
                        }
                    }
                    $this->directory($destination . $this->source)
                         ->ensure($this->filemode);
                }
                file_copy_tree($source . $this->source, $destination . $this->source, $search, $replace, $extensions, $mode, true);
            }
        } else {
            if (is_link($source)) {
                $link = readlink($source);
                if (str_starts_with($link, '/')) {
                    // Absolute link, this is ok
                    $reallink = $link;
                } else {
                    // Relative link, get the absolute directory
                    $reallink = Strings::slash(dirname($source)) . $link;
                }
                if (!file_exists($reallink)) {
                    // This symlink points to no file, its dead
                    Log::warning(tr('Encountered dead symlink ":source", copying anyway...', [
                        ':source' => $source,
                    ]));
                }

                // This is a symlink. Create a new symlink that points to the same directory
                return symlink($link, $destination);
            }

            // Determine mode
            if ($mode === null) {
                $this->filemode = $_CONFIG['file']['file_mode'];

            } elseif ($mode === true) {
                $this->filemode = fileperms($source);
            }

            // Check if the file requires search / replace
            if (!$search) {
                // No search specified, just copy tree
                $doreplace = false;

            } elseif (!$extensions) {
                // No extensions specified, search / replace all files in tree
                $doreplace = true;

            } else {
                // Check extension if we should search / replace
                $doreplace = false;

                foreach ($extensions as $extension) {
                    $len = strlen($extension);

                    if (!substr($source, -$len, $len) != $extension) {
                        $doreplace = true;
                        break;
                    }
                }
            }

            if (!$doreplace) {
                // Just a simple filecopy will suffice
                copy($source, $destination);

            } else {
                $data = file_get_contents($source);

                foreach ($search as $id => $svalue) {
                    if ((substr($svalue, 0, 1 == '/')) and (substr($svalue, -1, 1 == '/'))) {
                        // Do a regex search / replace
                        $data = preg_replace($svalue, $replace[$id], $data);

                    } else {
                        // Do a normal search / replace
                        $data = str_replace($svalue, $replace[$id], $data);
                    }
                }

                // Done, now write to the target file!
                file_put_contents($destination, $data);
            }

            if ($mode) {
                // Update file mode
                try {
                    chmod($destination, $this->filemode);
                } catch (Exception $e) {
                    throw new FilesystemException(tr('Failed to set file mode for ":destination"', [
                        ':destination' => $destination,
                    ]), $e);
                }
            }
        }

        return $destination;
    }


    /**
     * Makes a backup of this file to the specified target and returns a new FsFile object for the target
     *
     * @param string $pattern
     * @param bool   $move
     *
     * @return static
     */
    public function backup(string $pattern = '~date', bool $move = false): static
    {
        // Pattern shortcuts
        switch ($pattern) {
            case '~':
                $pattern = ':PATH:FILE~';
                break;

            case '~date':
                $pattern = ':PATH:FILE~:DATE';
                break;

            case 'backup/~':
                $pattern = DIRECTORY_DATA . 'backups/:FILE~';
                break;
        }

        // Apply pattern
        $dirname  = dirname($this->source) . '/';
        $basename = basename($this->source);
        $target   = str_replace(':PATH', $dirname, $pattern);
        $target   = str_replace(':FILE', $basename, $target);
        $target   = str_replace(':DATE', date('ymd-his'), $target);

        // Make the backup
        if ($move) {
            rename($this->source, $target);

        } else {
            copy($this->source, $target);
        }

        return new static($target, $this->restrictions);
    }


    /**
     * Returns an array with PHP code statistics for this file
     *
     * @return array
     */
    public function getPhpStatistics(): array
    {
        if (!$this->isPhp()) {
            throw new FilesystemException(tr('Cannot gather PHP statistics for file ":file", it is not a PHP file', [
                ':file' => $this->source,
            ]));
        }

        $return = [
            'size'           => filesize($this->source),
            'page_estimate'  => (int) (filesize($this->source) / 4096),
            'lines'          => 0,
            'words'          => 0,
            'code_lines'     => 0,
            'blank_lines'    => 0,
            'comment_lines'  => 0,
            'comment_blocks' => 0,
            'functions'      => 0,
            'class_methods'  => 0,
            'classes'        => 0,
            'interfaces'     => 0,
            'traits'         => 0,
            'enums'          => 0,
        ];

        $data          = file($this->source);
        $method        = false;
        $block_comment = false;

        // Process file content
        foreach ($data as $line) {
            $line = trim($line);
            $line = strtolower($line);

            // Count words
            $words           = preg_split("@[\s+　]@u", $line);
            $return['words'] += count($words);

            if ($block_comment) {
                $return['comment_lines']++;
                // End of comment block
                if (str_contains($line, '*/')) {
                    $block_comment = false;
                    $line          = Strings::from($line, '*/');
                } else {
                    // Nope, still block comment
                    continue;
                }
            }

            // Comment line
            if (str_starts_with($line, '//')) {
                $return['comment_lines']++;
                continue;
            }
            // Comment block
            if (str_contains($line, '/*')) {
                $block_comment = true;
                $return['comment_lines']++;
                $return['comment_blocks']++;
                continue;
            }

            // Interfaces
            if (str_starts_with($line, 'interface')) {
                $return['code_lines']++;
                $return['interfaces']++;
                continue;
            }

            // Traits
            if (str_starts_with($line, 'trait')) {
                $return['code_lines']++;
                $return['traits']++;
                continue;
            }

            // Enums
            if (str_starts_with($line, 'enum')) {
                $return['code_lines']++;
                $return['enums']++;
                continue;
            }

            // Clean line
            $line = str_replace(['abstract'], '', $line);
            $line = trim($line);

            // Classes
            if (str_starts_with($line, 'class')) {
                $return['code_lines']++;
                $return['classes']++;
                $method = true;

            } elseif (str_starts_with($line, 'trait')) {
                $return['code_lines']++;
                $return['traits']++;
                $method = true;
            }

            // Clean line
            $line = str_replace([
                'private',
                'protected',
                'public',
                'static',
            ], '', $line);

            $line = trim($line);

            // Functions & methods
            if (str_starts_with($line, 'function')) {
                $return['code_lines']++;

                if ($method) {
                    $return['class_methods']++;

                } else {
                    $return['functions']++;
                }
                continue;
            }

            // Blank line or code line?
            if (trim($line) == '') {
                $return['blank_lines']++;

            } else {
                $return['code_lines']++;
            }
        }
        $return['lines'] += count($data);

        return $return;
    }


    /**
     * Returns true if the object file is a PHP file
     *
     * @return bool
     */
    public function isPhp(): bool
    {
        if (str_ends_with($this->source, '.php')) {
            return ($this->getMimetype() === 'text/x-php');
        }

        return false;
    }


    /**
     * Ensure that the object file is writable
     *
     * This method will ensure that the object file will exist and is writable. If it does not exist, an empty file
     * will be created in the parent directory of the specified $this->file
     *
     * @param int|null $mode
     *
     * @return static
     */
    public function ensureReadable(?int $mode = null): static
    {
        // Get configuration. We need file and directory default modes
        $mode = Config::get('filesystem.mode.default.file', 0440, $mode);

        if (!$this->ensureFileReadable($mode)) {
            touch($this->source);
            $this->chmod($mode);
        }

        return $this;
    }


    /**
     * Ensure that the object file is writable
     *
     * This method will ensure that the object file will exist and is writable. If it does not exist, an empty file
     * will be created in the parent directory of the specified $this->file
     *
     * @param int|null $mode
     *
     * @return static
     */
    public function ensureWritable(?int $mode = null): static
    {
        // Get configuration. We need file and directory default modes
        $mode = Config::get('filesystem.mode.default.file', 0640, $mode);

        if (!$this->ensureFileWritable($mode)) {
            Log::action(tr('Creating non existing file ":file" with file mode ":mode"', [
                ':mode' => Strings::fromOctal($mode),
                ':file' => $this->source,
            ]), 3);

            touch($this->source);
            $this->chmod($mode);
        }

        return $this;
    }


    /**
     * Ensure that this file has the specified sha256 hash
     *
     * @param string $sha256
     * @param bool   $ignore_sha_fail
     *
     * @return static
     */
    public function checkSha256(string $sha256, bool $ignore_sha_fail = false): static
    {
        $file_sha = Sha256::new($this->restrictions)->sha256($this->source);

        if ($sha256 !== $file_sha) {
            if (!$ignore_sha_fail) {
                throw new Sha256MismatchException(tr('The SHA256 for file ":file" does not match with the required SHA256', [
                    ':file' => $this->source,
                ]));
            }

            Log::warning(tr('WARNING: SHA256 hash for file ":file" does NOT match the required SHA256 hash! Continuing because SHA256 failures are ignored', [
                ':file' => $this->source,
            ]));
        }

        return $this;
    }


    /**
     * Untars this file
     *
     * @return FsPathInterface
     */
    public function untar(): FsPathInterface
    {
        Tar::new()->untar($this);

        return FsPath::new(dirname($this->source), $this->restrictions);
    }


    /**
     * Gzips the file
     *
     * @return FsFileInterface
     */
    public function gzip(): FsFileInterface
    {
        return Gzip::new($this->restrictions)->gzip($this);
    }


    /**
     * Ungzips this file object to the specified directory
     *
     * @note If no directory is specified, the file will be unzipped into the same parent directory as the file itself
     *
     * @return FsFileInterface
     */
    public function gunzip(): FsFileInterface
    {
        return Gzip::new($this->restrictions)->gunzip($this);
    }


    /**
     * Unzips this file
     *
     * @param FsDirectoryInterface|null $directory
     *
     * @return FsPathInterface
     */
    public function unzip(?FsDirectoryInterface $directory = null): FsPathInterface
    {
        $directory = $directory ?? $this->getParentDirectory();

        return Zip::new($directory)->unzip($this);
    }


    /**
     * Ensure that the line endings in this file are as specified
     *
     * @param string $line_endings
     *
     * @return static
     */
    public function ensureLineEndings(string $line_endings = PHP_EOL): static
    {
        return $this->replace([
            '\n' => $line_endings,
            '\l' => $line_endings,
            '\r' => $line_endings,
        ]);
    }


    /**
     * Search / replace the object files
     *
     * @param array                $replaces The list of keys that will be replaced by values
     * @param FsFileInterface|null $target
     * @param bool                 $regex
     *
     * @return static
     */
    public function replace(array $replaces, ?FsFileInterface $target = null, bool $regex = false): static
    {
        if (!$target) {
            // Default to replacing within the same file
            $target = clone $this;
        }

        // Check filesystem restrictions and if file exists
        $this->restrictions->check($this->source, false);
        $target->restrictions->check($target, true);

        // Source file must exist
        $this->checkExists();

        // Target file must not exist, target parent directory should exist
        if ($this->source !== $target->getSource()) {
            // If we're replacing in the same file, then don't have to check
            $target->getParentDirectory()->ensure();
            $target->checkNotExists();
        }

        // Copy & replace
        $data = $this->getContentsAsString();
        if ($regex) {
            // Execute each regex
            foreach ($replaces as $from => $to) {
                $data = str_replace($from, $to, $data);
            }

        } else {
            $data = str_replace(array_keys($replaces), $replaces, $data);
        }

        return $target->putContents($data);
    }


    /**
     * Returns the last # number of lines from this file
     *
     * @param int|null $lines
     *
     * @return array
     */
    public function tail(?int $lines = null): array
    {
        $this->checkRestrictions(false)
             ->checkExists();

        return Process::new('tail')
                      ->addArguments($lines ? [
                          '-n',
                          $lines,
                      ] : null)
                      ->addArgument($this->source)
                      ->executeReturnArray();
    }


    /**
     * Allocates this file with the specified parameters
     *
     * @param int  $size
     *
     * @return static
     */
    public function allocate(int $size): static
    {
        if ($this->exists()) {
            if (!FORCE) {
                throw new FileExistsException(tr('Cannot allocate file ":file", the file already exists', [
                    ':file' => $this->source
                ]));
            }

            // FORCE mode, delete the file
            $this->delete();
        }

        // Check the filesystem for the directory in which this crypt file will be created. Is there enough space?
        $filesystem = $this->getParentDirectory()->getFilesystemObject();

        if ($filesystem->getAvailableSpace() < $size) {
            throw new NotEnoughStorageSpaceAvailableException(tr('Cannot allocate file ":file" with size ":size", the filesystem ":filesystem" has only ":available" available', [
                ':file'       => $this->source,
                ':filesystem' => $filesystem->getSource(),
                ':size'       => Numbers::getHumanReadableAndPreciseBytes($size),
                ':available'  => Numbers::getHumanReadableAndPreciseBytes($filesystem->getAvailableSpace())
            ]));
        }

        Log::action(tr('Allocating file ":file" with size ":size"', [
            ':file'       => $this->source,
            ':size'       => Numbers::getHumanReadableAndPreciseBytes($size),
        ]));

        // fallocate the file
        Process::new('fallocate', $this->getParentDirectory())
               ->addArguments(['-l', $size, $this->source])
               ->executeReturnIterator();

        return $this;
    }


    /**
     * Returns the data block to initialize this file with
     *
     * @param string $type
     * @param int    $block_size
     *
     * @return string
     */
    protected function getInitBlock(string $type, int $block_size): string
    {
        return match ($type) {
            'zero', 'zeros' => str_repeat(chr(0), $block_size),          // All bits zero
            'one' , 'ones'  => str_repeat(chr(255), $block_size),        // All bits one
            'random'        => Strings::getRandom($block_size, source: 'binary'), // Random bytes
            default         => Strings::size($type, $block_size, $type),          // Use $type as a filler
        };
    }


    /**
     * Returns the size in bytes of this file or directory
     *
     * @param bool $recursive
     *
     * @return int
     */
    public function getSize(bool $recursive = true): int
    {
        // This is a single file!
        return filesize($this->source);
    }


    /**
     * Will upload this file to the remote client
     *
     * @param bool        $attachment
     * @param string|null $description
     * @param bool        $exit
     *
     * @return static
     */
    public function upload(bool $attachment, ?string $description = null, bool $exit = true): static
    {
<<<<<<< HEAD
        $this->makeRealPath();
=======
        $this->makeReal();
>>>>>>> 003a2db6

        header('Content-Type: ' . $this->getMimetype());
        header('Content-length: ' . $this->getSize());

        if ($description) {
            header('Content-Description: ' . $description);
        }

        if ($attachment) {
            // Instead of sending the file to the browser to display directly, send it as a file attachment that will
            // be downloaded to their disk
            header('Content-Disposition: attachment; filename="' . $this->getBasename() . '"');
        }

        $this->open(EnumFileOpenMode::readOnly)->fpassthru();
        $this->close();

        if ($exit) {
            exit();
        }

        return $this;
    }


    /**
     * Will upload this file to the remote client speed rated
     *
     * @param bool        $attachment
     * @param string|int  $bytes_per_second
     * @param string|null $description
     * @param bool        $exit
     *
     * @return static
     */
    public function uploadWithSpeedRate(bool $attachment, string|int $bytes_per_second, ?string $description = null, bool $exit = true): static
    {
        header('Content-Type: ' . $this->getMimetype());
        header('Content-length: ' . $this->getSize());

        if ($description) {
            header('Content-Description: ' . $description);
        }

        if ($attachment) {
            // Instead of sending the file to the browser to display directly, send it as a file attachment that will
            // be downloaded to their disk
            header('Content-Disposition: attachment; filename="' . $this->getBasename() . '"');
        }

        $this->open(EnumFileOpenMode::readOnly);

        while (!$this->isEof()) {
            $start = microtime(true);

            print $this->read($bytes_per_second);

            $diff = (microtime(true) - $start);

            if ($diff > 0) {
                // There is still some time left in this second, wait for it!
                sleep($diff);
            }
        }

        $this->close();

        if ($exit) {
            exit();
        }

        return $this;
    }


    /**
     * Executes the specified callback function on each line of this text file
     *
     * @param callable $callback
     * @param int|null $buffer
     *
     * @return $this
     */
    public function eachLine(callable $callback, ?int $buffer = null): static
    {
        $this->checkOpen('eachLine')
             ->checkIsText();

        if (!$buffer) {
            $buffer = $this->getBufferSize();
        }

        while (($line = fgets($this->stream, $buffer)) !== false) {
            $callback($line);
        }

        return $this;
    }


    /**
     * Executes the specified callback function on each line of this text file
     *
     * @param callable $callback
     * @param int|null $buffer
     * @param string   $separator
     * @param string   $enclosure
     * @param string   $escape
     *
     * @return $this
     */
    public function eachCsvLine(callable $callback, ?int $buffer = null, string $separator = ',', string $enclosure = '"', string $escape = '\\'): static
    {
        $this->checkOpen('eachCsvLine')
             ->checkIsText();

        if (!$buffer) {
            $buffer = $this->getBufferSize();
        }

        while (($line = fgetcsv($this->stream, $buffer, $separator, $enclosure, $escape)) !== false) {
            $callback($line);
        }

        return $this;
    }
}<|MERGE_RESOLUTION|>--- conflicted
+++ resolved
@@ -1403,11 +1403,7 @@
      */
     public function upload(bool $attachment, ?string $description = null, bool $exit = true): static
     {
-<<<<<<< HEAD
-        $this->makeRealPath();
-=======
         $this->makeReal();
->>>>>>> 003a2db6
 
         header('Content-Type: ' . $this->getMimetype());
         header('Content-length: ' . $this->getSize());
