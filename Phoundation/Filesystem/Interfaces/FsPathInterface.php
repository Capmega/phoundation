--- conflicted
+++ resolved
@@ -1226,8 +1226,6 @@
      * @return $this
      */
     public function ensureExtension(string $extension): static;
-<<<<<<< HEAD
-=======
 
     /**
      * Returns the absolute version of this path
@@ -1258,5 +1256,4 @@
      * @return bool
      */
     public function getExists(bool $check_dead_symlink = false, bool $auto_mount = true): bool;
->>>>>>> 003a2db6
 }