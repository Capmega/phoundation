--- conflicted
+++ resolved
@@ -1226,11 +1226,7 @@
                ->setSudo($sudo)
                ->setUseRunFile($use_run_file)
                ->setTimeout(10)
-<<<<<<< HEAD
-               ->addArgument(Strings::ensureEndsNotWith($this->getRealPath(), '/'), $escape)     // All files to be deleted
-=======
                ->addArgument(Strings::ensureEndsNotWith($path, '/'), $escape)           // All files to be deleted
->>>>>>> 003a2db6
                ->addArgument('-f')                                                      // No questions asked
                ->addArgument(($path->isDirectory() and !$path->isLink()) ? '-r' : null) // Only non-symlink directories delete recursive
                ->executeNoReturn();
