<?php
/*
 * Basic BASE configuration file. DO NOT MODIFY THIS FILE! This file contains default values
 * that may be overwritten when you perform a system update!
 *
 * ALL CONFIGURATION ENTRIES ARE ORDERED ALPHABETICALLY, ONLY "debug" IS ON TOP FOR CONVENIENCE

 * @license http://opensource.org/licenses/GPL-2.0 GNU Public License, Version 2
 * @copyright Sven Oostenbrink <support@svenoostenbrink.com>, Johan Geuze
 */

//Debug or not?
$_CONFIG['debug']              = false;                                                                     // If set to true, the system will run in debug mode, the debug.php library will be loaded, and debug functions will be available.

// AJAX configuration
$_CONFIG['ajax']               = array('autosuggest'      => array('min_characters'     => 2,
                                                                   'default_results'    => 5,
                                                                   'max_results'        => 15));

// Avatar configuration, default avatar image, type will be added after this string, e.g.  _48x48.jpg
$_CONFIG['avatars']            = array('default'          => '/pub/img/img_avatar',

                                       'types'            => array('small'              => '100x100xthumb-circle',
                                                                   'medium'             => '200x200xthumb-circle',
                                                                   'large'              => '400x400xthumb'),

                                       'get_order'        => array('facebook',
                                                                   'google',
                                                                   'microsoft'));

// Blog configuration
$_CONFIG['blogs']               = array('enabled'         => false,
                                        'url'             => '/%seocategory%/%date%/%seoname%.html');

// Use bootstrap?
$_CONFIG['bootstrap']           = array('enabled'         => false,
                                        'css'             => 'bootstrap',
                                        'js'              => 'bootstrap');
//:DELETE: viewport is used from $CONFIG_['mobile]['viewport']
                                        //'viewport'        => 'width=device-width, initial-scale=1.0');

//
$_CONFIG['cache']              = array('method'           => 'file',                                        // "file", "memcached" or false.
                                       'max_age'          => 86400,                                         // Max local cache age is one day
                                       'key_hash'         => 'sha1',
                                       'key_interlace'    => 3,
                                       'http'             => array('enabled'            => true,            // Enable HTTP cache or not
                                                                   'max_age'            => 604800));        // Default max-age is one week

// CDN configuration
$_CONFIG['cdn']                = array('min'              => true,                                          // If set to "true" all CSS and JS files loaded with html_load_js() and html_load_css() will be loaded as file.min.js instead of file.js. Use "true" in production environment, "false" in all other environments

                                       'css'              => array('post'               => false),          // The default last CSS file to be loaded (after all others have been loaded, so that this one can override any CSS rule if needed)

                                       'fonts'            => array(),                                       // Load font files?

                                       'production_fonts' => false,                                         // Load font files only for production?

                                       'js'               => array('default_libs'       => array('jquery', 'base/strings', 'base/base'),   // Default JS libraries to be loaded

                                                                   'load_delayed'       => false,           // If set to true, the JS files will NOT be loaded in the <head> tag but at the end of the HTML <body> code so that the site will load faster. This may require some special site design to avoid problems though!

                                                                   'use_linked'         => false,           // If set to true, all files in the "linked" configuration below will be placed together in one larger file, and only that larger file will be loaded. This makes loading the pages faster since fewer requests are needed

                                                                   'linked'             => array('base' => array('popup',       // Assoc array list of all files that are to be linked in one file for faster loading. See "use_linked" configuration setting
                                                                                                                 'validate'))),

                                       'normal'           => array('js'                 => 'pub/js',        // Location of js, CSS and image files for desktop pages
                                                                   'css'                => 'pub/css',
                                                                   'img'                => 'pub/img'),

                                       'mobile'           => array('js'                 => 'pub/mobile/js', // Location of js, CSS and image files for mobile pages
                                                                   'css'                => 'pub/mobile/css',
                                                                   'img'                => 'pub/mobile/img'));

// Characterset
$_CONFIG['charset']            = 'UTF-8';                                                                   // The default character set for this website (Will be used in meta charset tag)

// Detect client?
$_CONFIG['client_detect']      = true;                                                                      // Should system try a client_detect() on first page of session? If yes, system will try to obtain client data (stored in $_SESSION[client]), is it mobile, is it spider, etc.

// PHP composer configuration
$_CONFIG['composer']           = array('global'           => false);

// Content configuration
$_CONFIG['content']            = array('autocreate'       => false);                                        // When using load_content(), if content is missing should it be created automatically? Normally, use "true" on development and test machines, "false" on production

// Cookie configuration
$_CONFIG['cookie']             = array('lifetime'         => 0,
                                       'path'             => '/',
                                       'domain'           => 'auto',                                        // Domain limitation for cookies. Can be emtpy (no limitation), auto for SERVER_NAME, .auto for .SERVER_NAME which will limit to SERVER_NAME and sub domains, or a specific domain. NOTE: IF A SPECIFIC DOMAIN IS SPECIFIED, THEN IT MUST MATCH THE PRODUCTION DOMAIN (or .DOMAIN for domain and subdomains) OR BASE WILL CRASH AT STARTUP TO AVOID NON WORKING COOKIES!
                                       'secure'           => false,
                                       'httponly'         => false);

// Access-Control-Allow-Origin configuration. comma delimeted list of sites to allow with CORS
$_CONFIG['cors']               = array('origin'           => '*.',
                                       'methods'          => 'GET, POST',
                                       'headers'          => '');

// Curl library configuration
$_CONFIG['curl']               = array('proxy'            => 'http://proxy.localhost/file_get_contents_proxy.php?url=',
                                       'user_agent'       => 'Mozilla/5.0 (Windows NT 5.1; rv:10.0.2) Gecko/20100101 Firefox/10.0.2');

// Global data location configuration
$_CONFIG['data']               = array('global'           => true); // Set to TRUE to enable auto detect

// Database connectors configuration
$_CONFIG['db']                 = array('default'          => 'core',

                                       'core'             => array('driver'           => 'mysql',                                       // PDO Driver used to communicate with the database server. For now, only MySQL has been tested, no others have been used yet, use at your own discretion
                                                                   'host'             => 'localhost',                                   // Hostname for SQL server
                                                                   'port'             => '',                                            // If set, don't use the default 3306 port
                                                                   'user'             => 'base',                                        // Username to login to SQL server
                                                                   'pass'             => 'base',                                        // Password to login to SQL server
                                                                   'db'               => 'base',                                        // Name of core database on SQL server
                                                                   'autoincrement'    => 1,                                             // Default autoincrement for all database tables (MySQL only)
                                                                   'buffered'         => true,                                          // Use buffered queries or not. See PHP documentation for more information
                                                                   'charset'          => 'utf8',                                        // Default character set for all database tables
                                                                   'collate'          => 'utf8_general_ci',                             // Default collate set for all database tables
                                                                   'limit_max'        => 10000,                                         // Standard SQL allowed LIMIT specified in table displays, for example, to avoid displaying a table with a milion entries, for example
                                                                   'mode'             => 'PIPES_AS_CONCAT,IGNORE_SPACE,NO_KEY_OPTIONS,NO_TABLE_OPTIONS,NO_FIELD_OPTIONS',   // Special mode options for MySQL server
                                                                   'pdo_attributes'   => array(),                                       // Special PDO otions. By default, try to use MySQLND with PDO::ATTR_EMULATE_PREPARES to avoid internal data type changes from int > string!
                                                                   //'pdo_attributes'   => array(PDO::ATTR_EMULATE_PREPARES  => false,    // Special PDO otions. By default, try to use MySQLND with PDO::ATTR_EMULATE_PREPARES to avoid internal data type changes from int > string!
                                                                   //                            PDO::ATTR_STRINGIFY_FETCHES => false, ),
                                                                   'timezone'         => 'America/Mexico_City'));                       // Default timezone to use

//domain
$_CONFIG['domain']             = 'auto';                                                                    // The base domain of this website. for example, "mywebsite.com",  "thisismine.com.mx", etc. If set to "auto" it will use $_SERVER[SERVER_NAME]

// Editors configuration, tinymce jbimages plugin configuration
$_CONFIG['editors']            = array('imageupload'      => 'session',                                     // "all" or "session" or "admin",

                                       'images'           => array('url'                => '/images',       // Base URL that jbimiages will give to tinymce for all images inserted into the document
                                                                   'allowed_types'      => 'gif|jpg|png',   // What file extensions will be recognized by jbimages as being an image
                                                                   'max_size'           => 0,               //
                                                                   'max_width'          => 0,               //
                                                                   'max_height'         => 0,               //
                                                                   'allow_resize'       => false,           //
                                                                   'overwrite'          => false,           // If set to true, if images names already exist when a new images is being uploaded, it will be overwritten. If set to false, the new image will be assigned a number behind the basename (before the extension) to make it unique
                                                                   'encrypt_name'       => false));         // Should filenames retain their original name (false) or should jbimages give it a random character name (true)?

// Feedback configuration
$_CONFIG['feedback']           = array('emails'           => array('Sven Oostenbrink Support' => 'support@svenoostenbrink.com'));

// Flash alert configuration
$_CONFIG['flash']              = array('default_class'    => '',
                                       'css_name'         => 'flash',
                                       'button'           => '',
                                       'prefix'           => '');

//
$_CONFIG['formats']            = array('date'           => 'Ymd',
                                       'time'           => 'YmdHis',
                                       'human_date'     => 'd/m/Y',
                                       'human_time'     => 'H:i:s A',
                                       'human_datetime' => 'd/m/Y H:i:s A');

// Filesystem configuration
$_CONFIG['fs']                 = array('system_tempdir'   => true,                                          // ?
                                       'dir_mode'         => 0770,                                          // When the system creates directory, this sets what file mode it will have (Google unix file modes for more information)
                                       'file_mode'        => 0660,                                          // When the system creates a file, this sets what file mode it will have (Google unix file modes for more information)
                                       'target_path_size' => 4);                                            // When creating

// google api
$_CONFIG['google-map-api-key'] = '';                                                                        // The google maps API key

//imagemagic configuration
$_CONFIG['imagemagic']         = array('convert'          => '/usr/bin/convert',                            // The location of the imagemagic "convert" command
                                       'strip'            => true,                                          // Should exif information be stripped or not
                                       'blur'             => 0.01,                                          // gaussian blur of % of image size to reduce jpeg image size
                                       'interlace'        => 'auto-plane',                                  // Type of interlace to apply, use one of none, gif, png, jpeg, line, partition, plane, empty (default, plane), auto-*. auto will use the * (* must be one of none, gif, png, jpg, plane, partition, or empty) on files > 10KB, and no interleave on files < 10KB.
                                       'sampling_factor'  => '4:2:0',                                       // This option specifies the sampling factors to be used by the JPEG encoder for chroma downsampling. Current setting reduces the chroma channel's resolution to half, without messing with the luminance resolution that your eyes latch onto
                                       'quality'          => 70,                                            // JPEG image quality to apply
                                       'keep_aspectratio' => true,                                          // If set to true, if width and / or height was omitted, the image aspect ratio will be preserved while doing resizes
                                       'defines'          => array('jpeg:dct-method=float'),                // use the more accurate floating point discrete cosine transform, rather than the default fast integer version
                                       'limit'            => array('memory' => 16,                          // Memory limit (in MB)
                                                                   'map'    => 16));                        // Map limit (in MB)

// Init configuration
$_CONFIG['init']               = array('shell'            => true,                                          // Sets if system init can be executed by shell
                                       'http'             => false);                                        // Sets if system init can be executed by http (IMPORTANT: This is not supported yet!)

// jQuery UI configuration
$_CONFIG['jquery-ui']          = array('theme'            => 'smoothness');                                 // Sets the default UI theme for jquery-ui

// Language
$_CONFIG['language']           = array('default'          => 'auto',                                        // If www user has no language specified, this determines the default language. Either a 2 char language code (en, es, nl, ru, pr, etc) or "auto" to do GEOIP language detection
                                       'fallback'         => 'en',                                          // If language default was set to "auto" and GEOIP detection failed, what will be the fallback language? 2 char language code like "en", "es", "nl", etc.
                                       'supported'        => array('en'                 => 'English',       // Associated array list of language_code => language_name of supported languages for this website
                                                                   'es'                 => 'Español',       // Associated array list of language_code => language_name of supported languages for this website
                                                                   'nl'                 => 'Nederlands'));

// Locale configuration
$_CONFIG['locale']             = array(LC_ALL      => 'en_US.UTF8',
                                       LC_COLLATE  => null,
                                       LC_CTYPE    => null,
                                       LC_MONETARY => null,
                                       LC_NUMERIC  => null,
                                       LC_TIME     => null,
                                       LC_MESSAGES => null);

//Log configuration
$_CONFIG['log']                = array('default'          => 'db',                                          // Where entries will be logged. Either "db", "file", or "both"
                                       'path'             => 'log/');                                       // In case log is "file" or "both", sets the path for the log file

// Mailer configuration
$_CONFIG['mailer']             = array('sender'           => array('wait'               => 5,
                                                                   'count'              => 100));

// Mail configuration
$_CONFIG['mail']               = array('developers'       => array());

// Maintenance configuration
$_CONFIG['maintenance']        = false;                                                                     // If set to true, the only page that will be displayed is the www/LANGUAGE/maintenance.php

// Memcached configuration. If NOT set to false, the memcached library will automatically be loaded!
$_CONFIG['memcached']          = array('servers'          => array(array('localhost', 11211, 20)),          // Array of multiple memcached servers. If set to false, no memcached will be done.
                                       'expire_time'      => 86400,                                         // Default memcached object expire time (after this time memcached will drop them automatically)
                                       'prefix'           => PROJECT.'-');                                  // Default memcached object key prefix (in case multiple projects use the same memcached server)

//Meta configuration
$_CONFIG['meta']               = array('author'           => '');                                           // Set default meta tags for this site which may be overruled by parameters for the function html_header(). See libs/html.php

// Mobile configuration
$_CONFIG['mobile']             = array('enabled'          => true,                                          // If disabled, treat every device as a normal desktop device, no mobile detection will be done
                                       'force'            => false,                                         // Treat every device as if it is a mobile device
                                       'auto_redirect'    => true,                                          // If set to true, the first session page load will automatically redirect to the mobile version of the site
                                       'tablets'          => false,                                         // Treat tablets as mobile devices
                                       'viewport'         => 'width=device-width, initial-scale=1, maximum-scale=1');  // The <meta> viewport tag used for this site

// Name of the website
$_CONFIG['name']               = 'base';

// Paging configuration
$_CONFIG['paging']             = array('limit'            => 20,                                            // The maximum amount of items shown per page
                                       'show_pages'       => 5,                                             // The maximum amount of pages show, should always be an odd number, or an exception will be thrown!
                                       'prev_next'        => true,                                          // Show previous - next links
                                       'first_last'       => true,                                          // Show first - last links
                                       'hide_first'       => true,                                          // Hide first number (number 1) in URL, useful for links like all.html, all2.html, etc
                                       'hide_single'      => true,                                          // Hide pager if there is only a single page
                                       'hide_ends'        => true);                                         // Hide the "first" and "last" options

//Password configuration
$_CONFIG['password']           = array('hash'             => 'sha1',                                        //
                                       'usemeta'          => true,                                          //
                                       'useseed'          => true);                                         //

//Paypal configuration
$_CONFIG['paypal']             = array('version'          => 'sandbox',                                     //

                                       'live'             => array('email'              => '',
                                                                   'api-username'       => '',
                                                                   'api-password'       => '',
                                                                   'api-signature'      => ''),

                                       'sandbox'          => array('email'              => '',
                                                                   'api-username'       => '',
                                                                   'api-password'       => '',
                                                                   'api-signature'      => ''));

$_CONFIG['plans']              = array('silver'           => null,
                                       'gold'             => null);

// Prefetch
$_CONFIG['prefetch']           = array('dns'              => array('facebook.com',
                                                                   'twitter.com'),

                                       'files'            => array());

//domain
$_CONFIG['protocol']           = 'http://';                                                                 // The base protocol of this website. Basically either "http://",  or "https://".

// The URL root of the website
$_CONFIG['root']               = '';

// Redirects configuration (This ususally would not require changes unless you want to have other file names for certain actions like signin, etc)
$_CONFIG['redirects']          = array('index'            => 'index.php',                                   // What is the default index page for this site
                                       'signin'           => 'signin.php',                                  // What is the default signin page for this site
                                       'aftersignin'      => 'index.php',                                   // Where will the site redirect to by default after a signin?
                                       'aftersignout'     => 'index.php');                                  //Where will the site redirect to by default after a signout?

// Share buttons
$_CONFIG['share']              = array('provider'         => false);                                        // Share button provider

// Security configuration
$_CONFIG['security']           = array('signin'           => array('save_password' => true,                 // Allow the browser client to save the passwords. If set to false, different form names will be used to stop browsers from saving passwords
                                                                   'ip_lock'       => false,                // Either "false", "true" or number n (which makes it lock to users with the right ip_lock), or "ip address" or array("ip address", "ip address", ...). If specified as true, only 1 IP will be allowed. If specified as number N, up to N IP addresses will be allowed. If specified as "ip address", only that IP address will be allowed. If specified as array("ip address", ...) all IP addresses in that array will be allowed
                                                                   'two_factor'    => false),               // Either "false" or a valid twilio "from" phone number

                                       'user'             => 'apache',                                      //
                                       'group'            => 'apache',                                      //
                                       'umask'            =>  0007);                                        //

// Sessions
$_CONFIG['sessions']           = array('lifetime'         => 3600,                                          // Session lifetime before the session will be closed and reset
                                       'regenerate_id'    => 600,                                           // Time required to regenerate the session id, used to mitigate session fixation attacks. MUST BE LOWER THAN $_CONFIG[session][lifetime]!

                                       'shared_memory'    => false,                                         // Store session data in shared memory, very useful for security on shared servers!

                                       'extended'         => array('age'           => 2592000,              //
                                                                   'clear'         => true),                //

                                       'signin'           => array('force'         => false,                //
                                                                   'allow_next'    => true,                 //
                                                                   'redirect'      => 'index.php'));        //

// Social website integration configuration
$_CONFIG['social']             = array('links'            => array('facebook'       => '',                  //
                                                                   'twitter'        => '',                  //
                                                                   'youtube'        => '',                  //
                                                                   'target'         => '_blank'));          //

// SSO configuration
$_CONFIG['sso']                = array('facebook'         => false,                                         //

                                       'google'           => false,                                         //

                                       'linkedin'         => false,                                         //

                                       'microsoft'        => false,                                         //

                                       'paypal'           => false,                                         //

                                       'reddit'           => false,                                         //

                                       'twitter'          => false,                                         //

                                       'yandex'           => false);                                        //

// Sync configuration.
$_CONFIG['sync']               = array();                                                                   //

// Timezone configuration. See http://www.php.net/manual/en/timezones.php for more info
$_CONFIG['timezone']           = 'America/Mexico_City';                                                     //

// Default title configuration
$_CONFIG['title']              = 'Base';                                                                    //

// System configuration
$_CONFIG['system']             = array('translator'         => 'translator.localhost',
                                       'obsolete_exception' => true);                                       //

// Temporary path location, either "local" (ROOT/tmp/) or "global" (/tmp/)
$_CONFIG['tmp']                = 'local';                                                                   // Either "local" or "global". "local" will save all temporary files in ROOT/tmp, "global" will save all temporary files in /tmp/PROJECT/

// User configuration
$_CONFIG['users']              = array('type_filter'      => null);

//Xapian search
$_CONFIG['xapian']             = array('dir'              => ROOT.'data/xapian/');                          // Base path for Xapian databases

<<<<<<< HEAD
$_CONFIG['translator']         = array('url'      => 'translator.localhost',
                                        /*
                                         * Defines what to do when no translations are found
                                         * Possible values : full
                                                             almost (search for alternative traduction (fails if not found))
                                                             almost-nontranslate (search for alternive, if not found non translate)
                                                             nontranslate
                                         */
                                       'mode'     => 'full',
                                       'api_key'  => 'something');
=======
$_CONFIG['translator']         = array('url'          => 'translator.localhost',
                                        /*
                                         * mode defines what to do when no translations are found
                                         * Possible values : full   (all strings must be translated, fails if thats not possible)
                                                             almost (search for alternative translations on other projects
                                                                     for non available (fails if not found))
                                                             almost-nontranslate (same as above but doesnt fail,
                                                                                  if not translations are found then non translate)
                                                             nontranslate
                                         */
                                       'mode'         => 'full',
                                       'passphrase'   => 'translateplease',
                                       'api_key'      => 'something',
                                       'allowed_tags' => '<b><a><strong>');
>>>>>>> 0414fb33
?><|MERGE_RESOLUTION|>--- conflicted
+++ resolved
@@ -349,18 +349,6 @@
 //Xapian search
 $_CONFIG['xapian']             = array('dir'              => ROOT.'data/xapian/');                          // Base path for Xapian databases
 
-<<<<<<< HEAD
-$_CONFIG['translator']         = array('url'      => 'translator.localhost',
-                                        /*
-                                         * Defines what to do when no translations are found
-                                         * Possible values : full
-                                                             almost (search for alternative traduction (fails if not found))
-                                                             almost-nontranslate (search for alternive, if not found non translate)
-                                                             nontranslate
-                                         */
-                                       'mode'     => 'full',
-                                       'api_key'  => 'something');
-=======
 $_CONFIG['translator']         = array('url'          => 'translator.localhost',
                                         /*
                                          * mode defines what to do when no translations are found
@@ -375,5 +363,4 @@
                                        'passphrase'   => 'translateplease',
                                        'api_key'      => 'something',
                                        'allowed_tags' => '<b><a><strong>');
->>>>>>> 0414fb33
 ?>