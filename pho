--- conflicted
+++ resolved
@@ -21,14 +21,10 @@
 
 try {
     // Load the PHP autoloader and execute the static Script::execute() method that will execute the requested command
-<<<<<<< HEAD
-    if (!include(__DIR__ . '/vendor/autoload.php')) {
+    if (!@include(__DIR__ . '/vendor/autoload.php')) {
         throw new Exception('Failed opening required \'./vendor/autoload.php\'');
     }
 
-=======
-    @include(__DIR__ . '/vendor/autoload.php');
->>>>>>> 483ee70c
     CliCommand::execute();
 
 } catch (Throwable $e) {
